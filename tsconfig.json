{
  "include": ["./src"],
<<<<<<< HEAD
  "exclude": ["./src/**/*.bc.js", "./src/examples"],
=======
  "exclude": ["./src/**/*.bc.js", "./src/build"],
>>>>>>> fb1afaee
  "compilerOptions": {
    "module": "esnext",
    "outDir": "dist",
    "lib": ["dom", "esnext"],
    "target": "ESNext",
    "allowJs": true,
    "importHelpers": true,
    "declaration": true,
    "sourceMap": false,
    "strict": true,
    "noFallthroughCasesInSwitch": true,
    "moduleResolution": "node",
    "jsx": "react",
    "esModuleInterop": true,
    "skipLibCheck": true,
    "forceConsistentCasingInFileNames": true,
    "experimentalDecorators": true,
    "emitDecoratorMetadata": true,
    "allowSyntheticDefaultImports": true,
    "baseUrl": ".",
    "paths": {
      "@o1labs/snarkyjs": ["."]
    }
  }
}<|MERGE_RESOLUTION|>--- conflicted
+++ resolved
@@ -1,10 +1,6 @@
 {
   "include": ["./src"],
-<<<<<<< HEAD
-  "exclude": ["./src/**/*.bc.js", "./src/examples"],
-=======
   "exclude": ["./src/**/*.bc.js", "./src/build"],
->>>>>>> fb1afaee
   "compilerOptions": {
     "module": "esnext",
     "outDir": "dist",
