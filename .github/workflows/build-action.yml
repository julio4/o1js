name: Build o1js
on:
  push:
    branches:
      - main
      - berkeley
      - develop
  pull_request:
  workflow_dispatch: {}

jobs:
  Build-And-Test-Server:
    timeout-minutes: 210
    runs-on: ubuntu-latest
    strategy:
      fail-fast: false
      matrix:
        test_type:
          [
            'Simple integration tests',
            'DEX integration tests',
            'DEX integration test with proofs',
            'Voting integration tests',
            'Unit tests',
            'Verification Key Regression Check',
            'CommonJS test',
          ]
    steps:
<<<<<<< HEAD
      - name: Checkout Repository
=======
      - name: Checkout repository
>>>>>>> e97ca8af
        uses: actions/checkout@v3
      - name: Setup Node
        uses: actions/setup-node@v3
        with:
          node-version: '18'
      - name: Build o1js and execute tests
        env:
          TEST_TYPE: ${{ matrix.test_type }}
        continue-on-error: false
        run: |
          git submodule update --init --recursive
          npm ci
          npm run build:node
          touch profiling.md
          sh run-ci-tests.sh
          cat profiling.md >> $GITHUB_STEP_SUMMARY

  Build-And-Test-Web:
    timeout-minutes: 90
    runs-on: ubuntu-latest
    steps:
<<<<<<< HEAD
      - name: Checkout Repository
=======
      - name: Checkout repository
>>>>>>> e97ca8af
        uses: actions/checkout@v3
      - name: Setup Node
        uses: actions/setup-node@v3
        with:
          node-version: '18'
      - name: Install Node dependencies
        run: |
          git submodule update --init --recursive
          npm ci
      - name: Install Playwright browsers
        run: npm run e2e:install
      - name: Build o1js and prepare the web server
        run: |
          npm run build:web
          npm run e2e:prepare-server
      - name: Execute E2E tests
        run: npm run test:e2e
<<<<<<< HEAD
      - name: Upload E2E Test Artifacts
        uses: actions/upload-artifact@v3
=======
      - name: Upload E2E test artifacts
        uses: actions/upload-artifact@v3
        continue-on-error: true
>>>>>>> e97ca8af
        if: always()
        with:
          if-no-files-found: ignore
          name: e2e-tests-report
          path: tests/report/
          retention-days: 30

  Release-on-NPM:
    timeout-minutes: 180
    runs-on: ubuntu-latest
    needs: [Build-And-Test-Server, Build-And-Test-Web]
    steps:
<<<<<<< HEAD
      - name: Checkout Repository
=======
      - name: Checkout repository
>>>>>>> e97ca8af
        uses: actions/checkout@v3
      - name: Setup Node
        uses: actions/setup-node@v3
        with:
          node-version: '18'
      - name: Build o1js
        run: |
          git submodule update --init --recursive
          npm ci
          npm run build:node
      - name: Publish to NPM if version has changed
        uses: JS-DevTools/npm-publish@v1
        if: github.ref == 'refs/heads/main'
        with:
          token: ${{ secrets.NPM_TOKEN }}
        env:
          INPUT_TOKEN: ${{ secrets.NPM_TOKEN }}

  Release-mina-signer-on-NPM:
    timeout-minutes: 180
    runs-on: ubuntu-latest
    needs: [Build-And-Test-Server, Build-And-Test-Web]
    steps:
<<<<<<< HEAD
      - name: Checkout Repository
=======
      - name: Checkout repository
>>>>>>> e97ca8af
        uses: actions/checkout@v3
      - name: Setup Node
        uses: actions/setup-node@v3
        with:
          node-version: '18'
      - name: Build mina-signer
        run: |
          git submodule update --init --recursive
          npm ci
          cd src/mina-signer
          npm ci
          npm run prepublishOnly
      - name: Publish to NPM if version has changed
        uses: JS-DevTools/npm-publish@v1
        if: github.ref == 'refs/heads/main'
        with:
          token: ${{ secrets.NPM_TOKEN }}
          package: './src/mina-signer/package.json'
        env:
          INPUT_TOKEN: ${{ secrets.NPM_TOKEN }}<|MERGE_RESOLUTION|>--- conflicted
+++ resolved
@@ -26,11 +26,7 @@
             'CommonJS test',
           ]
     steps:
-<<<<<<< HEAD
-      - name: Checkout Repository
-=======
       - name: Checkout repository
->>>>>>> e97ca8af
         uses: actions/checkout@v3
       - name: Setup Node
         uses: actions/setup-node@v3
@@ -52,11 +48,7 @@
     timeout-minutes: 90
     runs-on: ubuntu-latest
     steps:
-<<<<<<< HEAD
-      - name: Checkout Repository
-=======
       - name: Checkout repository
->>>>>>> e97ca8af
         uses: actions/checkout@v3
       - name: Setup Node
         uses: actions/setup-node@v3
@@ -74,14 +66,9 @@
           npm run e2e:prepare-server
       - name: Execute E2E tests
         run: npm run test:e2e
-<<<<<<< HEAD
-      - name: Upload E2E Test Artifacts
-        uses: actions/upload-artifact@v3
-=======
       - name: Upload E2E test artifacts
         uses: actions/upload-artifact@v3
         continue-on-error: true
->>>>>>> e97ca8af
         if: always()
         with:
           if-no-files-found: ignore
@@ -94,11 +81,7 @@
     runs-on: ubuntu-latest
     needs: [Build-And-Test-Server, Build-And-Test-Web]
     steps:
-<<<<<<< HEAD
-      - name: Checkout Repository
-=======
       - name: Checkout repository
->>>>>>> e97ca8af
         uses: actions/checkout@v3
       - name: Setup Node
         uses: actions/setup-node@v3
@@ -122,11 +105,7 @@
     runs-on: ubuntu-latest
     needs: [Build-And-Test-Server, Build-And-Test-Web]
     steps:
-<<<<<<< HEAD
-      - name: Checkout Repository
-=======
       - name: Checkout repository
->>>>>>> e97ca8af
         uses: actions/checkout@v3
       - name: Setup Node
         uses: actions/setup-node@v3
