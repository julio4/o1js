--- conflicted
+++ resolved
@@ -26,12 +26,39 @@
 
 For most users, building o1js is as simple as running:
 
+# o1js README-dev
+
+o1js is a TypeScript framework designed for zk-SNARKs and zkApps on the Mina blockchain.
+
+- [zkApps Overview](https://docs.minaprotocol.com/zkapps)
+- [Mina README](/src/mina/README.md)
+
+For more information on our development process and how to contribute, see [CONTRIBUTING.md](https://github.com/o1-labs/o1js/blob/main/CONTRIBUTING.md). This document is meant to guide you through building o1js from source and understanding the development workflow.
+
+## Prerequisites
+
+Before starting, ensure you have the following tools installed:
+
+- [Git](https://git-scm.com/)
+- [Node.js and npm](https://nodejs.org/)
+- [Dune](https://github.com/ocaml/dune) (only needed when compiling o1js from source)
+- [Cargo](https://www.rust-lang.org/learn/get-started) (only needed when compiling o1js from source)
+
+After cloning the repository, you need to fetch the submodules:
+
+```sh
+git submodule update --init --recursive
+```
+
+## Building o1js
+
+For most users, building o1js is as simple as running:
+
 ```sh
 npm install
 npm run build
 ```
 
-<<<<<<< HEAD
 This command compiles the TypeScript source files, making them ready for use. The compiled OCaml and WebAssembly artifacts are version-controlled to simplify the build process for end users. These artifacts are stored under `src/bindings/compiled` and contain the artifacts needed for both node and web builds. These files only have to be regenerated if there are changes to the OCaml or Rust source files.
 
 ## Building Bindings
@@ -43,43 +70,21 @@
 The compiled artifacts are stored under `src/bindings/compiled` and are version-controlled to simplify the build process for end-users.
 
 If you want to rebuild the OCaml and Rust artifacts, you must be able to build the mina repo before building the bindings. See the [Mina Dev Readme](https://github.com/MinaProtocol/mina/blob/develop/README-dev.md) for more information. After you have configured your environment to build mina, you can build the bindings:
-=======
-This will compile the TypeScript source files, making it ready for use. The compiled OCaml and WebAssembly artifacts are version-controlled to simplify the build process for end-users. These artifacts are stored under `src/bindings/compiled`, and contain the artifacts needed for both node and web builds. These files do not have to be regenerated unless there are changes to the OCaml or Rust source files.
-
-## Building Bindings
-
-If you need to regenerate the OCaml and WebAssembly artifacts, you can do so within the o1js repo. The [bindings](https://github.com/o1-labs/o1js-bindings) and [Mina](https://github.com/MinaProtocol/mina) repos are both submodules of o1js, so you can build them from within the o1js repo.
-
-o1js depends on OCaml code that is transpiled to JavaScript using [Js_of_ocaml](https://github.com/ocsigen/js_of_ocaml), and Rust code that is transpiled to WebAssembly using [wasm-pack](https://github.com/rustwasm/wasm-pack). These artifacts allow o1js to call into [Pickles](https://github.com/MinaProtocol/mina/blob/develop/src/lib/pickles/README.md), [snarky](https://github.com/o1-labs/snarky), and [Kimchi](https://github.com/o1-labs/proof-systems) to write zk-SNARKs and zkApps.
-
-The compiled artifacts are stored under `src/bindings/compiled`, and are version-controlled to simplify the build process for end-users.
-
-If you wish to rebuild the OCaml and Rust artifacts, you must be able to build the Mina repo before building the bindings. See the [Mina Dev Readme](https://github.com/MinaProtocol/mina/blob/develop/README-dev.md) for more information. Once you have configured your environment to build Mina, you can build the bindings:
->>>>>>> 9fbaac28
 
 ```sh
 npm run build:update-bindings
 ```
 
-<<<<<<< HEAD
 This command builds the OCaml and Rust artifacts and copies them to the `src/bindings/compiled` directory.
 
 ### Build Scripts
 
 The root build script which kicks off the build process is under `src/bindings/scripts/update-o1js-bindings.sh`. This script is responsible for building the Node.js and web artifacts for o1js, and places them under `src/bindings/compiled`, to be used by o1js.
-=======
-This will build the OCaml and Rust artifacts, and copy them to the `src/bindings/compiled` directory.
-
-### Build Scripts
-
-The root build script which kicks off the build process is under `src/bindings/scripts/update-snarkyjs-bindings.sh`. This script is responsible for building the Node.js and web artifacts for o1js, and places them under `src/bindings/compiled`, to be used by o1js.
->>>>>>> 9fbaac28
 
 ### OCaml Bindings
 
 o1js depends on Pickles, snarky, and parts of the Mina transaction logic, all of which are compiled to JavaScript and stored as artifacts to be used by o1js natively. The OCaml bindings are located under `src/bindings`. See the [OCaml Bindings README](https://github.com/o1-labs/o1js-bindings/blob/main/README.md) for more information.
 
-<<<<<<< HEAD
 To compile the OCaml code, a build tool called Dune is used. Dune is a build system for OCaml projects, and is used in addition with Js_of_ocaml to compile the OCaml code to JavaScript. The dune file that is responsible for compiling the OCaml code is located under `src/bindings/ocaml/dune`. There are two build targets: `o1js_node` and `o1js_web`, which compile the Mina dependencies as well as link the wasm artifacts to build the Node.js and web artifacts, respectively. The output file is `o1js_node.bc.js`, which is used by o1js.
 
 ### WebAssembly Bindings
@@ -100,28 +105,6 @@
 In addition to building the OCaml and Rust code, the build script also generates TypeScript types for constants used in the Mina protocol. These types are generated from the OCaml source files, and are located under `src/bindings/crypto/constants.ts` and `src/bindings/mina-transaction/gen`. When building the bindings, these constants are auto-generated by Dune. If you wish to add a new constant, you can edit the `src/bindings/ocaml/o1js_constants` file, and then run `npm run build:bindings` to regenerate the TypeScript files.
 
 o1js uses these types to ensure that the constants used in the protocol are consistent with the OCaml source files.
-=======
-To compile the OCaml code, a build tool called Dune is used. Dune is a build system for OCaml projects, and is used in addition with Js_of_ocaml to compile the OCaml code to JavaScript. The dune file that is responsible for compiling the OCaml code is located under `src/bindings/ocaml/dune`. There are two build targets: `snarky_js_node` and `snarky_js_web`, which compile the Mina dependencies as well as link the wasm artifacts to build the Node.js and web artifacts, respectively. The output file is `snark_js_node.bc.js`, which is used by o1js.
-
-### WebAssembly Bindings
-
-o1js additionally depends on Kimchi, which is compiled to WebAssembly. Kimchi is located in the Mina repo, under `src/mina`. See the [Kimchi README](https://github.com/o1-labs/proof-systems/blob/master/README.md) for more information.
-
-To compile the wasm code, a combination of Cargo and Dune is used. Both build files are located under `src/mina/src/lib/crypto/kimchi`, where the `wasm` folder contains the Rust code which is compiled to wasm, and the `js` folder which contains a wrapper around the wasm code which allows Js_of_ocaml to compile against the wasm backend.
-
-For the wasm build, the output files are:
-
-- `plonk_wasm_bg.wasm`: The compiled WebAssembly binary.
-- `plonk_wasm_bg.wasm.d.ts`: TypeScript definition files describing the types of .wasm or .js files.
-- `plonk_wasm.js`: JavaScript file that wraps the WASM code for use in Node.js.
-- `plonk_wasm.d.ts`: TypeScript definition file for plonk_wasm.js.
-
-### Generated Constant Types
-
-In addition to building the OCaml and Rust code, the build script also generates TypeScript types for constants used in the Mina protocol. These types are generated from the OCaml source files, and are located under `src/bindings/crypto/constants.ts` and `src/bindings/mina-transaction/gen`. When building the bindings, these constants are auto-generated by Dune. If you wish to add a new constant, you can edit the `src/bindings/ocaml/snarky_js_constants` file, and then run `npm run build:bindings` to regenerate the TypeScript files.
-
-These types are used by o1js to ensure that the constants used in the protocol are consistent with the OCaml source files.
->>>>>>> 9fbaac28
 
 ## Development
 
@@ -133,11 +116,7 @@
 
 **Default to `main` as the base branch**.
 
-<<<<<<< HEAD
 The other base branches (`berkeley` and `develop`) are used only in specific scenarios where you want to adapt o1js to changes in the sibling repos on those other branches. Even then, consider whether it is feasible to land your changes to `main` and merge to `berkeley` and `develop` afterwards. Only changes in `main` will ever be released, so anything in the other branches has to be backported and reconciled with `main` eventually.
-=======
-The other base branches (`berkeley`, `develop`) are only used in specific scenarios where you want to adapt o1js to changes in the sibling repos on those other branches. Even then, consider whether it is feasible to land your changes to `main` and merge to `berkeley` and `develop` afterwards. Only changes in `main` will ever be released, so anything in the other branches has to be backported and reconciled with `main` eventually.
->>>>>>> 9fbaac28
 
 | Repository | mina -> o1js -> o1js-bindings    |
 | ---------- | -------------------------------- |
@@ -145,7 +124,6 @@
 |            | berkeley -> berkeley -> berkeley |
 |            | develop -> develop -> develop    |
 
-<<<<<<< HEAD
 - `o1js-main`: The `o1js-main` branch in the Mina repository corresponds to the `main` branch in both o1js and o1js-bindings repositories. This branch is where stable releases and ramp-up features are maintained. The `o1js-main` branch runs in parallel to the Mina `berkeley` branch and does not have a subset or superset relationship with it. The branching structure is as follows (<- means direction to merge):
 
   - `develop` <- `o1js-main` <- `current testnet` - Typically, the current Testnet often corresponds to the rampup branch.
@@ -153,15 +131,6 @@
 - `berkeley`: The `berkeley` branch is maintained across all three repositories. This branch is used for features and updates specific to the Berkeley release of the project.
 
 - `develop`: The `develop` branch is also maintained across all three repositories. It is used for ongoing development, testing new features, and integration work.
-=======
-- `o1js-main`: The o1js-main branch in the Mina repository corresponds to the main branch in both o1js and o1js-bindings repositories. This is where stable releases and ramp-up features are maintained. The o1js-main branch runs in parallel to the Mina `berkeley` branch and does not have a subset or superset relationship with it. The branching structure is as follows (<- means direction to merge):
-
-  - `develop` <- `o1js-main` <- `current testnet` - Typically, the current testnet often corresponds to the rampup branch.
-
-- `berkeley`: The berkeley branch is maintained across all three repositories. This branch is used for features and updates specific to the Berkeley release of the project.
-
-- `develop`: The develop branch is also maintained across all three repositories. It is used for ongoing development, testing new features, and integration work.
->>>>>>> 9fbaac28
 
 ### Running Tests
 
@@ -170,7 +139,6 @@
 ```sh
 npm run test
 npm run test:unit
-<<<<<<< HEAD
 ```
 
 This runs all the unit tests and provides you with a summary of the test results.
@@ -182,19 +150,6 @@
 ```
 
 Finally, a set of end-to-end tests are run against the browser. These tests are not run by default, but you can run them by running:
-=======
-```
-
-This will run all the unit tests and provide you with a summary of the test results.
-
-You can additionally run integration tests by running:
-
-```sh
-npm run test:integration
-```
-
-Finally, we have a set of end-to-end tests that run against the browser. These tests are not run by default, but you can run them by running:
->>>>>>> 9fbaac28
 
 ```sh
 npm install
@@ -204,7 +159,6 @@
 npm run e2e:prepare-server
 npm run test:e2e
 npm run e2e:show-report
-<<<<<<< HEAD
 ```
 
 ### Run the GitHub actions locally
@@ -229,32 +183,32 @@
 
 The easiest way is to use [zkApp CLI](https://www.npmjs.com/package/zkapp-cli) sub-commands:
 
-   ```shell
-   zk lightnet start # start the local network
-   # Do your tests and other interactions with the network
-   zk lightnet logs # manage the logs of the local network
-   zk lightnet explorer # visualize the local network state
-   zk lightnet stop # stop the local network
-   ```
-
-   Use `zk lightnet --help` for more information.
+```shell
+zk lightnet start # start the local network
+# Do your tests and other interactions with the network
+zk lightnet logs # manage the logs of the local network
+zk lightnet explorer # visualize the local network state
+zk lightnet stop # stop the local network
+```
+
+Use `zk lightnet --help` for more information.
 
 You can also use the corresponding [Docker image](https://hub.docker.com/r/o1labs/mina-local-network) manually:
 
-   ```shell
-   docker run --rm --pull=missing -it \
-     --env NETWORK_TYPE="single-node" \
-     --env PROOF_LEVEL="none" \
-     --env LOG_LEVEL="Trace" \
-     -p 3085:3085 \
-     -p 5432:5432 \
-     -p 8080:8080 \
-     -p 8181:8181 \
-     -p 8282:8282 \
-     o1labs/mina-local-network:o1js-main-latest-lightnet
-   ```
-
-   See the [Docker Hub repository](https://hub.docker.com/r/o1labs/mina-local-network) for more information.
+```shell
+docker run --rm --pull=missing -it \
+  --env NETWORK_TYPE="single-node" \
+  --env PROOF_LEVEL="none" \
+  --env LOG_LEVEL="Trace" \
+  -p 3085:3085 \
+  -p 5432:5432 \
+  -p 8080:8080 \
+  -p 8181:8181 \
+  -p 8282:8282 \
+  o1labs/mina-local-network:o1js-main-latest-lightnet
+```
+
+See the [Docker Hub repository](https://hub.docker.com/r/o1labs/mina-local-network) for more information.
 
 Next up, get the Mina blockchain accounts information to be used in your zkApp.  
 After the local network is up and running, you can use the [Lightnet](https://github.com/o1-labs/o1js/blob/ec789794b2067addef6b6f9c9a91c6511e07e37c/src/lib/fetch.ts#L1012) `o1js API namespace` to get the accounts information.  
@@ -274,59 +228,4 @@
 
 This script initializes a Node.js process with the `--inspect-brk` flag that starts the Node.js inspector and breaks before the user script starts (i.e., it pauses execution until a debugger is attached). The `--enable-source-maps` flag ensures that source maps are used to allow easy debugging of o1js code directly.
 
-After the Node.js process is running, open the Chrome browser and navigate to `chrome://inspect` to attach the Chrome Debugger to the Node.js process. You can set breakpoints, inspect variables, and profile the performance of your zkApp or o1js. For more information on using the Chrome Debugger, see the [DevTools documentation](https://developer.chrome.com/docs/devtools/).
-=======
-```
-
-### Run the GitHub actions locally
-
-<!-- The test example should stay in sync with a real value set in .github/workflows/build-actions.yml -->
-
-You can execute the CI locally by using [act](https://github.com/nektos/act). First generate a GitHub token and use:
-
-```sh
-act -j Build-And-Test-Server --matrix test_type:"Simple integration tests" -s $GITHUB_TOKEN
-```
-
-### Releasing
-
-To release a new version of o1js, you must first update the version number in `package.json`. Then, you can create a new pull request to merge your changes into the main branch. Once the pull request is merged, a CI job will automatically publish the new version to npm.
-
-## Test zkApps against the local blockchain network
-
-In order to be able to test zkApps against the local blockchain network, you need to spin up such a network first.  
-You can do so in several ways.
-
-1. Using [zkapp-cli](https://www.npmjs.com/package/zkapp-cli)'s sub commands:
-
-   ```shell
-   zk lightnet start # start the local network
-   # Do your tests and other interactions with the network
-   zk lightnet logs # manage the logs of the local network
-   zk lightnet explorer # visualize the local network state
-   zk lightnet stop # stop the local network
-   ```
-
-   Please refer to `zk lightnet --help` for more information.
-
-2. Using the corresponding [Docker image](https://hub.docker.com/r/o1labs/mina-local-network) manually:
-
-   ```shell
-   docker run --rm --pull=missing -it \
-     --env NETWORK_TYPE="single-node" \
-     --env PROOF_LEVEL="none" \
-     --env LOG_LEVEL="Trace" \
-     -p 3085:3085 \
-     -p 5432:5432 \
-     -p 8080:8080 \
-     -p 8181:8181 \
-     -p 8282:8282 \
-     o1labs/mina-local-network:o1js-main-latest-lightnet
-   ```
-
-   Please refer to the [Docker Hub repository](https://hub.docker.com/r/o1labs/mina-local-network) for more information.
-
-Next up, you will need the Mina blockchain accounts information in order to be used in your zkApp.  
-Once the local network is up and running, you can use the [Lightnet](https://github.com/o1-labs/o1js/blob/ec789794b2067addef6b6f9c9a91c6511e07e37c/src/lib/fetch.ts#L1012) `o1js API namespace` to get the accounts information.  
-The corresponding example can be found here: [src/examples/zkapps/hello_world/run_live.ts](https://github.com/o1-labs/o1js/blob/ec789794b2067addef6b6f9c9a91c6511e07e37c/src/examples/zkapps/hello_world/run_live.ts)
->>>>>>> 9fbaac28
+After the Node.js process is running, open the Chrome browser and navigate to `chrome://inspect` to attach the Chrome Debugger to the Node.js process. You can set breakpoints, inspect variables, and profile the performance of your zkApp or o1js. For more information on using the Chrome Debugger, see the [DevTools documentation](https://developer.chrome.com/docs/devtools/).