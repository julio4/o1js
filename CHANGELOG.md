# Changelog

All notable changes to this project are documented in this file.

The format is based on [Keep a Changelog](https://keepachangelog.com/en/1.0.0/).
This project adheres to [Semantic Versioning](https://semver.org/spec/v2.0.0.html).

<!--
  Possible subsections:
    _Added_ for new features.
    _Changed_ for changes in existing functionality.
    _Deprecated_ for soon-to-be removed features.
    _Removed_ for now removed features.
    _Fixed_ for any bug fixes.
    _Security_ in case of vulnerabilities.


 -->

## [Unreleased](https://github.com/o1-labs/o1js/compare/045faa7...HEAD)

### Breaking changes

- Constraint optimizations in Field methods and core crypto changes break all verification keys https://github.com/o1-labs/o1js/pull/1171 https://github.com/o1-labs/o1js/pull/1178

### Added

- `Lightnet` namespace to interact with the account manager provided by the [lightnet Mina network](https://hub.docker.com/r/o1labs/mina-local-network). https://github.com/o1-labs/o1js/pull/1167

- Internal support for several custom gates (range check, bitwise operations, foreign field operations) and lookup tables https://github.com/o1-labs/o1js/pull/1176

- `Gadgets.rangeCheck64()`, new provable method to do efficient 64-bit range checks using lookup tables https://github.com/o1-labs/o1js/pull/1181

<<<<<<< HEAD
- Added bitwise `ROT` operation support for native field elements. https://github.com/o1-labs/o1js/pull/1182
=======
- `Proof.dummy()` to create dummy proofs https://github.com/o1-labs/o1js/pull/1188
  - You can use this to write ZkPrograms that handle the base case and the inductive case in the same method.
>>>>>>> bb9cf00d

## [0.13.1](https://github.com/o1-labs/o1js/compare/c2f392fe5...045faa7)

### Breaking changes

- Changes to some verification keys caused by changing the way `Struct` orders object properties. https://github.com/o1-labs/o1js/pull/1124 [@Comdex](https://github.com/Comdex)
  - To recover existing verification keys and behavior, change the order of properties in your Struct definitions to be alphabetical
  - The `customObjectKeys` option is removed from `Struct`

### Changed

- Improve prover performance by ~25% https://github.com/o1-labs/o1js/pull/1092
  - Change internal representation of field elements to be JS bigint instead of Uint8Array
- Consolidate internal framework for testing equivalence of two implementations

## [0.13.0](https://github.com/o1-labs/o1js/compare/fbd4b2717...c2f392fe5)

### Breaking changes

- Changes to verification keys caused by updates to the proof system. This breaks all deployed contracts https://github.com/o1-labs/o1js/pull/1016

## [0.12.2](https://github.com/o1-labs/o1js/compare/b1d8d5910...fbd4b2717)

### Changed

- Renamed SnarkyJS to o1js https://github.com/o1-labs/o1js/pull/1104
- Reduce loading time of the library by 3-4x https://github.com/o1-labs/o1js/pull/1073
- Improve error when forgetting `transaction.prove()` https://github.com/o1-labs/o1js/pull/1095

## [0.12.1](https://github.com/o1-labs/o1js/compare/161b69d602...b1d8d5910)

### Added

- Added a method `createTestNullifier` to the Nullifier class for testing purposes. It is recommended to use mina-signer to create Nullifiers in production, since it does not leak the private key of the user. The `Nullifier.createTestNullifier` method requires the private key as an input _outside of the users wallet_. https://github.com/o1-labs/o1js/pull/1026
- Added `field.isEven` to check if a Field element is odd or even. https://github.com/o1-labs/o1js/pull/1026

### Fixed

- Revert verification key hash change from previous release to stay compatible with the current testnet https://github.com/o1-labs/o1js/pull/1032

## [0.12.0](https://github.com/o1-labs/o1js/compare/eaa39dca0...161b69d602)

### Breaking Changes

- Fix the default verification key hash that was generated for AccountUpdates. This change adopts the default mechanism provided by Mina Protocol https://github.com/o1-labs/o1js/pull/1021
  - Please be aware that this alteration results in a breaking change affecting the verification key of already deployed contracts.

## [0.11.4](https://github.com/o1-labs/o1js/compare/544489609...eaa39dca0)

### Fixed

- NodeJS error caused by invalid import https://github.com/o1-labs/o1js/issues/1012

## [0.11.3](https://github.com/o1-labs/o1js/compare/2d2af219c...544489609)

### Fixed

- Fix commonJS version of o1js, again https://github.com/o1-labs/o1js/pull/1006

## [0.11.2](https://github.com/o1-labs/o1js/compare/c549e02fa...2d2af219c)

### Fixed

- Fix commonJS version of o1js https://github.com/o1-labs/o1js/pull/1005

## [0.11.1](https://github.com/o1-labs/o1js/compare/3fbd9678e...c549e02fa)

### Breaking changes

- `Group` operations now generate a different set of constraints. This breaks deployed contracts, because the circuit changed. https://github.com/o1-labs/o1js/pull/967

### Added

- Implemented `Nullifier` as a new primitive https://github.com/o1-labs/o1js/pull/882
  - mina-signer can now be used to generate a Nullifier, which can be consumed by zkApps using the newly added Nullifier Struct

### Changed

- Improve error message `Can't evaluate prover code outside an as_prover block` https://github.com/o1-labs/o1js/pull/998

### Fixed

- Fix unsupported use of `window` when running o1js in workers https://github.com/o1-labs/o1js/pull/1002

## [0.11.0](https://github.com/o1-labs/o1js/compare/a632313a...3fbd9678e)

### Breaking changes

- Rewrite of `Provable.if()` causes breaking changes to all deployed contracts https://github.com/o1-labs/o1js/pull/889
- Remove all deprecated methods and properties on `Field` https://github.com/o1-labs/o1js/pull/902
- The `Field(x)` constructor and other Field methods no longer accept a `boolean` as input. Instead, you can now pass in a `bigint` to all Field methods. https://github.com/o1-labs/o1js/pull/902
- Remove redundant `signFeePayer()` method https://github.com/o1-labs/o1js/pull/935

### Added

- Add `field.assertNotEquals()` to assert that a field element does not equal some value https://github.com/o1-labs/o1js/pull/902
  - More efficient than `field.equals(x).assertFalse()`
- Add `scalar.toConstant()`, `scalar.toBigInt()`, `Scalar.from()`, `privateKey.toBigInt()`, `PrivateKey.fromBigInt()` https://github.com/o1-labs/o1js/pull/935
- `Poseidon.hashToGroup` enables hashing to a group https://github.com/o1-labs/o1js/pull/887

### Changed

- **Make stack traces more readable** https://github.com/o1-labs/o1js/pull/890
  - Stack traces thrown from o1js are cleaned up by filtering out unnecessary lines and other noisy details
- Remove optional `zkappKey` argument in `smartContract.init()`, and instead assert that `provedState` is false when `init()` is called https://github.com/o1-labs/o1js/pull/908
- Improve assertion error messages on `Field` methods https://github.com/o1-labs/o1js/issues/743 https://github.com/o1-labs/o1js/pull/902
- Publicly expose the internal details of the `Field` type https://github.com/o1-labs/o1js/pull/902

### Deprecated

- Utility methods on `Circuit` are deprecated in favor of the same methods on `Provable` https://github.com/o1-labs/o1js/pull/889
  - `Circuit.if()`, `Circuit.witness()`, `Circuit.log()` and others replaced by `Provable.if()`, `Provable.witness()`, `Provable.log()`
  - Under the hood, some of these methods were rewritten in TypeScript
- Deprecate `field.isZero()` https://github.com/o1-labs/o1js/pull/902

### Fixed

- Fix running o1js in Node.js on Windows https://github.com/o1-labs/o1js-bindings/pull/19 [@wizicer](https://github.com/wizicer)
- Fix error reporting from GraphQL requests https://github.com/o1-labs/o1js/pull/919
- Resolved an `Out of Memory error` experienced on iOS devices (iPhones and iPads) during the initialization of the WASM memory https://github.com/o1-labs/o1js-bindings/pull/26
- Fix `field.greaterThan()` and other comparison methods outside provable code https://github.com/o1-labs/o1js/issues/858 https://github.com/o1-labs/o1js/pull/902
- Fix `field.assertBool()` https://github.com/o1-labs/o1js/issues/469 https://github.com/o1-labs/o1js/pull/902
- Fix `Field(bigint)` where `bigint` is larger than the field modulus https://github.com/o1-labs/o1js/issues/432 https://github.com/o1-labs/o1js/pull/902
  - The new behaviour is to use the modular residual of the input
- No longer fail on missing signature in `tx.send()`. This fixes the flow of deploying a zkApp from a UI via a wallet https://github.com/o1-labs/o1js/pull/931 [@marekyggdrasil](https://github.com/marekyggdrasil)

## [0.10.1](https://github.com/o1-labs/o1js/compare/bcc666f2...a632313a)

### Changed

- Allow ZkPrograms to return their public output https://github.com/o1-labs/o1js/pull/874 https://github.com/o1-labs/o1js/pull/876
  - new option `ZkProgram({ publicOutput?: Provable<any>, ... })`; `publicOutput` has to match the _return type_ of all ZkProgram methods.
  - the `publicInput` option becomes optional; if not provided, methods no longer expect the public input as first argument
  - full usage example: https://github.com/o1-labs/o1js/blob/f95cf2903e97292df9e703b74ee1fc3825df826d/src/examples/program.ts

## [0.10.0](https://github.com/o1-labs/o1js/compare/97e393ed...bcc666f2)

### Breaking Changes

- All references to `actionsHash` are renamed to `actionState` to better mirror what is used in Mina protocol APIs https://github.com/o1-labs/o1js/pull/833
  - This change affects function parameters and returned object keys throughout the API
- No longer make `MayUseToken.InheritFromParent` the default `mayUseToken` value on the caller if one zkApp method calls another one; this removes the need to manually override `mayUseToken` in several known cases https://github.com/o1-labs/o1js/pull/863
  - Causes a breaking change to the verification key of deployed contracts that use zkApp composability

### Added

- `this.state.getAndAssertEquals()` as a shortcut for `let x = this.state.get(); this.state.assertEquals(x);` https://github.com/o1-labs/o1js/pull/863
  - also added `.getAndAssertEquals()` on `this.account` and `this.network` fields
- Support for fallback endpoints when making network requests, allowing users to provide an array of endpoints for GraphQL network requests. https://github.com/o1-labs/o1js/pull/871
  - Endpoints are fetched two at a time, and the result returned from the faster response
- `reducer.forEach(actions, ...)` as a shortcut for `reducer.reduce()` when you don't need a `state` https://github.com/o1-labs/o1js/pull/863
- New export `TokenId` which supersedes `Token.Id`; `TokenId.deriveId()` replaces `Token.Id.getId()` https://github.com/o1-labs/o1js/pull/863
- Add `Permissions.allImpossible()` for the set of permissions where nothing is allowed (more convenient than `Permissions.default()` when you want to make most actions impossible) https://github.com/o1-labs/o1js/pull/863

### Changed

- **Massive improvement of memory consumption**, thanks to a refactor of o1js' worker usage https://github.com/o1-labs/o1js/pull/872
  - Memory reduced by up to 10x; see [the PR](https://github.com/o1-labs/o1js/pull/872) for details
  - Side effect: `Circuit` API becomes async, for example `MyCircuit.prove(...)` becomes `await MyCircuit.prove(...)`
- Token APIs `this.token.{send,burn,mint}()` now accept an `AccountUpdate` or `SmartContract` as from / to input https://github.com/o1-labs/o1js/pull/863
- Improve `Transaction.toPretty()` output by adding account update labels in most methods that create account updates https://github.com/o1-labs/o1js/pull/863
- Raises the limit of actions/events per transaction from 16 to 100, providing users with the ability to submit a larger number of events/actions in a single transaction. https://github.com/o1-labs/o1js/pull/883.

### Deprecated

- Deprecate both `shutdown()` and `await isReady`, which are no longer needed https://github.com/o1-labs/o1js/pull/872

### Fixed

- `SmartContract.deploy()` now throws an error when no verification key is found https://github.com/o1-labs/o1js/pull/885
  - The old, confusing behaviour was to silently not update the verification key (but still update some permissions to "proof", breaking the zkApp)

## [0.9.8](https://github.com/o1-labs/o1js/compare/1a984089...97e393ed)

### Fixed

- Fix fetching the `access` permission on accounts https://github.com/o1-labs/o1js/pull/851
- Fix `fetchActions` https://github.com/o1-labs/o1js/pull/844 https://github.com/o1-labs/o1js/pull/854 [@Comdex](https://github.com/Comdex)
- Updated `Mina.TransactionId.isSuccess` to accurately verify zkApp transaction status after using `Mina.TransactionId.wait()`. https://github.com/o1-labs/o1js/pull/826
  - This change ensures that the function correctly checks for transaction completion and provides the expected result.

## [0.9.7](https://github.com/o1-labs/o1js/compare/0b7a9ad...1a984089)

### Added

- `smartContract.fetchActions()` and `Mina.fetchActions()`, asynchronous methods to fetch actions directly from an archive node https://github.com/o1-labs/o1js/pull/843 [@Comdex](https://github.com/Comdex)

### Changed

- `Circuit.runAndCheck()` now uses `snarky` to create a constraint system and witnesses, and check constraints. It closely matches behavior during proving and can be used to test provable code without having to create an expensive proof https://github.com/o1-labs/o1js/pull/840

### Fixed

- Fixes two issues that were temporarily reintroduced in the 0.9.6 release https://github.com/o1-labs/o1js/issues/799 https://github.com/o1-labs/o1js/issues/530

## [0.9.6](https://github.com/o1-labs/o1js/compare/21de489...0b7a9ad)

### Breaking changes

- Circuits changed due to an internal rename of "sequence events" to "actions" which included a change to some hash prefixes; this breaks all deployed contracts.
- Temporarily reintroduces 2 known issues as a result of reverting a fix necessary for network redeployment:
  - https://github.com/o1-labs/o1js/issues/799
  - https://github.com/o1-labs/o1js/issues/530
  - Please note that we plan to address these issues in a future release. In the meantime, to work around this breaking change, you can try calling `fetchAccount` for each account involved in a transaction before executing the `Mina.transaction` block.
- Improve number of constraints needed for Merkle tree hashing https://github.com/o1-labs/o1js/pull/820
  - This breaks deployed zkApps which use `MerkleWitness.calculateRoot()`, because the circuit is changed
  - You can make your existing contracts compatible again by switching to `MerkleWitness.calculateRootSlow()`, which has the old circuit
- Renamed function parameters: The `getAction` function now accepts a new object structure for its parameters. https://github.com/o1-labs/o1js/pull/828
  - The previous object keys, `fromActionHash` and `endActionHash`, have been replaced by `fromActionState` and `endActionState`.

### Added

- `zkProgram.analyzeMethods()` to obtain metadata about a ZkProgram's methods https://github.com/o1-labs/o1js/pull/829 [@maht0rz](https://github.com/maht0rz)

### Fixed

- Improved Event Handling in o1js https://github.com/o1-labs/o1js/pull/825
  - Updated the internal event type to better handle events emitted in different zkApp transactions and when multiple zkApp transactions are present within a block.
  - The internal event type now includes event data and transaction information as separate objects, allowing for more accurate information about each event and its associated transaction.
- Removed multiple best tip blocks when fetching action data https://github.com/o1-labs/o1js/pull/817
  - Implemented a temporary fix that filters out multiple best tip blocks, if they exist, while fetching actions. This fix will be removed once the related issue in the Archive-Node-API repository (https://github.com/o1-labs/Archive-Node-API/issues/7) is resolved.
- New `fromActionState` and `endActionState` parameters for fetchActions function in o1js https://github.com/o1-labs/o1js/pull/828
  - Allows fetching only necessary actions to compute the latest actions state
  - Eliminates the need to retrieve the entire actions history of a zkApp
  - Utilizes `actionStateTwo` field returned by Archive Node API as a safe starting point for deriving the most recent action hash

## [0.9.5](https://github.com/o1-labs/o1js/compare/21de489...4573252d)

- Update the zkApp verification key from within one of its own methods, via proof https://github.com/o1-labs/o1js/pull/812

### Breaking changes

- Change type of verification key returned by `SmartContract.compile()` to match `VerificationKey` https://github.com/o1-labs/o1js/pull/812

### Fixed

- Failing `Mina.transaction` on Berkeley because of unsatisfied constraints caused by dummy data before we fetched account state https://github.com/o1-labs/o1js/pull/807
  - Previously, you could work around this by calling `fetchAccount()` for every account invovled in a transaction. This is not necessary anymore.
- Update the zkApp verification key from within one of its own methods, via proof https://github.com/o1-labs/o1js/pull/812

## [0.9.4](https://github.com/o1-labs/o1js/compare/9acec55...21de489)

### Fixed

- `getActions` to handle multiple actions with multiple Account Updates https://github.com/o1-labs/o1js/pull/801

## [0.9.3](https://github.com/o1-labs/o1js/compare/1abdfb70...9acec55)

### Added

- Use `fetchEvents()` to fetch events for a specified zkApp from a GraphQL endpoint that implements [this schema](https://github.com/o1-labs/Archive-Node-API/blob/efebc9fd3cfc028f536ae2125e0d2676e2b86cd2/src/schema.ts#L1). `Mina.Network` accepts an additional endpoint which points to a GraphQL server. https://github.com/o1-labs/o1js/pull/749
  - Use the `mina` property for the Mina node.
  - Use `archive` for the archive node.
- Use `getActions` to fetch actions for a specified zkApp from a GraphQL endpoint GraphQL endpoint that implements the same schema as `fetchEvents`. https://github.com/o1-labs/o1js/pull/788

### Fixed

- Added the missing export of `Mina.TransactionId` https://github.com/o1-labs/o1js/pull/785
- Added an option to specify `tokenId` as `Field` in `fetchAccount()` https://github.com/o1-labs/o1js/pull/787 [@rpanic](https://github.com/rpanic)

## [0.9.2](https://github.com/o1-labs/o1js/compare/9c44b9c2...1abdfb70)

### Added

- `this.network.timestamp` is added back and is implemented on top of `this.network.globalSlotSinceGenesis` https://github.com/o1-labs/o1js/pull/755

### Changed

- On-chain value `globalSlot` is replaced by the clearer `currentSlot` https://github.com/o1-labs/o1js/pull/755
  - `currentSlot` refers to the slot at which the transaction _will be included in a block_.
  - the only supported method is `currentSlot.assertBetween()` because `currentSlot.get()` is impossible to implement since the value is determined in the future and `currentSlot.assertEquals()` is error-prone

### Fixed

- Incorrect counting of limit on events and actions https://github.com/o1-labs/o1js/pull/758
- Type error when using `Circuit.array` in on-chain state or events https://github.com/o1-labs/o1js/pull/758
- Bug when using `Circuit.witness` outside the prover https://github.com/o1-labs/o1js/pull/774

## [0.9.1](https://github.com/o1-labs/o1js/compare/71b6132b...9c44b9c2)

### Fixed

- Bug when using `this.<state>.get()` outside a transaction https://github.com/o1-labs/o1js/pull/754

## [0.9.0](https://github.com/o1-labs/o1js/compare/c5a36207...71b6132b)

### Added

- `Transaction.fromJSON` to recover transaction object from JSON https://github.com/o1-labs/o1js/pull/705
- New precondition: `provedState`, a boolean which is true if the entire on-chain state of this account was last modified by a proof https://github.com/o1-labs/o1js/pull/741
  - Same API as all preconditions: `this.account.provedState.assertEquals(Bool(true))`
  - Can be used to assert that the state wasn't tampered with by the zkApp developer using non-contract logic, for example, before deploying the zkApp
- New on-chain value `globalSlot`, to make assertions about the current time https://github.com/o1-labs/o1js/pull/649
  - example: `this.globalSlot.get()`, `this.globalSlot.assertBetween(lower, upper)`
  - Replaces `network.timestamp`, `network.globalSlotSinceGenesis` and `network.globalSlotSinceHardFork`. https://github.com/o1-labs/o1js/pull/560
- New permissions:
  - `access` to control whether account updates for this account can be used at all https://github.com/o1-labs/o1js/pull/500
  - `setTiming` to control who can update the account's `timing` field https://github.com/o1-labs/o1js/pull/685
  - Example: `this.permissions.set({ ...Permissions.default(), access: Permissions.proofOrSignature() })`
- Expose low-level view into the PLONK gates created by a smart contract method https://github.com/o1-labs/o1js/pull/687
  - `MyContract.analyzeMethods().<method name>.gates`

### Changed

- BREAKING CHANGE: Modify signature algorithm used by `Signature.{create,verify}` to be compatible with mina-signer https://github.com/o1-labs/o1js/pull/710
  - Signatures created with mina-signer's `client.signFields()` can now be verified inside a SNARK!
  - Breaks existing deployed smart contracts which use `Signature.verify()`
- BREAKING CHANGE: Circuits changed due to core protocol and cryptography changes; this breaks all deployed contracts.
- BREAKING CHANGE: Change structure of `Account` type which is returned by `Mina.getAccount()` https://github.com/o1-labs/o1js/pull/741
  - for example, `account.appState` -> `account.zkapp.appState`
  - full new type (exported as `Types.Account`): https://github.com/o1-labs/o1js/blob/0be70cb8ceb423976f348980e9d6238820758cc0/src/provable/gen/transaction.ts#L515
- Test accounts hard-coded in `LocalBlockchain` now have default permissions, not permissions allowing everything. Fixes some unintuitive behaviour in tests, like requiring no signature when using these accounts to send MINA https://github.com/o1-labs/o1js/issues/638

### Removed

- Preconditions `timestamp` and `globalSlotSinceHardFork` https://github.com/o1-labs/o1js/pull/560
  - `timestamp` is expected to come back as a wrapper for the new `globalSlot`

## [0.8.0](https://github.com/o1-labs/o1js/compare/d880bd6e...c5a36207)

### Added

- `this.account.<field>.set()` as a unified API to update fields on the account https://github.com/o1-labs/o1js/pull/643
  - covers `permissions`, `verificationKey`, `zkappUri`, `tokenSymbol`, `delegate`, `votingFor`
  - exists on `SmartContract.account` and `AccountUpdate.account`
- `this.sender` to get the public key of the transaction's sender https://github.com/o1-labs/o1js/pull/652
  - To get the sender outside a smart contract, there's now `Mina.sender()`
- `tx.wait()` is now implemented. It waits for the transactions inclusion in a block https://github.com/o1-labs/o1js/pull/645
  - `wait()` also now takes an optional `options` parameter to specify the polling interval or maximum attempts. `wait(options?: { maxAttempts?: number; interval?: number }): Promise<void>;`
- `Circuit.constraintSystemFromKeypair(keypair)` to inspect the circuit at a low level https://github.com/o1-labs/o1js/pull/529
  - Works with a `keypair` (prover + verifier key) generated with the `Circuit` API
- `Mina.faucet()` can now be used to programmatically fund an address on the testnet, using the faucet provided by faucet.minaprotocol.com https://github.com/o1-labs/o1js/pull/693

### Changed

- BREAKING CHANGE: Constraint changes in `sign()`, `requireSignature()` and `createSigned()` on `AccountUpdate` / `SmartContract`. _This means that smart contracts using these methods in their proofs won't be able to create valid proofs against old deployed verification keys._ https://github.com/o1-labs/o1js/pull/637
- `Mina.transaction` now takes a _public key_ as the fee payer argument (passing in a private key is deprecated) https://github.com/o1-labs/o1js/pull/652
  - Before: `Mina.transaction(privateKey, ...)`. Now: `Mina.transaction(publicKey, ...)`
  - `AccountUpdate.fundNewAccount()` now enables funding multiple accounts at once, and deprecates the `initialBalance` argument
- New option `enforceTransactionLimits` for `LocalBlockchain` (default value: `true`), to disable the enforcement of protocol transaction limits (maximum events, maximum sequence events and enforcing certain layout of `AccountUpdate`s depending on their authorization) https://github.com/o1-labs/o1js/pull/620
- Change the default `send` permissions (for sending MINA or tokens) that get set when deploying a zkApp, from `signature()` to `proof()` https://github.com/o1-labs/o1js/pull/648
- Functions for making assertions and comparisons have been renamed to their long form, instead of the initial abbreviation. Old function names have been deprecated https://github.com/o1-labs/o1js/pull/681
  - `.lt` -> `.lessThan`
  - `.lte` -> `.lessThanOrEqual`
  - `.gt` -> `.greaterThan`
  - `.gte` -> `greaterThanOrEqual`
  - `.assertLt` -> `.assertLessThan`
  - `.assertLte` -> `.assertLessThanOrEqual`
  - `.assertGt` -> `.assertGreaterThan`
  - `.assertGte` -> `assertGreaterThanOrEqual`
  - `.assertBoolean` -> `.assertBool`

### Deprecated

- `this.setPermissions()` in favor of `this.account.permissions.set()` https://github.com/o1-labs/o1js/pull/643
  - `this.tokenSymbol.set()` in favor of `this.account.tokenSymbol.set()`
  - `this.setValue()` in favor of `this.account.<field>.set()`
- `Mina.transaction(privateKey: PrivateKey, ...)` in favor of new signature `Mina.transaction(publicKey: PublicKey, ...)`
- `AccountUpdate.createSigned(privateKey: PrivateKey)` in favor of new signature `AccountUpdate.createSigned(publicKey: PublicKey)` https://github.com/o1-labs/o1js/pull/637
- `.lt`, `.lte`, `gt`, `gte`, `.assertLt`, `.assertLte`, `.assertGt`, `.assertGte` have been deprecated. https://github.com/o1-labs/o1js/pull/681

### Fixed

- Fixed Apple silicon performance issue https://github.com/o1-labs/o1js/issues/491
- Type inference for Structs with instance methods https://github.com/o1-labs/o1js/pull/567
  - also fixes `Struct.fromJSON`
- `SmartContract.fetchEvents` fixed when multiple event types existed https://github.com/o1-labs/o1js/issues/627
- Error when using reduce with a `Struct` as state type https://github.com/o1-labs/o1js/pull/689
- Fix use of stale cached accounts in `Mina.transaction` https://github.com/o1-labs/o1js/issues/430

## [0.7.3](https://github.com/o1-labs/o1js/compare/5f20f496...d880bd6e)

### Fixed

- Bug in `deploy()` when initializing a contract that already exists https://github.com/o1-labs/o1js/pull/588

### Deprecated

- `Mina.BerkeleyQANet` in favor of the clearer-named `Mina.Network` https://github.com/o1-labs/o1js/pull/588

## [0.7.2](https://github.com/o1-labs/o1js/compare/705f58d3...5f20f496)

### Added

- `MerkleMap` and `MerkleMapWitness` https://github.com/o1-labs/o1js/pull/546
- Lots of doc comments! https://github.com/o1-labs/o1js/pull/580

### Fixed

- Bug in `Circuit.log` printing account updates https://github.com/o1-labs/o1js/pull/578

## [0.7.1](https://github.com/o1-labs/o1js/compare/f0837188...705f58d3)

### Fixed

- Testnet-incompatible signatures in v0.7.0 https://github.com/o1-labs/o1js/pull/565

## [0.7.0](https://github.com/o1-labs/o1js/compare/f0837188...9a94231c)

### Added

- Added an optional string parameter to certain `assert` methods https://github.com/o1-labs/o1js/pull/470
- `Struct`, a new primitive for declaring composite, SNARK-compatible types https://github.com/o1-labs/o1js/pull/416
  - With this, we also added a way to include auxiliary, non-field element data in composite types
  - Added `VerificationKey`, which is a `Struct` with auxiliary data, to pass verification keys to a `@method`
  - BREAKING CHANGE: Change names related to circuit types: `AsFieldsAndAux<T>` -> `Provable<T>`, `AsFieldElement<T>` -> `ProvablePure<T>`, `circuitValue` -> `provable`
  - BREAKING CHANGE: Change all `ofFields` and `ofBits` methods on circuit types to `fromFields` and `fromBits`
- New option `proofsEnabled` for `LocalBlockchain` (default value: `true`), to quickly test transaction logic with proofs disabled https://github.com/o1-labs/o1js/pull/462
  - with `proofsEnabled: true`, proofs now get verified locally https://github.com/o1-labs/o1js/pull/423
- `SmartContract.approve()` to approve a tree of child account updates https://github.com/o1-labs/o1js/pull/428 https://github.com/o1-labs/o1js/pull/534
  - AccountUpdates are now valid `@method` arguments, and `approve()` is intended to be used on them when passed to a method
  - Also replaces `Experimental.accountUpdateFromCallback()`
- `Circuit.log()` to easily log Fields and other provable types inside a method, with the same API as `console.log()` https://github.com/o1-labs/o1js/pull/484
- `SmartContract.init()` is a new method on the base `SmartContract` that will be called only during the first deploy (not if you re-deploy later to upgrade the contract) https://github.com/o1-labs/o1js/pull/543
  - Overriding `init()` is the new recommended way to add custom state initialization logic.
- `transaction.toPretty()` and `accountUpdate.toPretty()` for debugging transactions by printing only the pieces that differ from default account updates https://github.com/o1-labs/o1js/pull/428
- `AccountUpdate.attachToTransaction()` for explicitly adding an account update to the current transaction. This replaces some previous behaviour where an account update got attached implicitly https://github.com/o1-labs/o1js/pull/484
- `SmartContract.requireSignature()` and `AccountUpdate.requireSignature()` as a simpler, better-named replacement for `.sign()` https://github.com/o1-labs/o1js/pull/558

### Changed

- BREAKING CHANGE: `tx.send()` is now asynchronous: old: `send(): TransactionId` new: `send(): Promise<TransactionId>` and `tx.send()` now directly waits for the network response, as opposed to `tx.send().wait()` https://github.com/o1-labs/o1js/pull/423
- Sending transactions to `LocalBlockchain` now involves
- `Circuit.witness` can now be called outside circuits, where it will just directly return the callback result https://github.com/o1-labs/o1js/pull/484
- The `FeePayerSpec`, which is used to specify properties of the transaction via `Mina.transaction()`, now has another optional parameter to specify the nonce manually. `Mina.transaction({ feePayerKey: feePayer, nonce: 1 }, () => {})` https://github.com/o1-labs/o1js/pull/497
- BREAKING CHANGE: Static methods of type `.fromString()`, `.fromNumber()` and `.fromBigInt()` on `Field`, `UInt64`, `UInt32` and `Int64` are no longer supported https://github.com/o1-labs/o1js/pull/519
  - use `Field(number | string | bigint)` and `UInt64.from(number | string | bigint)`
- Move several features out of 'experimental' https://github.com/o1-labs/o1js/pull/555
  - `Reducer` replaces `Experimental.Reducer`
  - `MerkleTree` and `MerkleWitness` replace `Experimental.{MerkleTree,MerkleWitness}`
  - In a `SmartContract`, `this.token` replaces `this.experimental.token`

### Deprecated

- `CircuitValue` deprecated in favor of `Struct` https://github.com/o1-labs/o1js/pull/416
- Static props `Field.zero`, `Field.one`, `Field.minusOne` deprecated in favor of `Field(number)` https://github.com/o1-labs/o1js/pull/524
- `SmartContract.sign()` and `AccountUpdate.sign()` in favor of `.requireSignature()` https://github.com/o1-labs/o1js/pull/558

### Fixed

- Uint comparisons and division fixed inside the prover https://github.com/o1-labs/o1js/pull/503
- Callback arguments are properly passed into method invocations https://github.com/o1-labs/o1js/pull/516
- Removed internal type `JSONValue` from public interfaces https://github.com/o1-labs/o1js/pull/536
- Returning values from a zkApp https://github.com/o1-labs/o1js/pull/461

### Fixed

- Callback arguments are properly passed into method invocations https://github.com/o1-labs/o1js/pull/516

## [0.6.1](https://github.com/o1-labs/o1js/compare/ba688523...f0837188)

### Fixed

- Proof verification on the web version https://github.com/o1-labs/o1js/pull/476

## [0.6.0](https://github.com/o1-labs/o1js/compare/f2ad423...ba688523)

### Added

- `reducer.getActions` partially implemented for local testing https://github.com/o1-labs/o1js/pull/327
- `gte` and `assertGte` methods on `UInt32`, `UInt64` https://github.com/o1-labs/o1js/pull/349
- Return sent transaction `hash` for `RemoteBlockchain` https://github.com/o1-labs/o1js/pull/399

### Changed

- BREAKING CHANGE: Rename the `Party` class to `AccountUpdate`. Also, rename other occurrences of "party" to "account update". https://github.com/o1-labs/o1js/pull/393
- BREAKING CHANGE: Don't require the account address as input to `SmartContract.compile()`, `SmartContract.digest()` and `SmartContract.analyzeMethods()` https://github.com/o1-labs/o1js/pull/406
  - This works because the address / public key is now a variable in the method circuit; it used to be a constant
- BREAKING CHANGE: Move `ZkProgram` to `Experimental.ZkProgram`

## [0.5.4](https://github.com/o1-labs/o1js/compare/3461333...f2ad423)

### Fixed

- Running o1js inside a web worker https://github.com/o1-labs/o1js/issues/378

## [0.5.3](https://github.com/o1-labs/o1js/compare/4f0dd40...3461333)

### Fixed

- Infinite loop when compiling in web version https://github.com/o1-labs/o1js/issues/379, by [@maht0rz](https://github.com/maht0rz)

## [0.5.2](https://github.com/o1-labs/o1js/compare/55c8ea0...4f0dd40)

### Fixed

- Crash of the web version introduced in 0.5.0
- Issue with `Experimental.MerkleWitness` https://github.com/o1-labs/o1js/pull/368

## [0.5.1](https://github.com/o1-labs/o1js/compare/e0192f7...55c8ea0)

### Fixed

- `fetchAccount` https://github.com/o1-labs/o1js/pull/350

## [0.5.0](https://github.com/o1-labs/o1js/compare/2375f08...e0192f7)

### Added

- **Recursive proofs**. RFC: https://github.com/o1-labs/o1js/issues/89, PRs: https://github.com/o1-labs/o1js/pull/245 https://github.com/o1-labs/o1js/pull/250 https://github.com/o1-labs/o1js/pull/261
  - Enable smart contract methods to take previous proofs as arguments, and verify them in the circuit
  - Add `ZkProgram`, a new primitive which represents a collection of circuits that produce instances of the same proof. So, it's a more general version of `SmartContract`, without any of the Mina-related API.  
    `ZkProgram` is suitable for rollup-type systems and offchain usage of Pickles + Kimchi.
- **zkApp composability** -- calling other zkApps from inside zkApps. RFC: https://github.com/o1-labs/o1js/issues/303, PRs: https://github.com/o1-labs/o1js/pull/285, https://github.com/o1-labs/o1js/pull/296, https://github.com/o1-labs/o1js/pull/294, https://github.com/o1-labs/o1js/pull/297
- **Events** support via `SmartContract.events`, `this.emitEvent`. RFC: https://github.com/o1-labs/o1js/issues/248, PR: https://github.com/o1-labs/o1js/pull/272
  - `fetchEvents` partially implemented for local testing: https://github.com/o1-labs/o1js/pull/323
- **Payments**: `this.send({ to, amount })` as an easier API for sending Mina from smart contracts https://github.com/o1-labs/o1js/pull/325
  - `Party.send()` to transfer Mina between any accounts, for example, from users to smart contracts
- `SmartContract.digest()` to quickly compute a hash of the contract's circuit. This is [used by the zkApp CLI](https://github.com/o1-labs/zkapp-cli/pull/233) to figure out whether `compile` should be re-run or a cached verification key can be used. https://github.com/o1-labs/o1js/pull/268
- `Circuit.constraintSystem()` for creating a circuit from a function, counting the number of constraints and computing a digest of the circuit https://github.com/o1-labs/o1js/pull/279
- `this.account.isNew` to assert that an account did not (or did) exist before the transaction https://github.com/MinaProtocol/mina/pull/11524
- `LocalBlockchain.setTimestamp` and other setters for network state, to test network preconditions locally https://github.com/o1-labs/o1js/pull/329
- **Experimental APIs** are now collected under the `Experimental` import, or on `this.experimental` in a smart contract.
- Custom tokens (_experimental_), via `this.token`. RFC: https://github.com/o1-labs/o1js/issues/233, PR: https://github.com/o1-labs/o1js/pull/273,
- Actions / sequence events support (_experimental_), via `Experimental.Reducer`. RFC: https://github.com/o1-labs/o1js/issues/265, PR: https://github.com/o1-labs/o1js/pull/274
- Merkle tree implementation (_experimental_) via `Experimental.MerkleTree` https://github.com/o1-labs/o1js/pull/343

### Changed

- BREAKING CHANGE: Make on-chain state consistent with other preconditions - throw an error when state is not explicitly constrained https://github.com/o1-labs/o1js/pull/267
- `CircuitValue` improvements https://github.com/o1-labs/o1js/pull/269, https://github.com/o1-labs/o1js/pull/306, https://github.com/o1-labs/o1js/pull/341
  - Added a base constructor, so overriding the constructor on classes that extend `CircuitValue` is now _optional_. When overriding, the base constructor can be called without arguments, as previously: `super()`. When not overriding, the expected arguments are all the `@prop`s on the class, in the order they were defined in: `new MyCircuitValue(prop1, prop2)`.
  - `CircuitValue.fromObject({ prop1, prop2 })` is a new, better-typed alternative for using the base constructor.
  - Fixed: the overridden constructor is now free to have any argument structure -- previously, arguments had to be the props in their declared order. I.e., the behaviour that's now used by the base constructor used to be forced on all constructors, which is no longer the case.
- `Mina.transaction` improvements
  - Support zkApp proofs when there are other account updates in the same transaction block https://github.com/o1-labs/o1js/pull/280
  - Support multiple independent zkApp proofs in one transaction block https://github.com/o1-labs/o1js/pull/296
- Add previously unimplemented preconditions, like `this.network.timestamp` https://github.com/o1-labs/o1js/pull/324 https://github.com/MinaProtocol/mina/pull/11577
- Improve error messages thrown from Wasm, by making Rust's `panic` log to the JS console https://github.com/MinaProtocol/mina/pull/11644
- Not user-facing, but essential: Smart contracts fully constrain the account updates they create, inside the circuit https://github.com/o1-labs/o1js/pull/278

### Fixed

- Fix comparisons on `UInt32` and `UInt64` (`UInt32.lt`, `UInt32.gt`, etc) https://github.com/o1-labs/o1js/issues/174, https://github.com/o1-labs/o1js/issues/101. PR: https://github.com/o1-labs/o1js/pull/307

## [0.4.3](https://github.com/o1-labs/o1js/compare/e66f08d...2375f08)

### Added

- Implement the [precondition RFC](https://github.com/o1-labs/o1js/issues/179#issuecomment-1139413831):
  - new fields `this.account` and `this.network` on both `SmartContract` and `Party`
  - `this.<account|network>.<property>.get()` to use on-chain values in a circuit, e.g. account balance or block height
  - `this.<account|network>.<property>.{assertEqual, assertBetween, assertNothing}()` to constrain what values to allow for these
- `CircuitString`, a snark-compatible string type with methods like `.append()` https://github.com/o1-labs/o1js/pull/155
- `bool.assertTrue()`, `bool.assertFalse()` as convenient aliases for existing functionality
- `Ledger.verifyPartyProof` which can check if a proof on a transaction is valid https://github.com/o1-labs/o1js/pull/208
- Memo field in APIs like `Mina.transaction` to attach arbitrary messages https://github.com/o1-labs/o1js/pull/244
- This changelog

### Changed

- Huge snark performance improvements (2-10x) for most zkApps https://github.com/MinaProtocol/mina/pull/11053
- Performance improvements in node with > 4 CPUs, for all snarks https://github.com/MinaProtocol/mina/pull/11292
- Substantial reduction of o1js' size https://github.com/MinaProtocol/mina/pull/11166

### Removed

- Unused functions `call` and `callUnproved`, which were embryonic versions of what is now the `transaction` API to call smart contract methods
- Some unimplemented fields on `SmartContract`

### Fixed

- zkApp proving on web https://github.com/o1-labs/o1js/issues/226<|MERGE_RESOLUTION|>--- conflicted
+++ resolved
@@ -31,12 +31,10 @@
 
 - `Gadgets.rangeCheck64()`, new provable method to do efficient 64-bit range checks using lookup tables https://github.com/o1-labs/o1js/pull/1181
 
-<<<<<<< HEAD
 - Added bitwise `ROT` operation support for native field elements. https://github.com/o1-labs/o1js/pull/1182
-=======
+
 - `Proof.dummy()` to create dummy proofs https://github.com/o1-labs/o1js/pull/1188
   - You can use this to write ZkPrograms that handle the base case and the inductive case in the same method.
->>>>>>> bb9cf00d
 
 ## [0.13.1](https://github.com/o1-labs/o1js/compare/c2f392fe5...045faa7)
 
