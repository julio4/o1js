--- conflicted
+++ resolved
@@ -282,8 +282,6 @@
   };
 
   gates: {
-<<<<<<< HEAD
-=======
     /**
      * Range check gate
      *
@@ -292,7 +290,6 @@
      * @param v0c bits 0 to 16 as 8 2-bit limbs
      * @param compact boolean field elements -- whether to use "compact mode"
      */
->>>>>>> 1b37aa48
     rangeCheck0(
       v0: FieldVar,
       v0p: [0, FieldVar, FieldVar, FieldVar, FieldVar, FieldVar, FieldVar],
@@ -309,7 +306,6 @@
       ],
       compact: FieldConst
     ): void;
-<<<<<<< HEAD
 
     xor(
       in1: FieldVar,
@@ -330,8 +326,6 @@
     ): void;
 
     zeroCheck(in1: FieldVar, in2: FieldVar, out: FieldVar): void;
-=======
->>>>>>> 1b37aa48
   };
 
   bool: {
@@ -612,17 +606,13 @@
       previousStatements: MlArray<Statement<FieldVar>>;
       shouldVerify: MlArray<BoolVar>;
     };
-<<<<<<< HEAD
+    /**
+     * Feature flags which enable certain custom gates
+     */
     featureFlags: MlFeatureFlags;
-=======
-    /**
-     * Feature flags which enable certain custom gates
-     */
-    featureFlags: MlFeatureFlags;
     /**
      * Description of previous proofs to verify in this rule
      */
->>>>>>> 1b37aa48
     proofsToVerify: MlArray<{ isSelf: true } | { isSelf: false; tag: unknown }>;
   };
 
