import type { Account as JsonAccount } from './bindings/mina-transaction/gen/transaction-json.js';
import type { Field, FieldConst, FieldVar } from './lib/field.js';
<<<<<<< HEAD
import type { ScalarConst } from './lib/scalar.js';
import type {
  MlArray,
  MlTuple,
  MlList,
  MlOption,
  MlBool,
} from './lib/ml/base.js';
import type { MlHashInput } from './lib/ml/conversion.js';

export { SnarkyField };
export {
  Bool,
=======
import type { BoolVar, Bool } from './lib/bool.js';
import type { Scalar, ScalarConst } from './lib/scalar.js';
// export { Field };
export { SnarkyField, SnarkyBool };
export {
  Group,
>>>>>>> 13307b18
  ProvablePure,
  Provable,
  Poseidon,
  Ledger,
  isReady,
  shutdown,
  Pickles,
  Gate,
};

// internal
<<<<<<< HEAD
export { Snarky, Test, JsonGate, MlPublicKey, MlPublicKeyVar };
=======
export { Snarky, Test, JsonGate, MlArray };
>>>>>>> 13307b18

/**
 * `Provable<T>` is the general circuit type interface. Provable interface describes how a type `T` is made up of field elements and auxiliary (non-field element) data.
 *
 * You will find `Provable<T>` as the required input type in a few places in SnarkyJS. One convenient way to create a `Provable<T>` is using `Struct`.
 *
 * The properties and methods on the provable type exist in all base SnarkyJS types as well (aka. {@link Field}, {@link Bool}, etc.). In most cases, a zkApp developer does not need these functions to create Dapps.
 */
declare interface Provable<T> {
  toFields: (x: T) => Field[];
  toAuxiliary: (x?: T) => any[];
  fromFields: (x: Field[], aux: any[]) => T;
  sizeInFields(): number;
  check: (x: T) => void;
}
/**
 * `ProvablePure<T>` is a special kind of `Provable<T>`, where the auxiliary data is empty. This means the type only consists of field elements,
 * in that sense it is "pure".
 *
 * Examples where `ProvablePure<T>` is required are types of on-chain state, events and actions.
 */
declare interface ProvablePure<T> extends Provable<T> {
  toFields: (x: T) => Field[];
  toAuxiliary: (x?: T) => [];
  fromFields: (x: Field[]) => T;
  sizeInFields(): number;
  check: (x: T) => void;
}

declare namespace Snarky {
  type Main = (publicInput: MlArray<FieldVar>) => void;
  type Keypair = unknown;
  type VerificationKey = unknown;
  type Proof = unknown;
}

/**
 * Internal interface to snarky-ml
 *
 * Note for devs: This module is intended to closely mirror snarky-ml's core, low-level APIs.
 */
declare const Snarky: {
  /**
   * witness `sizeInFields` field element variables
   *
   * Note: this is called "exists" because in a proof, you use it like this:
   * > "I prove that there exists x, such that (some statement)"
   */
  exists(
    sizeInFields: number,
    compute: () => MlArray<FieldConst>
  ): MlArray<FieldVar>;
  /**
   * witness a single field element variable
   */
  existsVar(compute: () => FieldConst): FieldVar;
  /**
   * Runs code as a prover.
   */
  asProver(f: () => void): void;
  /**
   * Runs code and checks its correctness.
   */
  runAndCheck(f: () => void): void;
  /**
   * Runs code in prover mode, without checking correctness.
   */
  runUnchecked(f: () => void): void;
  /**
   * Returns information about the constraint system in the callback function.
   */
  constraintSystem(f: () => void): {
    rows: number;
    digest: string;
    json: JsonConstraintSystem;
  };

  /**
   * APIs to add constraints on field variables
   */
  field: {
    /**
     * add x, y to get a new AST node Add(x, y); handles if x, y are constants
     */
    add(x: FieldVar, y: FieldVar): FieldVar;
    /**
     * scale x by a constant to get a new AST node Scale(c, x); handles if x is a constant
     */
    scale(c: FieldConst, x: FieldVar): FieldVar;
    /**
     * witnesses z = x*y and constrains it with [assert_r1cs]; handles constants
     */
    mul(x: FieldVar, y: FieldVar): FieldVar;
    /**
     * evaluates a CVar by walking the AST and reading Vars from a list of public input + aux values
     */
    readVar(x: FieldVar): FieldConst;
    /**
     * x === y without handling of constants
     */
    assertEqual(x: FieldVar, y: FieldVar): void;
    /**
     * x*y === z without handling of constants
     */
    assertMul(x: FieldVar, y: FieldVar, z: FieldVar): void;
    /**
     * x*x === y without handling of constants
     */
    assertSquare(x: FieldVar, y: FieldVar): void;
    /**
     * x*x === x without handling of constants
     */
    assertBoolean(x: FieldVar): void;
    /**
     * check x < y and x <= y
     */
    compare(
      bitLength: number,
      x: FieldVar,
      y: FieldVar
    ): [flag: 0, less: BoolVar, lessOrEqual: BoolVar];
    /**
     *
     */
    toBits(length: number, x: FieldVar): MlArray<BoolVar>;
    /**
     *
     */
    fromBits(bits: MlArray<BoolVar>): FieldVar;
    /**
     * returns x truncated to the lowest `16 * lengthDiv16` bits
     * => can be used to assert that x fits in `16 * lengthDiv16` bits.
     *
     * more efficient than `toBits()` because it uses the EC_endoscalar gate;
     * does 16 bits per row (vs 1 bits per row that you can do with generic gates).
     */
    truncateToBits16(lengthDiv16: number, x: FieldVar): FieldVar;
    /**
     * returns a new witness from an AST
     * (implemented with toConstantAndTerms)
     */
    seal(x: FieldVar): FieldVar;
    /**
     * Unfolds AST to get `x = c + c0*Var(i0) + ... + cn*Var(in)`,
     * returns `(c, [(c0, i0), ..., (cn, in)])`;
     * c is optional
     */
    toConstantAndTerms(
      x: FieldVar
    ): MlTuple<MlOption<FieldConst>, MlList<MlTuple<FieldConst, number>>>;
  };

<<<<<<< HEAD
  group: {
    /**
     * Addition of two group elements, handles only variables.
     */
    add(
      p1: MlTuple<FieldVar, FieldVar>,
      p2: MlTuple<FieldVar, FieldVar>
    ): MlTuple<FieldVar, FieldVar>;

    onCurve(p1: MlTuple<FieldVar, FieldVar>): void;

    scale(
      p: MlTuple<FieldVar, FieldVar>,
      s: MlArray<BoolVar>
    ): MlTuple<FieldVar, FieldVar>;

    equals(
      p1: MlTuple<FieldVar, FieldVar>,
      p2: MlTuple<FieldVar, FieldVar>
    ): BoolVar;
=======
  bool: {
    not(x: BoolVar): BoolVar;

    and(x: BoolVar, y: BoolVar): BoolVar;

    or(x: BoolVar, y: BoolVar): BoolVar;

    equals(x: BoolVar, y: BoolVar): BoolVar;

    assertEqual(x: BoolVar, y: BoolVar): void;
>>>>>>> 13307b18
  };

  /**
   * The circuit API is a low level interface to create zero-knowledge proofs
   */
  circuit: {
    /**
     * Generates a proving key and a verification key for the provable function `main`
     */
    compile(main: Snarky.Main, publicInputSize: number): Snarky.Keypair;

    /**
     * Proves a statement using the private input, public input and the keypair of the circuit.
     */
    prove(
      main: Snarky.Main,
      publicInputSize: number,
      publicInput: MlArray<FieldConst>,
      keypair: Snarky.Keypair
    ): Snarky.Proof;

    /**
     * Verifies a proof using the public input, the proof and the verification key of the circuit.
     */
    verify(
      publicInput: MlArray<FieldConst>,
      proof: Snarky.Proof,
      verificationKey: Snarky.VerificationKey
    ): boolean;

    keypair: {
      getVerificationKey(keypair: Snarky.Keypair): Snarky.VerificationKey;
      /**
       * Returns a low-level JSON representation of the circuit:
       * a list of gates, each of which represents a row in a table, with certain coefficients and wires to other (row, column) pairs
       */
      getConstraintSystemJSON(keypair: Snarky.Keypair): JsonConstraintSystem;
    };
  };
};

type JsonGate = {
  typ: string;
  wires: { row: number; col: number }[];
  coeffs: number[][];
};
type JsonConstraintSystem = { gates: JsonGate[]; public_input_size: number };

/**
 * A {@link Field} is an element of a prime order [finite field](https://en.wikipedia.org/wiki/Finite_field).
 * Every other provable type is built using the {@link Field} type.
 *
 * The field is the [pasta base field](https://electriccoin.co/blog/the-pasta-curves-for-halo-2-and-beyond/) of order 2^254 + 0x224698fc094cf91b992d30ed00000001 ({@link Field.ORDER}).
 *
 * You can create a new Field from everything "field-like" (`bigint`, integer `number`, decimal `string`, `Field`).
 * @example
 * ```
 * Field(10n); // Field contruction from a big integer
 * Field(100); // Field construction from a number
 * Field("1"); // Field construction from a decimal string
 * ```
 *
 * **Beware**: Fields _cannot_ be constructed from fractional numbers or alphanumeric strings:
 * ```ts
 * Field(3.141); // ERROR: Cannot convert a float to a field element
 * Field("abc"); // ERROR: Invalid argument "abc"
 * ```
 *
 * Creating a Field from a negative number can result in unexpected behavior if you are not familiar with [modular arithmetic](https://en.wikipedia.org/wiki/Modular_arithmetic).
 * @example
 * ```
 * const x = Field(-1); // Valid Field construction from negative number
 * const y = Field(Field.ORDER - 1n); // equivalent to `x`
 * ```
 *
 * **Important**: All the functions defined on a Field (arithmetic, logic, etc.) take their arguments as "field-like". A Field itself is also defined as a "field-like" element.
 *
 * @param value - the value to convert to a {@link Field}
 *
 * @return A {@link Field} with the value converted from the argument
 */
declare function SnarkyField(
  x: SnarkyField | Field | number | string | boolean | bigint
): SnarkyField;
declare class SnarkyField {
  /**
   * Coerce anything "field-like" (bigint, boolean, number, string, and {@link Field}) to a {@link Field}.
   * A {@link Field} is an element of a prime order field. Every other provable type is build using the {@link Field} type.
   *
   * The field is the [pasta base field](https://electriccoin.co/blog/the-pasta-curves-for-halo-2-and-beyond/) of order 2^254 + 0x224698fc094cf91b992d30ed00000001 ({@link Field.ORDER}).
   *
   * You can create a new Field from everything "field-like" (`bigint`, integer `number`, decimal `string`, `Field`).
   * @example
   * ```
   * new Field(10n); // Field contruction from a big integer
   * new Field(100); // Field construction from a number
   * new Field("1"); // Field construction from a decimal string
   * ```
   *
   * **Beware**: Fields can _not_ be constructed from fractional numbers or alphanumeric strings:
   * ```ts
   * new Field(3.141); // ERROR: Cannot convert a float to a field element
   * new Field("abc"); // ERROR: Invalid argument "abc"
   * ```
   *
   * Creating a {@link Field} from a negative number can result in unexpected behavior if you are not familiar with [modular arithmetic](https://en.wikipedia.org/wiki/Modular_arithmetic).```
   * @example
   * ```
   * const x = new Field(-1); // Valid Field construction from negative number
   * const y = new Field(Field.ORDER - 1n); // equivalent to `x`
   * ```
   *
   * **Important**: All the functions defined on a Field (arithmetic, logic, etc.) take their arguments as "field-like". A {@link Field} itself is also defined as a "field-like" value.
   *
   * @param value - the value to coerce to a {@link Field}
   *
   * @return A {@link Field} element which the value coerced from the argument in the pasta field.
   */
  constructor(value: Field | number | string | boolean | bigint);

  /**
   * Negate a {@link Field}. This is equivalent to multiplying the {@link Field} by -1.
   *
   * @example
   * ```ts
   * const negOne = Field(1).neg();
   * negOne.assertEquals(-1);
   * ```
   *
   * @example
   * ```ts
   * const someField = Field(42);
   * someField.neg().assertEquals(someField.mul(Field(-1))); // This statement is always true regardless of the value of `someField`
   * ```
   *
   * **Warning**: This is a modular negation. For details, see the {@link sub} method.
   *
   * @return A {@link Field} element that is equivalent to the element multiplied by -1.
   */
  neg(): Field;

  /**
   * [Modular inverse](https://en.wikipedia.org/wiki/Modular_multiplicative_inverse) of this {@link Field} element. Equivalent to 1 divided by this {@link Field}, in the sense of modular arithmetic.
   *
   * @example
   * ```ts
   * const someField = Field(42);
   * const inverse = someField.inv();
   * inverse.assertEquals(Field(1).div(example)); // This statement is always true regardless of the value of `someField`
   * ```
   *
   * **Warning**: This is a modular inverse. See {@link div} method for more details.
   *
   * @return A {@link Field} element that is equivalent to one divided by this element.
   */
  inv(): Field;

  /**
   * Add a "field-like" value to this {@link Field} element.
   *
   * @example
   * ```ts
   * const x = Field(3);
   * const sum = x.add(5);
   *
   * sum.assertEquals(Field(8));
   * ```
   *
   * **Warning**: This is a modular addition in the pasta field.
   * @example
   * ```ts
   * const x = Field(1);
   * const sum = x.add(Field(-7));
   *
   * // If you try to print sum - `console.log(sum.toBigInt())` - you will realize that it prints a very big integer because this is modular arithmetic, and 1 + (-7) circles around the field to become p - 6.
   * // You can use the reverse operation of addition (substraction) to prove the sum is calculated correctly.
   *
   * sum.sub(x).assertEquals(Field(-7));
   * sum.sub(Field(-7)).assertEquals(x);
   * ```
   *
   * @param value - a "field-like" value to add to the {@link Field}.
   *
   * @return A {@link Field} element equivalent to the modular addition of the two value.
   */
  add(y: Field | number | string | bigint): Field;

  /**
   * Substract another "field-like" value from this {@link Field} element.
   *
   * @example
   * ```ts
   * const x = Field(3);
   * const difference = x.sub(5);
   *
   * difference.assertEquals(Field(-2));
   * ```
   *
   * **Warning**: This is a modular substraction in the pasta field.
   *
   * @example
   * ```ts
   * const x = Field(1);
   * const difference = x.sub(Field(2));
   *
   * // If you try to print difference - `console.log(difference.toBigInt())` - you will realize that it prints a very big integer because this is modular arithmetic, and 1 - 2 circles around the field to become p - 1.
   * // You can use the reverse operation of substraction (addition) to prove the difference is calculated correctly.
   * difference.add(Field(2)).assertEquals(x);
   * ```
   *
   * @param value - a "field-like" value to substract from the {@link Field}.
   *
   * @return A {@link Field} element equivalent to the modular difference of the two value.
   */
  sub(y: Field | number | string | bigint): Field;

  /**
   * Multiply another "field-like" value with this {@link Field} element.
   *
   * @example
   * ```ts
   * const x = Field(3);
   * const product = x.mul(Field(5));
   *
   * product.assertEquals(Field(15));
   * ```
   *
   * @param value - a "field-like" value to multiply with the {@link Field}.
   *
   * @return A {@link Field} element equivalent to the modular difference of the two value.
   */
  mul(y: Field | number | string | bigint): Field;

  /**
   * Divide another "field-like" value through this {@link Field}.
   *
   * @example
   * ```ts
   * const x = Field(6);
   * const quotient = x.div(Field(3));
   *
   * quotient.assertEquals(Field(2));
   * ```
   *
   * **Warning**: This is a modular division in the pasta field. You can think this as the reverse operation of modular multiplication.
   *
   * @example
   * ```ts
   * const x = Field(2);
   * const y = Field(5);
   *
   * const quotient = x.div(y);
   *
   * // If you try to print quotient - `console.log(quotient.toBigInt())` - you will realize that it prints a very big integer because this is a modular inverse.
   * // You can use the reverse operation of division (multiplication) to prove the quotient is calculated correctly.
   *
   * quotient.mul(y).assertEquals(x);
   * ```
   *
   * @param value - a "field-like" value to divide with the {@link Field}.
   *
   * @return A {@link Field} element equivalent to the modular division of the two value.
   */
  div(y: Field | number | string | bigint): Field;

  /**
   * Square this {@link Field} element.
   *
   * @example
   * ```ts
   * const someField = Field(7);
   * const square = someField.square();
   *
   * square.assertEquals(someField.mul(someField)); // This statement is always true regardless of the value of `someField`
   * ```
   *
   * ** Warning: This is a modular multiplication. See `mul()` method for more details.
   *
   * @return A {@link Field} element equivalent to the multiplication of the {@link Field} element with itself.
   */
  square(): Field;

  /**
   * Take the square root of this {@link Field} element.
   *
   * @example
   * ```ts
   * const someField = Field(42);
   * const squareRoot = someField.sqrt();
   *
   * squareRoot.mul(squareRoot).assertEquals(someField); // This statement is always true regardless of the value of `someField`
   * ```
   *
   * **Warning**: This is a modular square root. See `div()` method for more details.
   *
   * @return A {@link Field} element equivalent to the square root of the {@link Field} element.
   */
  sqrt(): Field;

  /**
   * Serialize the {@link Field} to a string, e.g. for printing. Trying to print a {@link Field} without this function will directly stringify the Field object, resulting in an unreadable output.
   *
   * **Warning**: This operation does _not_ affect the circuit and can't be used to prove anything about the string representation of the {@link Field}. Use the operation only during debugging.
   *
   * @example
   * ```ts
   * const someField = Field(42);
   * console.log(someField.toString());
   * ```
   *
   * @return A string equivalent to the string representation of the Field.
   */
  toString(): string;

  /**
   * Serialize the {@link Field} to a bigint, e.g. for printing. Trying to print a {@link Field} without this function will directly stringify the Field object, resulting in an unreadable output.
   *
   * **Warning**: This operation does _not_ affect the circuit and can't be used to prove anything about the bigint representation of the {@link Field}. Use the operation only during debugging.
   *
   * @example
   * ```ts
   * const someField = Field(42);
   * console.log(someField.toBigInt());
   * ```
   *
   * @return A bigint equivalent to the bigint representation of the Field.
   */
  toBigInt(): bigint;

  /**
   * Serialize the {@link Field} to a JSON string, e.g. for printing. Trying to print a {@link Field} without this function will directly stringify the Field object, resulting in an unreadable output.
   *
   * **Warning**: This operation does _not_ affect the circuit and can't be used to prove anything about the JSON string representation of the {@link Field}. Use the operation only during debugging.
   *
   * @example
   * ```ts
   * const someField = Field(42);
   * console.log(someField.toJSON());
   * ```
   *
   * @return A string equivalent to the JSON representation of the {@link Field}.
   */
  toJSON(): string;

  /**
   * This function is the implementation of {@link Provable.toFields} in {@link Field} type.
   * You can use this array to calculate the {@link Poseidon} hash of a {@link Field}.
   * This data structure will be always an array of length 1, where the first and only element equals the {@link Field} itself.
   *
   * @return A {@link Field} array of length 1 created from this {@link Field}.
   */
  toFields(): Field[];

  /**
   * Check if this {@link Field} is less than another "field-like" value.
   * Returns a {@link Bool}, which is a provable type and can be used prove to the validity of this statement.
   *
   * @example
   * ```ts
   * Field(2).lessThan(3).assertEquals(Bool(true));
   * ```
   *
   * **Warning**: As this method compares the bigint value of a {@link Field}, it can result in unexpected behavior when used with negative inputs or modular division.
   *
   * @example
   * ```ts
   * Field(1).div(Field(3)).lessThan(Field(1).div(Field(2))).assertEquals(Bool(true)); // This code will throw an error
   * ```
   *
   * @param value - the "field-like" value to compare with this {@link Field}.
   *
   * @return A {@link Bool} representing if this {@link Field} is less than another "field-like" value.
   */
  lessThan(value: Field | number | string | bigint): Bool;

  /**
   * Check if this {@link Field} is less than or equal to another "field-like" value.
   * Returns a {@link Bool}, which is a provable type and can be used to prove the validity of this statement.
   *
   * @example
   * ```ts
   * Field(3).lessThanOrEqual(3).assertEquals(Bool(true));
   * ```
   *
   * **Warning**: As this method compares the bigint value of a {@link Field}, it can result in unexpected behaviour when used with negative inputs or modular division.
   *
   * @example
   * ```ts
   * Field(1).div(Field(3)).lessThanOrEqual(Field(1).div(Field(2))).assertEquals(Bool(true)); // This code will throw an error
   * ```
   *
   * @param value - the "field-like" value to compare with this {@link Field}.
   *
   * @return A {@link Bool} representing if this {@link Field} is less than or equal another "field-like" value.
   */
  lessThanOrEqual(value: Field | number | string | bigint): Bool;

  /**
   * Check if this {@link Field} is greater than another "field-like" value.
   * Returns a {@link Bool}, which is a provable type and can be used to prove the validity of this statement.
   *
   * @example
   * ```ts
   * Field(5).greaterThan(3).assertEquals(Bool(true));
   * ```
   *
   * **Warning**: As this method compares the bigint value of a {@link Field}, it can result in unexpected behaviour when used with negative inputs or modular division.
   *
   * @example
   * ```ts
   * Field(1).div(Field(2)).greaterThan(Field(1).div(Field(3))).assertEquals(Bool(true)); // This code will throw an error
   * ```
   *
   * @param value - the "field-like" value to compare with this {@link Field}.
   *
   * @return A {@link Bool} representing if this {@link Field} is greater than another "field-like" value.
   */
  greaterThan(value: Field | number | string | bigint): Bool;

  /**
   * Check if this {@link Field} is greater than or equal another "field-like" value.
   * Returns a {@link Bool}, which is a provable type and can be used to prove the validity of this statement.
   *
   * @example
   * ```ts
   * Field(3).greaterThanOrEqual(3).assertEquals(Bool(true));
   * ```
   *
   * **Warning**: As this method compares the bigint value of a {@link Field}, it can result in unexpected behaviour when used with negative inputs or modular division.
   *
   * @example
   * ```ts
   * Field(1).div(Field(2)).greaterThanOrEqual(Field(1).div(Field(3))).assertEquals(Bool(true)); // This code will throw an error
   * ```
   *
   * @param value - the "field-like" value to compare with this {@link Field}.
   *
   * @return A {@link Bool} representing if this {@link Field} is greater than or equal another "field-like" value.
   */
  greaterThanOrEqual(value: Field | number | string | bigint): Bool;

  /**
   * Assert that this {@link Field} is less than another "field-like" value.
   * Calling this function is equivalent to `Field(...).lessThan(...).assertEquals(Bool(true))`.
   * See {@link Field.lessThan} for more details.
   *
   * **Important**: If an assertion fails, the code throws an error.
   *
   * @param value - the "field-like" value to compare & assert with this {@link Field}.
   * @param message? - a string error message to print if the assertion fails, optional.
   */
  assertLessThan(y: Field | number | string | bigint, message?: string): void;

  /**
   * Assert that this {@link Field} is less than or equal to another "field-like" value.
   * Calling this function is equivalent to `Field(...).lessThanOrEqual(...).assertEquals(Bool(true))`.
   * See {@link Field.lessThanOrEqual} for more details.
   *
   * **Important**: If an assertion fails, the code throws an error.
   *
   * @param value - the "field-like" value to compare & assert with this {@link Field}.
   * @param message? - a string error message to print if the assertion fails, optional.
   */
  assertLessThanOrEqual(
    y: Field | number | string | bigint,
    message?: string
  ): void;

  /**
   * Assert that this {@link Field} is greater than another "field-like" value.
   * Calling this function is equivalent to `Field(...).greaterThan(...).assertEquals(Bool(true))`.
   * See {@link Field.greaterThan} for more details.
   *
   * **Important**: If an assertion fails, the code throws an error.
   *
   * @param value - the "field-like" value to compare & assert with this {@link Field}.
   * @param message? - a string error message to print if the assertion fails, optional.
   */
  assertGreaterThan(
    value: Field | number | string | bigint,
    message?: string
  ): void;

  /**
   * Assert that this {@link Field} is greater than or equal to another "field-like" value.
   * Calling this function is equivalent to `Field(...).greaterThanOrEqual(...).assertEquals(Bool(true))`.
   * See {@link Field.greaterThanOrEqual} for more details.
   *
   * **Important**: If an assertion fails, the code throws an error.
   *
   * @param value - the "field-like" value to compare & assert with this {@link Field}.
   * @param message? - a string error message to print if the assertion fails, optional.
   */
  assertGreaterThanOrEqual(
    y: Field | number | string | bigint,
    message?: string
  ): void;

  /**
   * @deprecated Deprecated - use {@link lessThan} instead.
   */
  lt(value: Field | number | string | bigint): Bool;

  /**
   * @deprecated Deprecated - use {@link lessThanOrEqual} instead.
   */
  lte(value: Field | number | string | bigint): Bool;

  /**
   * @deprecated Deprecated - use `{@link greaterThan}` instead.
   */
  gt(value: Field | number | string | bigint): Bool;

  /**
   * @deprecated Deprecated - use {@link greaterThanOrEqual} instead.
   */
  gte(value: Field | number | string | bigint): Bool;

  /**
   * @deprecated Deprecated - use {@link assertLessThan} instead
   */
  assertLt(value: Field | number | string | bigint, message?: string): void;

  /**
   * @deprecated Deprecated - use {@link assertLessThanOrEqual}instead
   */
  assertLte(value: Field | number | string | bigint, message?: string): void;

  /**
   * @deprecated Deprecated - use {@link assertGreaterThan} instead
   */
  assertGt(value: Field | number | string | bigint, message?: string): void;

  /**
   *  @deprecated Deprecated - use {@link assertGreaterThanOrEqual} instead
   */
  assertGte(value: Field | number | string | bigint, message?: string): void;

  /**
   * Assert that this {@link Field} is equal another "field-like" value.
   * Calling this function is equivalent to `Field(...).equals(...).assertEquals(Bool(true))`.
   * See {@link Field.equals} for more details.
   *
   * **Important**: If an assertion fails, the code throws an error.
   *
   * @param value - the "field-like" value to compare & assert with this {@link Field}.
   * @param message? - a string error message to print if the assertion fails, optional.
   */
  assertEquals(y: Field | number | string | bigint, message?: string): void;

  /**
   * Assert that this {@link Field} is equal to 1 or 0 as a "field-like" value.
   * Calling this function is equivalent to `Bool.or(Field(...).equals(1), Field(...).equals(0)).assertEquals(Bool(true))`.
   *
   * **Important**: If an assertion fails, the code throws an error.
   *
   * @param value - the "field-like" value to compare & assert with this {@link Field}.
   * @param message? - a string error message to print if the assertion fails, optional.
   */
  assertBool(message?: string): void;

  /**
   * @deprecated Deprecated - use {@link assertBool} instead.
   */
  assertBoolean(message?: string): void;

  /**
   * Checks if this {@link Field} is 0,
   * Calling this function is equivalent to `Field(...).equals(Field(0))`.
   * See {@link Field.equals} for more details.
   *
   * @return A {@link Bool} representing if this {@link Field} equals 0.
   */
  isZero(): Bool;

  /**
   * Returns an array of {@link Bool} elements representing [little endian binary representation](https://en.wikipedia.org/wiki/Endianness) of this {@link Field} element.
   *
   * **Warning**: This is a costly operation in a zk proof, because a Field can have 255 bits, each of which has to be constrained to prove that the bits equal the original field element. To reduce the maximum amount of bits that the input can have, use this method with the optional `length` argument.
   *
   * @return An array of {@link Bool} element representing little endian binary representation of this {@link Field}.
   */
  toBits(): Bool[];

  /**
   * Returns an array of {@link Bool} elements representing [little endian binary representation](https://en.wikipedia.org/wiki/Endianness) of this {@link Field} element.
   * Throws an error if the element cannot fit in `length` bits.
   *
   * **Warning**: The cost of this operation in a zk proof depends on the `length` you specify, so prefer a smaller value if possible.
   *
   * @param length - the number of bits to fit the element. If the element does not fit in `length` bits, the functions throws an error.
   *
   * @return An array of {@link Bool} element representing little endian binary representation of this {@link Field}.
   */
  toBits(length: number): Bool[];

  /**
   * Check if this {@link Field} is equal another "field-like" value.
   * Returns a {@link Bool}, which is a provable type and can be used to prove the validity of this statement.
   *
   * @example
   * ```ts
   * Field(5).equals(5).assertEquals(Bool(true));
   * ```
   *
   * @param value - the "field-like" value to compare with this {@link Field}.
   *
   * @return A {@link Bool} representing if this {@link Field} is equal another "field-like" value.
   */
  equals(y: Field | number | string | bigint): Bool;

  /**
   * **Warning**: This function is mainly for internal use. Normally it is not intended to be used by a zkApp developer.
   *
   * In SnarkyJS, addition and scaling (multiplication of variables by a constant) of variables is represented as an AST - [abstract syntax tree](https://en.wikipedia.org/wiki/Abstract_syntax_tree). For example, the expression `x.add(y).mul(2)` is represented as `Scale(2, Add(x, y))`.
   *
   *  A new internal variable is created only when the variable is needed in a multiplicative or any higher level constraint (for example multiplication of two {@link Field} elements) to represent the operation.
   *
   * The `seal()` function tells SnarkyJS to stop building an AST and create a new variable right away.
   *
   * @return A {@link Field} element that is equal to the result of AST that was previously on this {@link Field} element.
   */
  seal(): Field;

  /**
   * Create a new {@link Field} element from the first `numBits` of this {@link Field} element.
   * As {@link Field} elements are represented using [little endian binary representation](https://en.wikipedia.org/wiki/Endianness), the resulting {@link Field} element will equal the original one if the variable fits in `numBits` bits.
   *
   * @param numBits - The number of bits to take from this {@link Field} element.
   *
   * @return A {@link Field} element that is equal to the `numBits` of this {@link Field} element.
   */
  rangeCheckHelper(numBits: number): Field;

  /**
   * Check whether this {@link Field} element is a hard-coded constant in the Circuit.
   * If a {@link Field} is constructed outside a zkApp method, it is a constant.
   *
   * @example
   * ```ts
   * console.log(Field(42).isConstant()); // True
   * ```
   *
   * @example
   * ```ts
   * @method(x: Field) {
   *    console.log(x.isConstant()); // False
   * }
   * ```
   *
   * @return A `boolean` showing if this {@link Field} is a constant or not.
   */
  isConstant(): boolean;

  /**
   * Create a {@link Field} element equivalent to this {@link Field} elements value, but it is a constant in the Circuit.
   * See {@link Field.isConstant} for more information about what is a constant {@link Field}.
   *
   * @example
   * ```ts
   * const someField = Field(42);
   * someField.toConstant().assertEquals(someField); // Always true
   * ```
   *
   * @return A constant {@link Field} element equivalent to this {@link Field} element.
   */
  toConstant(): Field;

  /* Self members */

  /**
   * @deprecated Static constant values on Field are deprecated in favor of using the constructor `Field(1)`.
   *
   * The number 1 as a {@link Field}.
   */
  static one: Field;

  /**
   * @deprecated Static constant values on Field are deprecated in favor of using the constructor `Field(0)`.
   *
   * The number 0 as a {@link Field}.
   */
  static zero: Field;

  /**
   * @deprecated Static constant values on Field are deprecated in favor of using the constructor `Field(-1)`.
   *
   * The number -1 as a {@link Field}.
   */
  static minusOne: Field;

  /**
   * The order of the pasta curve that {@link Field} type build on as a `bigint`.
   * Order of the {@link Field} is 28948022309329048855892746252171976963363056481941560715954676764349967630337.
   */
  static ORDER: bigint;

  /**
   * A random {@link Field} element.
   *
   * @example
   * ```ts
   * console.log(Field.random().toBigInt()); // Run this code twice!
   * ```
   *
   * @return A random {@link Field} element.
   */
  static random(): Field;

  /**
   * **Warning**: This function is mainly for internal use. Normally it is not intended to be used by a zkApp developer.
   *
   * Creates a {@link Field} from an array of length 1 serialized from {@link Field} elements.
   * Calling this function is equivalent to `fields[0]`, the first index of the {@link Field} array.
   * This function might seem unnecessary for Dapps since it is designed as the reverse function of {@link Field.toFields}.
   *
   * @param fields - an array of length 1 serialized from {@link Field} elements.
   *
   * @return The first {@link Field} element of the given array.
   */
  static fromFields(fields: Field[]): Field;

  /**
   * This function is the implementation of {@link Provable.sizeInFields} in {@link Field} type.
   * Size of the {@link Field} type is always 1, as it is the primitive type.
   * This function returns a reular number, so you cannot use it to prove something on chain. You can use it during debugging or to understand the memory complexity of some type.
   *
   * This function has the same utility as the {@link Field.sizeInFields}.
   *
   * @example
   * ```ts
   * console.log(Field.sizeInFields()); // Prints 1
   * ```
   *
   * @return A number representing the size of the {@link Field} type in terms of {@link Field} type itself.
   */
  static sizeInFields(): number;

  /**
   * This function is the implementation of {@link Provable.toFields} in {@link Field} type.
   * Static function to serializes a {@link Field} into an array of {@link Field} elements.
   * You can use this array to calculate the {@link Poseidon} hash of a {@link Field}.
   * This will be always an array of length 1, where the first and only element equals the given parameter itself.
   *
   * @param value - the {@link Field} element to cast the array from.
   *
   * @return A {@link Field} array of length 1 created from this {@link Field}.
   */
  static toFields(value: Field): Field[];

  /**
   * This function is the implementation of {@link Provable.toAuxiliary} in {@link Field} type.
   * As the primitive {@link Field} type has no auxiliary data associated with it, this function will always return an empty array.
   *
   * @param value - The {@link Field} element to get the auxiliary data of, optional. If not provided, the function returns an empty array.
   */
  static toAuxiliary(value?: Field): [];

  /**
   * Convert a bit array into a {@link Field} element using [little endian binary representation](https://en.wikipedia.org/wiki/Endianness)
   * The function fails if the element cannot fit given too many bits. Note that a {@link Field} element can be 254 bits at most.
   *
   * **Important**: If the given `bytes` array is an array of `booleans` or {@link Bool} elements that all are `constant`, the resulting {@link Field} element will be a constant as well. Or else, if the given array is a mixture of constants and variables of {@link Bool} type, the resulting {@link Field} will be a variable as well.
   *
   * @param bytes - An array of {@link Bool} or `boolean` type.
   *
   * @return A {@link Field} element matching the [little endian binary representation](https://en.wikipedia.org/wiki/Endianness) of the given `bytes` array.
   */
  static fromBits(bytes: (Bool | boolean)[]): Field;

  /**
   * Serialize the given {@link Field} element to a JSON string, e.g. for printing. Trying to print a {@link Field} without this function will directly stringify the Field object, resulting in an unreadable output.
   *
   * **Warning**: This operation does _not_ affect the circuit and can't be used to prove anything about the JSON string representation of the {@link Field}. Use the operation only during debugging.
   *
   * @example
   * ```ts
   * const someField = Field(42);
   * console.log(Field.toJSON(someField));
   * ```
   *
   * @param value - The JSON string to coerce the {@link Field} from.
   *
   * @return A string equivalent to the JSON representation of the given {@link Field}.
   */
  static toJSON(value: Field): string;

  /**
   * Deserialize a JSON string containing a "field-like" value into a {@link Field} element.
   *
   * **Warning**: This operation does _not_ affect the circuit and can't be used to prove anything about the string representation of the {@link Field}.
   *
   * @param value - the "field-like" value to coerce the {@link Field} from.
   *
   * @return A {@link Field} coerced from the given JSON string.
   */
  static fromJSON(value: string): Field;

  /**
   * This function is the implementation of {@link Provable.check} in {@link Field} type.
   *
   * As any {@link Provable} type can be a {@link Field}, this function does not create any assertions on the chain, so it basically does nothing :)
   *
   * @param value - the {@link Field} element to check.
   */
  static check(value: Field): void;

  /**
   * **Warning**: This function is mainly for internal use. Normally it is not intended to be used by a zkApp developer.
   *
   * This function is the implementation of {@link Provable.toInput} in {@link Field} type.
   *
   * @param value - The {@link Field} element to get the `input` array.
   *
   * @return An object where the `fields` key is a {@link Field} array of length 1 created from this {@link Field}.
   *
   */
  static toInput(value: Field): { fields: Field[] };

  /**
   * Create an array of digits equal to the [little-endian](https://en.wikipedia.org/wiki/Endianness) byte order of the given {@link Field} element.
   * Note that the array has always 32 elements as the {@link Field} is a `finite-field` in the order of {@link Field.ORDER}.
   *
   * @param value - The {@link Field} element to generate the array of bytes of.
   *
   * @return An array of digits equal to the [little-endian](https://en.wikipedia.org/wiki/Endianness) byte order of the given {@link Field} element.
   *
   */
  static toBytes(value: Field): number[];

  /**
   * Coerce a new {@link Field} element using the [little-endian](https://en.wikipedia.org/wiki/Endianness) representation of the given `bytes` array.
   * Note that the given `bytes` array may have at most 32 elements as the {@link Field} is a `finite-field` in the order of {@link Field.ORDER}.
   *
   * **Warning**: This operation does _not_ affect the circuit and can't be used to prove anything about the byte representation of the {@link Field}.
   *
   * @param bytes - The bytes array to coerce the {@link Field} from.
   *
   * @return A new {@link Field} element created using the [little-endian](https://en.wikipedia.org/wiki/Endianness) representation of the given `bytes` array.
   */
  static fromBytes(bytes: number[]): Field;

  /**
   *
   * @param bytes
   * @param offset
   */
  static readBytes(
    bytes: number[],
    offset: number
  ): [value: Field, offset: number];

  /**
   * **Warning**: This function is mainly for internal use. Normally it is not intended to be used by a zkApp developer.
   *
   * As all {@link Field} elements have 31 bits, this function returns 31.
   *
   * @return The size of a {@link Field} element - 31.
   */
  static sizeInBytes(): number;
}

/**
 * A boolean value. You can use it like this:
 *
 * ```
 * const x = new Bool(true);
 * ```
 *
 * You can also combine multiple booleans via [[`not`]], [[`and`]], [[`or`]].
 *
 * Use [[assertEquals]] to enforce the value of a Bool.
 */
declare function SnarkyBool(x: Bool | boolean): Bool;
declare class SnarkyBool {
  constructor(x: Bool | boolean);

  /**
   * Converts a {@link Bool} to a {@link Field}. `false` becomes 0 and `true` becomes 1.
   */
  toField(): Field;

  /**
   * @returns a new {@link Bool} that is the negation of this {@link Bool}.
   */
  not(): Bool;

  /**
   * @param y A {@link Bool} to AND with this {@link Bool}.
   * @returns a new {@link Bool} that is set to true only if
   * this {@link Bool} and `y` are also true.
   */
  and(y: Bool | boolean): Bool;

  /**
   * @param y a {@link Bool} to OR with this {@link Bool}.
   * @returns a new {@link Bool} that is set to true if either
   * this {@link Bool} or `y` is true.
   */
  or(y: Bool | boolean): Bool;

  /**
   * Proves that this {@link Bool} is equal to `y`.
   * @param y a {@link Bool}.
   */
  assertEquals(y: Bool | boolean, message?: string): void;

  /**
   * Proves that this {@link Bool} is `true`.
   */
  assertTrue(message?: string): void;

  /**
   * Proves that this {@link Bool} is `false`.
   */
  assertFalse(message?: string): void;

  /**
   * Returns true if this {@link Bool} is equal to `y`.
   * @param y a {@link Bool}.
   */
  equals(y: Bool | boolean): Bool;

  /**
   * Returns the size of this type.
   */
  sizeInFields(): number;

  /**
   * Serializes this {@link Bool} into {@link Field} elements.
   */
  toFields(): Field[];

  /**
   * Serialize the {@link Bool} to a string, e.g. for printing.
   * This operation does _not_ affect the circuit and can't be used to prove anything about the string representation of the Field.
   */
  toString(): string;
  /**
   * Serialize the {@link Bool} to a JSON string.
   * This operation does _not_ affect the circuit and can't be used to prove anything about the string representation of the Field.
   */
  toJSON(): boolean;

  /**
   * This converts the {@link Bool} to a javascript [[boolean]].
   * This can only be called on non-witness values.
   */
  toBoolean(): boolean;

  /* static members */
  /**
   * The constant {@link Bool} that is `true`.
   */
  //static true: Bool;
  /**
   * The constant {@link Bool} that is `false`.
   */
  //static false: Bool;

  /**
   * Serializes a {@link Bool} into an array of {@link Field} elements.
   */
  static toField(x: Bool | boolean): Field;

  static Unsafe: {
    /**
     * Converts a {@link Field} into a {@link Bool}. This is a **dangerous** operation
     * as it assumes that the field element is either 1 or 0
     * (which might not be true).
     * @param x a {@link Field}
     */
    ofField(x: Field | number | string | boolean): Bool;
  };

  /**
   * Boolean negation.
   */
  static not(x: Bool | boolean): Bool;

  /**
   * Boolean AND operation.
   */
  static and(x: Bool | boolean, y: Bool | boolean): Bool;

  /**
   * Boolean OR operation.
   */
  static or(x: Bool | boolean, y: Bool | boolean): Bool;

  /**
   * Asserts if both {@link Bool} are equal.
   */
  static assertEqual(x: Bool | boolean, y: Bool | boolean): void;

  /**
   * Checks two {@link Bool} for equality.
   */
  static equal(x: Bool | boolean, y: Bool | boolean): Bool;

  /**
   * Counts all elements of type {@link Bool}.
   */
  static count(x: Bool | boolean[]): Field;

  /**
   * Returns the size of this type.
   */
  static sizeInFields(): number;

  /**
   * Static method to serialize a {@link Bool} into an array of {@link Field} elements.
   */
  static toFields(x: Bool): Field[];

  /**
   * Static method to serialize a {@link Bool} into its auxiliary data.
   */
  static toAuxiliary(x?: Bool): [];
  /**
   * Creates a data structure from an array of serialized {@link Field} elements.
   */
  static fromFields(fields: Field[]): Bool;

  /**
   * Serialize a {@link Bool} to a JSON string.
   * This operation does _not_ affect the circuit and can't be used to prove anything about the string representation of the Field.
   */
  static toJSON(x: Bool): boolean;
  /**
   * Deserialize a JSON structure into a {@link Bool}.
   * This operation does _not_ affect the circuit and can't be used to prove anything about the string representation of the Field.
   */
  static fromJSON(x: boolean): Bool;

  static check(x: Bool): void;

  // monkey-patched in JS
  static toInput(x: Bool): { packed: [Field, number][] };
  static toBytes(x: Bool): number[];
  static fromBytes(bytes: number[]): Bool;
  static readBytes(
    bytes: number[],
    offset: number
  ): [value: Bool, offset: number];
  static sizeInBytes(): number;
}

type Gate = {
  type: string;
  wires: { row: number; col: number }[];
  coeffs: string[];
};

// TODO: Add this when OCaml bindings are implemented:
// declare class EndoScalar {
//   static toFields(x: Scalar): Field[];
//   static fromFields(fields: Field[]): Scalar;
//   static sizeInFields(): number;
// }

declare const Poseidon: {
  hash(input: MlArray<FieldVar>, isChecked: boolean): FieldVar;
  update(
    state: MlArray<FieldVar>,
    input: MlArray<FieldVar>,
    isChecked: boolean
  ): [0, FieldVar, FieldVar, FieldVar];
  hashToGroup(
    input: MlArray<FieldVar>,
    isChecked: boolean
  ): MlTuple<FieldVar, FieldVar>;
  prefixes: Record<
    | 'event'
    | 'events'
    | 'sequenceEvents'
    | 'body'
    | 'accountUpdateCons'
    | 'accountUpdateNode'
    | 'zkappMemo',
    string
  >;
  spongeCreate(isChecked: boolean): unknown;
  spongeAbsorb(sponge: unknown, x: FieldVar): void;
  spongeSqueeze(sponge: unknown): FieldVar;
};

type MlPublicKey = MlTuple<FieldConst, MlBool>;
type MlPublicKeyVar = MlTuple<FieldVar, BoolVar>;

/**
 * Represents the Mina ledger.
 */
declare class Ledger {
  /**
   * Creates a fresh ledger.
   */
  static create(
    genesisAccounts: Array<{ publicKey: MlPublicKey; balance: string }>
  ): Ledger;

  /**
   * Adds an account and its balance to the ledger.
   */
  addAccount(publicKey: MlPublicKey, balance: string): void;

  /**
   * Applies a JSON transaction to the ledger.
   */
  applyJsonTransaction(
    txJson: string,
    accountCreationFee: string,
    networkState: string
  ): void;

  /**
   * Returns an account.
   */
  getAccount(
    publicKey: MlPublicKey,
    tokenId: FieldConst
  ): JsonAccount | undefined;

  /**
   * Returns the commitment of a JSON transaction.
   */
  static transactionCommitments(txJson: string): {
    commitment: FieldConst;
    fullCommitment: FieldConst;
    feePayerHash: FieldConst;
  };

  /**
   * Returns the public input of a zkApp transaction.
   */
  static zkappPublicInput(
    txJson: string,
    accountUpdateIndex: number
<<<<<<< HEAD
  ): { accountUpdate: FieldConst; calls: FieldConst };

  static customTokenId(publicKey: MlPublicKey, tokenId: FieldConst): FieldConst;
  static customTokenIdChecked(
    publicKey: MlPublicKeyVar,
    tokenId: FieldVar
  ): FieldVar;
  static createTokenAccount(
    publicKey: MlPublicKey,
    tokenId: FieldConst
  ): string;

=======
  ): { accountUpdate: Field; calls: Field };

  /**
   * Signs a {@link Field} element.
   */
  static signFieldElement(
    messageHash: Field,
    privateKey: ScalarConst,
    isMainnet: boolean
  ): string;

  /**
   * Returns a dummy signature.
   */
  static dummySignature(): string;

  static customTokenId(publicKey: PublicKey_, tokenId: Field): Field;
  static customTokenIdChecked(publicKey: PublicKey_, tokenId: Field): Field;
  static createTokenAccount(publicKey: PublicKey_, tokenId: Field): string;

  static publicKeyToString(publicKey: PublicKey_): string;
  static publicKeyOfString(publicKeyBase58: string): PublicKey_;

  static fieldToBase58(field: Field): string;
  static fieldOfBase58(fieldBase58: string): Field;

  static memoToBase58(memoString: string): string;
  static memoHashBase58(memoBase58: string): Field;

>>>>>>> 13307b18
  static checkAccountUpdateSignature(
    updateJson: string,
    commitment: FieldConst
  ): boolean;

  static fieldsOfJson(json: string): MlArray<FieldConst>;
  static hashAccountUpdateFromJson(json: string): FieldConst;

  static hashInputFromJson: {
    packInput(input: MlHashInput): MlArray<FieldConst>;
    timing(json: String): MlHashInput;
    permissions(json: String): MlHashInput;
    update(json: String): MlHashInput;
    accountPrecondition(json: String): MlHashInput;
    networkPrecondition(json: String): MlHashInput;
    body(json: String): MlHashInput;
  };

  // low-level encoding helpers
  static encoding: {
    toBase58(s: MlBytes, versionByte: number): string;
    ofBase58(base58: string, versionByte: number): MlBytes;
    versionBytes: Record<
      | 'tokenIdKey'
      | 'receiptChainHash'
      | 'ledgerHash'
      | 'epochSeed'
      | 'stateHash'
      | 'publicKey'
      | 'userCommandMemo',
      number
    >;
  };
}

declare const Test: {
  encoding: {
<<<<<<< HEAD
    publicKeyToBase58(publicKey: MlPublicKey): string;
    publicKeyOfBase58(publicKeyBase58: string): MlPublicKey;
    privateKeyToBase58(privateKey: ScalarConst): string;
    privateKeyOfBase58(privateKeyBase58: string): ScalarConst;
    tokenIdToBase58(field: FieldConst): string;
    tokenIdOfBase58(fieldBase58: string): FieldConst;
    memoToBase58(memoString: string): string;
    memoHashBase58(memoBase58: string): FieldConst;
  };
  signature: {
    /**
     * Signs a {@link Field} element.
     */
    signFieldElement(
      messageHash: FieldConst,
      privateKey: ScalarConst,
      isMainnet: boolean
    ): string;
    /**
     * Returns a dummy signature.
     */
    dummySignature(): string;
=======
    privateKeyToBase58(privateKey: ScalarConst): string;
    privateKeyOfBase58(privateKeyBase58: string): ScalarConst;
>>>>>>> 13307b18
  };
  transactionHash: {
    examplePayment(): string;
    serializePayment(payment: string): { data: Uint8Array };
    serializePaymentV1(payment: string): string;
    serializeCommon(common: string): { data: Uint8Array };
    hashPayment(payment: string): string;
    hashPaymentV1(payment: string): string;
  };
};

/**
 * js_of_ocaml representation of a byte array,
 * see https://github.com/ocsigen/js_of_ocaml/blob/master/runtime/mlBytes.js
 */
type MlBytes = { t: number; c: string; l: number };

/**
 * @deprecated `shutdown()` is no longer needed, and is a no-op. Remove it from your code.
 */
declare const shutdown: () => Promise<undefined>;

/**
 * @deprecated `await isReady` is no longer needed. Remove it from your code.
 */
declare let isReady: Promise<undefined>;

declare namespace Pickles {
  type Proof = unknown; // opaque to js
  type Statement = MlTuple<MlArray<FieldVar>, MlArray<FieldVar>>; // (publicInput, publicOutput)
  type StatementConst = MlTuple<MlArray<FieldConst>, MlArray<FieldConst>>; // (publicInput, publicOutput)
  type Rule = {
    identifier: string;
    main: (publicInput: MlArray<FieldVar>) => {
      publicOutput: MlArray<FieldVar>;
      previousStatements: MlArray<Statement>;
      shouldVerify: MlArray<BoolVar>;
    };
    proofsToVerify: MlArray<{ isSelf: true } | { isSelf: false; tag: unknown }>;
  };
  // returns (publicOutput, proof)
  type Prover = (
    publicInput: MlArray<FieldConst>,
    previousProofs: MlArray<Proof>
  ) => Promise<MlTuple<MlArray<FieldConst>, Proof>>;
}

declare const Pickles: {
  /**
   * This is the core API of the `Pickles` library, exposed from OCaml to JS. It takes a list of circuits --
   * each in the form of a function which takes a public input `{ accountUpdate: Field; calls: Field }` as argument --,
   * and augments them to add the necessary circuit logic to recursively merge in earlier proofs.
   *
   * After forming those augmented circuits in the finite field represented by `Field`, they gets wrapped in a
   * single recursive circuit in the field represented by `Scalar`. Any SmartContract proof will go through both of these steps,
   * so that the final proof ends up back in `Field`.
   *
   * The function returns the building blocks needed for SmartContract proving:
   * * `provers` - a list of prover functions, on for each input `rule`
   * * `verify` - a function which can verify proofs from any of the provers
   * * `getVerificationKeyArtifact` - a function which returns the verification key used in `verify`, in base58 format, usable to deploy a zkapp
   *
   * Internal details:
   * `compile` calls each of the input rules four times, inside pickles.ml / compile:
   * 1) let step_data = ...    -> Pickles.Step_branch_data.create -> Pickles.Fix_domains.domains -> Impl.constraint_system
   * 2) let step_keypair = ... -> log_step -> Snarky_log.Constraints.log -> constraint_count
   * 3) let (wrap_pk, wrap_vk) -> log_wrap -> Snarky_log.Constraints.log -> constraint_count
   * 4) let (wrap_pk, wrap_vk) -> log_wrap -> Snarky_log.Constraints.log -> constraint_count (yes, a second time)
   */
  compile: (
    rules: MlArray<Pickles.Rule>,
    signature: { publicInputSize: number; publicOutputSize: number }
  ) => {
    provers: MlArray<Pickles.Prover>;
    verify: (
      statement: Pickles.StatementConst,
      proof: Pickles.Proof
    ) => Promise<boolean>;
    tag: unknown;
    /**
     * @returns (base64 vk, hash)
     */
    getVerificationKey: () => MlTuple<string, FieldConst>;
  };

  verify(
    statement: Pickles.StatementConst,
    proof: Pickles.Proof,
    verificationKey: string
  ): Promise<boolean>;

  dummyBase64Proof: () => string;
  /**
   * @returns (base64 vk, hash)
   */
  dummyVerificationKey: () => MlTuple<string, FieldConst>;

  proofToBase64: (proof: [0 | 1 | 2, Pickles.Proof]) => string;
  proofOfBase64: (
    base64: string,
    maxProofsVerified: 0 | 1 | 2
  ) => [0 | 1 | 2, Pickles.Proof];

  proofToBase64Transaction: (proof: Pickles.Proof) => string;
};<|MERGE_RESOLUTION|>--- conflicted
+++ resolved
@@ -1,7 +1,7 @@
 import type { Account as JsonAccount } from './bindings/mina-transaction/gen/transaction-json.js';
 import type { Field, FieldConst, FieldVar } from './lib/field.js';
-<<<<<<< HEAD
-import type { ScalarConst } from './lib/scalar.js';
+import type { BoolVar, Bool } from './lib/bool.js';
+import type { Scalar, ScalarConst } from './lib/scalar.js';
 import type {
   MlArray,
   MlTuple,
@@ -11,17 +11,8 @@
 } from './lib/ml/base.js';
 import type { MlHashInput } from './lib/ml/conversion.js';
 
-export { SnarkyField };
-export {
-  Bool,
-=======
-import type { BoolVar, Bool } from './lib/bool.js';
-import type { Scalar, ScalarConst } from './lib/scalar.js';
-// export { Field };
 export { SnarkyField, SnarkyBool };
 export {
-  Group,
->>>>>>> 13307b18
   ProvablePure,
   Provable,
   Poseidon,
@@ -33,11 +24,7 @@
 };
 
 // internal
-<<<<<<< HEAD
 export { Snarky, Test, JsonGate, MlPublicKey, MlPublicKeyVar };
-=======
-export { Snarky, Test, JsonGate, MlArray };
->>>>>>> 13307b18
 
 /**
  * `Provable<T>` is the general circuit type interface. Provable interface describes how a type `T` is made up of field elements and auxiliary (non-field element) data.
@@ -190,7 +177,18 @@
     ): MlTuple<MlOption<FieldConst>, MlList<MlTuple<FieldConst, number>>>;
   };
 
-<<<<<<< HEAD
+  bool: {
+    not(x: BoolVar): BoolVar;
+
+    and(x: BoolVar, y: BoolVar): BoolVar;
+
+    or(x: BoolVar, y: BoolVar): BoolVar;
+
+    equals(x: BoolVar, y: BoolVar): BoolVar;
+
+    assertEqual(x: BoolVar, y: BoolVar): void;
+  };
+
   group: {
     /**
      * Addition of two group elements, handles only variables.
@@ -211,18 +209,6 @@
       p1: MlTuple<FieldVar, FieldVar>,
       p2: MlTuple<FieldVar, FieldVar>
     ): BoolVar;
-=======
-  bool: {
-    not(x: BoolVar): BoolVar;
-
-    and(x: BoolVar, y: BoolVar): BoolVar;
-
-    or(x: BoolVar, y: BoolVar): BoolVar;
-
-    equals(x: BoolVar, y: BoolVar): BoolVar;
-
-    assertEqual(x: BoolVar, y: BoolVar): void;
->>>>>>> 13307b18
   };
 
   /**
@@ -1361,7 +1347,6 @@
   static zkappPublicInput(
     txJson: string,
     accountUpdateIndex: number
-<<<<<<< HEAD
   ): { accountUpdate: FieldConst; calls: FieldConst };
 
   static customTokenId(publicKey: MlPublicKey, tokenId: FieldConst): FieldConst;
@@ -1374,37 +1359,6 @@
     tokenId: FieldConst
   ): string;
 
-=======
-  ): { accountUpdate: Field; calls: Field };
-
-  /**
-   * Signs a {@link Field} element.
-   */
-  static signFieldElement(
-    messageHash: Field,
-    privateKey: ScalarConst,
-    isMainnet: boolean
-  ): string;
-
-  /**
-   * Returns a dummy signature.
-   */
-  static dummySignature(): string;
-
-  static customTokenId(publicKey: PublicKey_, tokenId: Field): Field;
-  static customTokenIdChecked(publicKey: PublicKey_, tokenId: Field): Field;
-  static createTokenAccount(publicKey: PublicKey_, tokenId: Field): string;
-
-  static publicKeyToString(publicKey: PublicKey_): string;
-  static publicKeyOfString(publicKeyBase58: string): PublicKey_;
-
-  static fieldToBase58(field: Field): string;
-  static fieldOfBase58(fieldBase58: string): Field;
-
-  static memoToBase58(memoString: string): string;
-  static memoHashBase58(memoBase58: string): Field;
-
->>>>>>> 13307b18
   static checkAccountUpdateSignature(
     updateJson: string,
     commitment: FieldConst
@@ -1442,7 +1396,6 @@
 
 declare const Test: {
   encoding: {
-<<<<<<< HEAD
     publicKeyToBase58(publicKey: MlPublicKey): string;
     publicKeyOfBase58(publicKeyBase58: string): MlPublicKey;
     privateKeyToBase58(privateKey: ScalarConst): string;
@@ -1465,10 +1418,6 @@
      * Returns a dummy signature.
      */
     dummySignature(): string;
-=======
-    privateKeyToBase58(privateKey: ScalarConst): string;
-    privateKeyOfBase58(privateKeyBase58: string): ScalarConst;
->>>>>>> 13307b18
   };
   transactionHash: {
     examplePayment(): string;
