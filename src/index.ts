--- conflicted
+++ resolved
@@ -2,18 +2,8 @@
 export * from './lib/signature';
 export * from './lib/circuit_value';
 export * from './lib/merkle_proof';
-<<<<<<< HEAD
 import * as Foo from './examples/wip';
-// export * as Ex00 from './examples/ex00_preimage';
-// export * as Ex01 from './examples/ex01_small_preimage';
 
 console.log('a');
 Foo.main();
-console.log('b');
-
-import { shutdown } from './snarky';
-if (typeof window === 'undefined') {
-  shutdown();
-}
-=======
->>>>>>> cf1f9093
+console.log('b');