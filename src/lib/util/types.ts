import { assert } from '../errors.js';

<<<<<<< HEAD
export { Tuple, TupleN, TupleMap };
=======
export { Tuple, TupleN, AnyTuple };
>>>>>>> 5f8c568a

type Tuple<T> = [T, ...T[]] | [];
type AnyTuple = Tuple<any>;

type TupleMap<T extends Tuple<any>, B> = [
  ...{
    [i in keyof T]: B;
  }
];

const Tuple = {
  map<T extends Tuple<any>, B>(
    tuple: T,
    f: (a: T[number]) => B
  ): TupleMap<T, B> {
    return tuple.map(f) as any;
  },
};

/**
 * tuple type that has the length as generic parameter
 */
type TupleN<T, N extends number> = N extends N
  ? number extends N
    ? [...T[]] // N is not typed as a constant => fall back to array
    : [...TupleRec<T, N, []>]
  : never;

const TupleN = {
  map<T extends Tuple<any>, B>(
    tuple: T,
    f: (a: T[number]) => B
  ): TupleMap<T, B> {
    return tuple.map(f) as any;
  },

  fromArray<T, N extends number>(n: N, arr: T[]): TupleN<T, N> {
    assert(
      arr.length === n,
      `Expected array of length ${n}, got ${arr.length}`
    );
    return arr as any;
  },

  hasLength<T, N extends number>(n: N, tuple: T[]): tuple is TupleN<T, N> {
    return tuple.length === n;
  },
};

type TupleRec<T, N extends number, R extends unknown[]> = R['length'] extends N
  ? R
  : TupleRec<T, N, [T, ...R]>;<|MERGE_RESOLUTION|>--- conflicted
+++ resolved
@@ -1,10 +1,6 @@
 import { assert } from '../errors.js';
 
-<<<<<<< HEAD
-export { Tuple, TupleN, TupleMap };
-=======
-export { Tuple, TupleN, AnyTuple };
->>>>>>> 5f8c568a
+export { Tuple, TupleN, AnyTuple, TupleMap };
 
 type Tuple<T> = [T, ...T[]] | [];
 type AnyTuple = Tuple<any>;
