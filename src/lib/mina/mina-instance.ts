--- conflicted
+++ resolved
@@ -8,12 +8,8 @@
 import type { Account } from './account.js';
 import type { NetworkValue } from '../precondition.js';
 import type * as Fetch from '../fetch.js';
-<<<<<<< HEAD
-import type { NetworkId } from '../../mina-signer/src/TSTypes.js';
 import { type EventActionFilterOptions } from '././../mina/graphql.js';
-=======
 import type { NetworkId } from '../../mina-signer/src/types.js';
->>>>>>> 6b28285f
 
 export {
   Mina,
