import 'isomorphic-fetch';
import { Field } from './core.js';
import { UInt32, UInt64 } from './int.js';
<<<<<<< HEAD
import { Actions, TokenId, ZkappCommand } from './account_update.js';
=======
import { Actions, TokenId } from './account-update.js';
>>>>>>> 6b28285f
import { PublicKey, PrivateKey } from './signature.js';
import { NetworkValue } from './precondition.js';
import { Types } from '../bindings/mina-transaction/types.js';
import { ActionStates } from './mina.js';
import { LedgerHash, EpochSeed, StateHash } from './base58-encodings.js';
import {
  Account,
  accountQuery,
  FetchedAccount,
  fillPartialAccount,
  parseFetchedAccount,
  PartialAccount,
} from './mina/account.js';
import {
  type LastBlockQueryResponse,
  type GenesisConstants,
  type LastBlockQueryFailureCheckResponse,
  type FetchedBlock,
  type TransactionStatus,
  type TransactionStatusQueryResponse,
  type EventQueryResponse,
  type ActionQueryResponse,
  type EventActionFilterOptions,
  type SendZkAppResponse,
  sendZkappQuery,
  lastBlockQuery,
  lastBlockQueryFailureCheck,
  transactionStatusQuery,
  getEventsQuery,
  getActionsQuery,
  genesisConstantsQuery,
} from './mina/graphql.js';

export {
  fetchAccount,
  fetchLastBlock,
  fetchGenesisConstants,
  checkZkappTransaction,
  parseFetchedAccount,
  markAccountToBeFetched,
  markNetworkToBeFetched,
  markActionsToBeFetched,
  fetchMissingData,
  fetchTransactionStatus,
  getCachedAccount,
  getCachedNetwork,
  getCachedActions,
  getCachedGenesisConstants,
  addCachedAccount,
  networkConfig,
  setGraphqlEndpoint,
  setGraphqlEndpoints,
  setMinaGraphqlFallbackEndpoints,
  setArchiveGraphqlEndpoint,
  setArchiveGraphqlFallbackEndpoints,
  setLightnetAccountManagerEndpoint,
  sendZkapp,
  removeJsonQuotes,
  fetchEvents,
  fetchActions,
  Lightnet,
  type GenesisConstants,
  type ActionStatesStringified,
};

type NetworkConfig = {
  minaEndpoint: string;
  minaFallbackEndpoints: string[];
  archiveEndpoint: string;
  archiveFallbackEndpoints: string[];
  lightnetAccountManagerEndpoint: string;
};

let networkConfig = {
  minaEndpoint: '',
  minaFallbackEndpoints: [] as string[],
  archiveEndpoint: '',
  archiveFallbackEndpoints: [] as string[],
  lightnetAccountManagerEndpoint: '',
} satisfies NetworkConfig;

function checkForValidUrl(url: string) {
  try {
    new URL(url);
    return true;
  } catch (e) {
    return false;
  }
}

function setGraphqlEndpoints([
  graphqlEndpoint,
  ...fallbackEndpoints
]: string[]) {
  setGraphqlEndpoint(graphqlEndpoint);
  setMinaGraphqlFallbackEndpoints(fallbackEndpoints);
}
function setGraphqlEndpoint(graphqlEndpoint: string) {
  if (!checkForValidUrl(graphqlEndpoint)) {
    throw new Error(
      `Invalid GraphQL endpoint: ${graphqlEndpoint}. Please specify a valid URL.`
    );
  }
  networkConfig.minaEndpoint = graphqlEndpoint;
}
function setMinaGraphqlFallbackEndpoints(graphqlEndpoints: string[]) {
  if (graphqlEndpoints.some((endpoint) => !checkForValidUrl(endpoint))) {
    throw new Error(
      `Invalid GraphQL endpoint: ${graphqlEndpoints}. Please specify a valid URL.`
    );
  }
  networkConfig.minaFallbackEndpoints = graphqlEndpoints;
}

/**
 * Sets up a GraphQL endpoint to be used for fetching information from an Archive Node.
 *
 * @param A GraphQL endpoint.
 */
function setArchiveGraphqlEndpoint(graphqlEndpoint: string) {
  if (!checkForValidUrl(graphqlEndpoint)) {
    throw new Error(
      `Invalid GraphQL endpoint: ${graphqlEndpoint}. Please specify a valid URL.`
    );
  }
  networkConfig.archiveEndpoint = graphqlEndpoint;
}
function setArchiveGraphqlFallbackEndpoints(graphqlEndpoints: string[]) {
  if (graphqlEndpoints.some((endpoint) => !checkForValidUrl(endpoint))) {
    throw new Error(
      `Invalid GraphQL endpoint: ${graphqlEndpoints}. Please specify a valid URL.`
    );
  }
  networkConfig.archiveFallbackEndpoints = graphqlEndpoints;
}

/**
 * Sets up the lightnet account manager endpoint to be used for accounts acquisition and releasing.
 *
 * @param endpoint Account manager endpoint.
 */
function setLightnetAccountManagerEndpoint(endpoint: string) {
  if (!checkForValidUrl(endpoint)) {
    throw new Error(
      `Invalid account manager endpoint: ${endpoint}. Please specify a valid URL.`
    );
  }
  networkConfig.lightnetAccountManagerEndpoint = endpoint;
}

/**
 * Gets account information on the specified publicKey by performing a GraphQL query
 * to the specified endpoint. This will call the 'GetAccountInfo' query which fetches
 * zkapp related account information.
 *
 * If an error is returned by the specified endpoint, an error is thrown. Otherwise,
 * the data is returned.
 *
 * @param publicKey The specified publicKey to get account information on
 * @param tokenId The specified tokenId to get account information on
 * @param graphqlEndpoint The graphql endpoint to fetch from
 * @param config An object that exposes an additional timeout option
 * @returns zkapp information on the specified account or an error is thrown
 */
async function fetchAccount(
  accountInfo: { publicKey: string | PublicKey; tokenId?: string | Field },
  graphqlEndpoint = networkConfig.minaEndpoint,
  { timeout = defaultTimeout } = {}
): Promise<
  | { account: Types.Account; error: undefined }
  | { account: undefined; error: FetchError }
> {
  let publicKeyBase58 =
    accountInfo.publicKey instanceof PublicKey
      ? accountInfo.publicKey.toBase58()
      : accountInfo.publicKey;
  let tokenIdBase58 =
    typeof accountInfo.tokenId === 'string' || !accountInfo.tokenId
      ? accountInfo.tokenId
      : TokenId.toBase58(accountInfo.tokenId);

  return await fetchAccountInternal(
    { publicKey: publicKeyBase58, tokenId: tokenIdBase58 },
    graphqlEndpoint,
    {
      timeout,
    }
  );
}

// internal version of fetchAccount which does the same, but returns the original JSON version
// of the account, to save some back-and-forth conversions when caching accounts
async function fetchAccountInternal(
  accountInfo: { publicKey: string; tokenId?: string },
  graphqlEndpoint = networkConfig.minaEndpoint,
  config?: FetchConfig
) {
  const { publicKey, tokenId } = accountInfo;
  let [response, error] = await makeGraphqlRequest(
    accountQuery(publicKey, tokenId ?? TokenId.toBase58(TokenId.default)),
    graphqlEndpoint,
    networkConfig.minaFallbackEndpoints,
    config
  );
  if (error !== undefined) return { account: undefined, error };
  let fetchedAccount = (response as FetchResponse).data
    .account as FetchedAccount | null;
  if (fetchedAccount === null) {
    return {
      account: undefined,
      error: {
        statusCode: 404,
        statusText: `fetchAccount: Account with public key ${publicKey} does not exist.`,
      },
    };
  }
  let account = parseFetchedAccount(fetchedAccount);
  // account successfully fetched - add to cache before returning
  addCachedAccountInternal(account, graphqlEndpoint);
  return {
    account,
    error: undefined,
  };
}

type FetchConfig = { timeout?: number };
type FetchResponse<TDataResponse = any> = { data: TDataResponse; errors?: any };
type FetchError = {
  statusCode: number;
  statusText: string;
};
type ActionStatesStringified = {
  [K in keyof ActionStates]: string;
};
// Specify 5min as the default timeout
const defaultTimeout = 5 * 60 * 1000;

let accountCache = {} as Record<
  string,
  {
    account: Account;
    graphqlEndpoint: string;
    timestamp: number;
  }
>;
let networkCache = {} as Record<
  string,
  {
    network: NetworkValue;
    graphqlEndpoint: string;
    timestamp: number;
  }
>;
let actionsCache = {} as Record<
  string,
  {
    actions: { hash: string; actions: string[][] }[];
    graphqlEndpoint: string;
    timestamp: number;
  }
>;
let accountsToFetch = {} as Record<
  string,
  { publicKey: string; tokenId: string; graphqlEndpoint: string }
>;
let networksToFetch = {} as Record<string, { graphqlEndpoint: string }>;
let actionsToFetch = {} as Record<
  string,
  {
    publicKey: string;
    tokenId: string;
    actionStates: ActionStatesStringified;
    graphqlEndpoint: string;
  }
>;
let genesisConstantsCache = {} as Record<string, GenesisConstants>;

function markAccountToBeFetched(
  publicKey: PublicKey,
  tokenId: Field,
  graphqlEndpoint: string
) {
  let publicKeyBase58 = publicKey.toBase58();
  let tokenBase58 = TokenId.toBase58(tokenId);
  accountsToFetch[`${publicKeyBase58};${tokenBase58};${graphqlEndpoint}`] = {
    publicKey: publicKeyBase58,
    tokenId: tokenBase58,
    graphqlEndpoint,
  };
}
function markNetworkToBeFetched(graphqlEndpoint: string) {
  networksToFetch[graphqlEndpoint] = { graphqlEndpoint };
}
function markActionsToBeFetched(
  publicKey: PublicKey,
  tokenId: Field,
  graphqlEndpoint: string,
  actionStates: ActionStates = {}
) {
  let publicKeyBase58 = publicKey.toBase58();
  let tokenBase58 = TokenId.toBase58(tokenId);
  let { fromActionState, endActionState } = actionStates;
  let fromActionStateBase58 = fromActionState
    ? fromActionState.toString()
    : undefined;
  let endActionStateBase58 = endActionState
    ? endActionState.toString()
    : undefined;

  actionsToFetch[`${publicKeyBase58};${tokenBase58};${graphqlEndpoint}`] = {
    publicKey: publicKeyBase58,
    tokenId: tokenBase58,
    actionStates: {
      fromActionState: fromActionStateBase58,
      endActionState: endActionStateBase58,
    },
    graphqlEndpoint,
  };
}

async function fetchMissingData(
  graphqlEndpoint: string,
  archiveEndpoint?: string
) {
  let promises = Object.entries(accountsToFetch).map(
    async ([key, { publicKey, tokenId }]) => {
      let response = await fetchAccountInternal(
        { publicKey, tokenId },
        graphqlEndpoint
      );
      if (response.error === undefined) delete accountsToFetch[key];
    }
  );
  let actionPromises = Object.entries(actionsToFetch).map(
    async ([key, { publicKey, actionStates, tokenId }]) => {
      let response = await fetchActions(
        { publicKey, actionStates, tokenId },
        archiveEndpoint
      );
      if (!('error' in response) || response.error === undefined)
        delete actionsToFetch[key];
    }
  );
  promises.push(...actionPromises);
  let network = Object.entries(networksToFetch).find(([, network]) => {
    return network.graphqlEndpoint === graphqlEndpoint;
  });
  if (network !== undefined) {
    promises.push(
      (async () => {
        try {
          await fetchLastBlock(graphqlEndpoint);
          await fetchGenesisConstants(graphqlEndpoint);
          delete networksToFetch[network[0]];
        } catch {}
      })()
    );
  }
  await Promise.all(promises);
}

function getCachedAccount(
  publicKey: PublicKey,
  tokenId: Field,
  graphqlEndpoint = networkConfig.minaEndpoint
): Account | undefined {
  return accountCache[accountCacheKey(publicKey, tokenId, graphqlEndpoint)]
    ?.account;
}

function getCachedNetwork(graphqlEndpoint = networkConfig.minaEndpoint) {
  return networkCache[graphqlEndpoint]?.network;
}

function getCachedActions(
  publicKey: PublicKey,
  tokenId: Field,
  graphqlEndpoint = networkConfig.archiveEndpoint
) {
  return actionsCache[accountCacheKey(publicKey, tokenId, graphqlEndpoint)]
    ?.actions;
}

function getCachedGenesisConstants(
  graphqlEndpoint = networkConfig.minaEndpoint
): GenesisConstants {
  return genesisConstantsCache[graphqlEndpoint];
}

/**
 * Adds an account to the local cache, indexed by a GraphQL endpoint.
 */
function addCachedAccount(
  partialAccount: PartialAccount,
  graphqlEndpoint = networkConfig.minaEndpoint
) {
  let account = fillPartialAccount(partialAccount);
  addCachedAccountInternal(account, graphqlEndpoint);
}

function addCachedAccountInternal(account: Account, graphqlEndpoint: string) {
  accountCache[
    accountCacheKey(account.publicKey, account.tokenId, graphqlEndpoint)
  ] = {
    account,
    graphqlEndpoint,
    timestamp: Date.now(),
  };
}

function addCachedActions(
  { publicKey, tokenId }: { publicKey: string; tokenId: string },
  actions: { hash: string; actions: string[][] }[],
  graphqlEndpoint: string
) {
  actionsCache[`${publicKey};${tokenId};${graphqlEndpoint}`] = {
    actions,
    graphqlEndpoint,
    timestamp: Date.now(),
  };
}

function accountCacheKey(
  publicKey: PublicKey,
  tokenId: Field,
  graphqlEndpoint: string
) {
  return `${publicKey.toBase58()};${TokenId.toBase58(
    tokenId
  )};${graphqlEndpoint}`;
}

/**
 * Fetches the last block on the Mina network.
 */
async function fetchLastBlock(graphqlEndpoint = networkConfig.minaEndpoint) {
  let [resp, error] = await makeGraphqlRequest<LastBlockQueryResponse>(
    lastBlockQuery,
    graphqlEndpoint,
    networkConfig.minaFallbackEndpoints
  );
  if (error) throw Error(error.statusText);
  let lastBlock = resp?.data?.bestChain?.[0];
  if (lastBlock === undefined) {
    throw Error('Failed to fetch latest network state.');
  }
  let network = parseFetchedBlock(lastBlock);
  networkCache[graphqlEndpoint] = {
    network,
    graphqlEndpoint,
    timestamp: Date.now(),
  };
  return network;
}

async function fetchLatestBlockZkappStatus(
  blockLength: number,
  graphqlEndpoint = networkConfig.minaEndpoint
) {
  let [resp, error] =
    await makeGraphqlRequest<LastBlockQueryFailureCheckResponse>(
      lastBlockQueryFailureCheck(blockLength),
      graphqlEndpoint,
      networkConfig.minaFallbackEndpoints
    );
  if (error) throw Error(`Error making GraphQL request: ${error.statusText}`);
  let bestChain = resp?.data;
  if (bestChain === undefined) {
    throw Error(
      'Failed to fetch the latest zkApp transaction status. The response data is undefined.'
    );
  }
  return bestChain;
}

async function checkZkappTransaction(txnId: string, blockLength = 20) {
  let bestChainBlocks = await fetchLatestBlockZkappStatus(blockLength);
  for (let block of bestChainBlocks.bestChain) {
    for (let zkappCommand of block.transactions.zkappCommands) {
      if (zkappCommand.hash === txnId) {
        if (zkappCommand.failureReason !== null) {
          let failureReason = zkappCommand.failureReason
            .reverse()
            .map((failure) => {
              return ` AccountUpdate #${
                failure.index
              } failed. Reason: "${failure.failures.join(', ')}"`;
            });
          return {
            success: false,
            failureReason,
          };
        } else {
          return {
            success: true,
            failureReason: null,
          };
        }
      }
    }
  }
  return {
    success: false,
    failureReason: null,
  };
}

function parseFetchedBlock({
  protocolState: {
    blockchainState: { snarkedLedgerHash, utcDate },
    consensusState: {
      blockHeight,
      minWindowDensity,
      totalCurrency,
      slot,
      slotSinceGenesis,
      nextEpochData,
      stakingEpochData,
    },
  },
}: FetchedBlock): NetworkValue {
  return {
    snarkedLedgerHash: LedgerHash.fromBase58(snarkedLedgerHash),
    // TODO: use date or utcDate?
    blockchainLength: UInt32.from(blockHeight),
    minWindowDensity: UInt32.from(minWindowDensity),
    totalCurrency: UInt64.from(totalCurrency),
    globalSlotSinceGenesis: UInt32.from(slotSinceGenesis),
    nextEpochData: parseEpochData(nextEpochData),
    stakingEpochData: parseEpochData(stakingEpochData),
  };
}

function parseEpochData({
  ledger: { hash, totalCurrency },
  seed,
  startCheckpoint,
  lockCheckpoint,
  epochLength,
}: FetchedBlock['protocolState']['consensusState']['nextEpochData']): NetworkValue['nextEpochData'] {
  return {
    ledger: {
      hash: LedgerHash.fromBase58(hash),
      totalCurrency: UInt64.from(totalCurrency),
    },
    seed: EpochSeed.fromBase58(seed),
    startCheckpoint: StateHash.fromBase58(startCheckpoint),
    lockCheckpoint: StateHash.fromBase58(lockCheckpoint),
    epochLength: UInt32.from(epochLength),
  };
}

/**
 * Fetches the status of a transaction.
 */
async function fetchTransactionStatus(
  txId: string,
  graphqlEndpoint = networkConfig.minaEndpoint
): Promise<TransactionStatus> {
  let [resp, error] = await makeGraphqlRequest<TransactionStatusQueryResponse>(
    transactionStatusQuery(txId),
    graphqlEndpoint,
    networkConfig.minaFallbackEndpoints
  );
  if (error) throw Error(error.statusText);
  let txStatus = resp?.data?.transactionStatus;
  if (txStatus === undefined || txStatus === null) {
    throw Error(`Failed to fetch transaction status. TransactionId: ${txId}`);
  }
  return txStatus as TransactionStatus;
}

/**
 * Sends a zkApp command (transaction) to the specified GraphQL endpoint.
 */
function sendZkapp(
  json: string,
  graphqlEndpoint = networkConfig.minaEndpoint,
  { timeout = defaultTimeout } = {}
) {
  return makeGraphqlRequest<SendZkAppResponse>(
    sendZkappQuery(json),
    graphqlEndpoint,
    networkConfig.minaFallbackEndpoints,
    {
      timeout,
    }
  );
}

/**
 * Asynchronously fetches event data for an account from the Mina Archive Node GraphQL API.
 * @async
 * @param accountInfo - The account information object.
 * @param accountInfo.publicKey - The account public key.
 * @param [accountInfo.tokenId] - The optional token ID for the account.
 * @param [graphqlEndpoint=networkConfig.archiveEndpoint] - The GraphQL endpoint to query. Defaults to the Archive Node GraphQL API.
 * @param [filterOptions={}] - The optional filter options object.
 * @returns A promise that resolves to an array of objects containing event data, block information and transaction information for the account.
 * @throws If the GraphQL request fails or the response is invalid.
 * @example
 * const accountInfo = { publicKey: 'B62qiwmXrWn7Cok5VhhB3KvCwyZ7NHHstFGbiU5n7m8s2RqqNW1p1wF' };
 * const events = await fetchEvents(accountInfo);
 * console.log(events);
 */
async function fetchEvents(
  accountInfo: { publicKey: string; tokenId?: string },
  graphqlEndpoint = networkConfig.archiveEndpoint,
  filterOptions: EventActionFilterOptions = {}
) {
  if (!graphqlEndpoint)
    throw new Error(
      'fetchEvents: Specified GraphQL endpoint is undefined. Please specify a valid endpoint.'
    );
  const { publicKey, tokenId } = accountInfo;
  let [response, error] = await makeGraphqlRequest<EventQueryResponse>(
    getEventsQuery(
      publicKey,
      tokenId ?? TokenId.toBase58(TokenId.default),
      filterOptions
    ),
    graphqlEndpoint,
    networkConfig.archiveFallbackEndpoints
  );
  if (error) throw Error(error.statusText);
  let fetchedEvents = response?.data.events;
  if (fetchedEvents === undefined) {
    throw Error(
      `Failed to fetch events data. Account: ${publicKey} Token: ${tokenId}`
    );
  }

  return fetchedEvents.map((event) => {
    let events = event.eventData.map(({ data, transactionInfo }) => {
      return {
        data,
        transactionInfo,
      };
    });

    return {
      events,
      blockHeight: UInt32.from(event.blockInfo.height),
      blockHash: event.blockInfo.stateHash,
      parentBlockHash: event.blockInfo.parentHash,
      globalSlot: UInt32.from(event.blockInfo.globalSlotSinceGenesis),
      chainStatus: event.blockInfo.chainStatus,
    };
  });
}

async function fetchActions(
  accountInfo: {
    publicKey: string;
    actionStates: ActionStatesStringified;
    tokenId?: string;
  },
  graphqlEndpoint = networkConfig.archiveEndpoint
) {
  if (!graphqlEndpoint)
    throw new Error(
      'fetchActions: Specified GraphQL endpoint is undefined. Please specify a valid endpoint.'
    );
  const {
    publicKey,
    actionStates,
    tokenId = TokenId.toBase58(TokenId.default),
  } = accountInfo;
  let [response, error] = await makeGraphqlRequest<ActionQueryResponse>(
    getActionsQuery(publicKey, actionStates, tokenId),
    graphqlEndpoint,
    networkConfig.archiveFallbackEndpoints
  );
  if (error) throw Error(error.statusText);
  let fetchedActions = response?.data.actions;
  if (fetchedActions === undefined) {
    return {
      error: {
        statusCode: 404,
        statusText: `fetchActions: Account with public key ${publicKey} with tokenId ${tokenId} does not exist.`,
      },
    };
  }

  let actionsList: { actions: string[][]; hash: string }[] = [];
  // correct for archive node sending one block too many
  if (
    fetchedActions.length !== 0 &&
    fetchedActions[0].actionState.actionStateOne ===
      actionStates.fromActionState
  ) {
    fetchedActions = fetchedActions.slice(1);
  }

  fetchedActions.forEach((actionBlock) => {
    let { actionData } = actionBlock;
    let latestActionState = Field(actionBlock.actionState.actionStateTwo);
    let actionState = actionBlock.actionState.actionStateOne;

    if (actionData.length === 0)
      throw Error(
        `No action data was found for the account ${publicKey} with the latest action state ${actionState}`
      );

    // split actions by account update
    let actionsByAccountUpdate: string[][][] = [];
    let currentAccountUpdateId = 'none';
    let currentActions: string[][];
    actionData.forEach(({ accountUpdateId, data }) => {
      if (accountUpdateId === currentAccountUpdateId) {
        currentActions.push(data);
      } else {
        currentAccountUpdateId = accountUpdateId;
        currentActions = [data];
        actionsByAccountUpdate.push(currentActions);
      }
    });

    // re-hash actions
    for (let actions of actionsByAccountUpdate) {
      latestActionState = updateActionState(actions, latestActionState);
      actionsList.push({ actions, hash: latestActionState.toString() });
    }

    const finalActionState = latestActionState.toString();
    const expectedActionState = actionState;

    if (finalActionState !== expectedActionState) {
      throw new Error(
        `Failed to derive correct actions hash for ${publicKey}.
        Derived hash: ${finalActionState}, expected hash: ${expectedActionState}).
        All action hashes derived: ${JSON.stringify(actionsList, null, 2)}
        Please try a different Archive Node API endpoint.
        `
      );
    }
  });
  addCachedActions({ publicKey, tokenId }, actionsList, graphqlEndpoint);
  return actionsList;
}

/**
 * Fetches genesis constants.
 */
async function fetchGenesisConstants(
  graphqlEndpoint = networkConfig.minaEndpoint
): Promise<GenesisConstants> {
  let [resp, error] = await makeGraphqlRequest(
    genesisConstantsQuery,
    graphqlEndpoint,
    networkConfig.minaFallbackEndpoints
  );
  if (error) throw Error(error.statusText);
  const genesisConstants = resp?.data?.genesisConstants;
  const consensusConfiguration =
    resp?.data?.daemonStatus?.consensusConfiguration;
  if (genesisConstants === undefined || consensusConfiguration === undefined) {
    throw Error('Failed to fetch genesis constants.');
  }
  const data = {
    genesisTimestamp: genesisConstants.genesisTimestamp,
    coinbase: Number(genesisConstants.coinbase),
    accountCreationFee: Number(genesisConstants.accountCreationFee),
    epochDuration: Number(consensusConfiguration.epochDuration),
    k: Number(consensusConfiguration.k),
    slotDuration: Number(consensusConfiguration.slotDuration),
    slotsPerEpoch: Number(consensusConfiguration.slotsPerEpoch),
  };
  genesisConstantsCache[graphqlEndpoint] = data;
  return data as GenesisConstants;
}

namespace Lightnet {
  /**
   * Gets random key pair (public and private keys) from account manager
   * that operates with accounts configured in target network Genesis Ledger.
   *
   * If an error is returned by the specified endpoint, an error is thrown. Otherwise,
   * the data is returned.
   *
   * @param options.isRegularAccount Whether to acquire key pair of regular or zkApp account (one with already configured verification key)
   * @param options.lightnetAccountManagerEndpoint Account manager endpoint to fetch from
   * @returns Key pair
   */
  export async function acquireKeyPair(
    options: {
      isRegularAccount?: boolean;
      lightnetAccountManagerEndpoint?: string;
    } = {}
  ): Promise<{
    publicKey: PublicKey;
    privateKey: PrivateKey;
  }> {
    const {
      isRegularAccount = true,
      lightnetAccountManagerEndpoint = networkConfig.lightnetAccountManagerEndpoint,
    } = options;
    const response = await fetch(
      `${lightnetAccountManagerEndpoint}/acquire-account?isRegularAccount=${isRegularAccount}`,
      {
        method: 'GET',
        headers: {
          'Content-Type': 'application/json',
        },
      }
    );

    if (response.ok) {
      const data = await response.json();
      if (data) {
        return {
          publicKey: PublicKey.fromBase58(data.pk),
          privateKey: PrivateKey.fromBase58(data.sk),
        };
      }
    }

    throw new Error('Failed to acquire the key pair');
  }

  /**
   * Releases previously acquired key pair by public key.
   *
   * @param options.publicKey Public key of previously acquired key pair to release
   * @param options.lightnetAccountManagerEndpoint Account manager endpoint to fetch from
   * @returns Response message from the account manager as string or null if the request failed
   */
  export async function releaseKeyPair(options: {
    publicKey: string;
    lightnetAccountManagerEndpoint?: string;
  }): Promise<string | null> {
    const {
      publicKey,
      lightnetAccountManagerEndpoint = networkConfig.lightnetAccountManagerEndpoint,
    } = options;
    const response = await fetch(
      `${lightnetAccountManagerEndpoint}/release-account`,
      {
        method: 'PUT',
        headers: {
          'Content-Type': 'application/json',
        },
        body: JSON.stringify({
          pk: publicKey,
        }),
      }
    );

    if (response.ok) {
      const data = await response.json();
      if (data) {
        return data.message as string;
      }
    }

    return null;
  }

  /**
   * Gets previously acquired key pairs list.
   *
   * @param options.lightnetAccountManagerEndpoint Account manager endpoint to fetch from
   * @returns Key pairs list or null if the request failed
   */
  export async function listAcquiredKeyPairs(options: {
    lightnetAccountManagerEndpoint?: string;
  }): Promise<Array<{
    publicKey: PublicKey;
    privateKey: PrivateKey;
  }> | null> {
    const {
      lightnetAccountManagerEndpoint = networkConfig.lightnetAccountManagerEndpoint,
    } = options;
    const response = await fetch(
      `${lightnetAccountManagerEndpoint}/list-acquired-accounts`,
      {
        method: 'GET',
        headers: {
          'Content-Type': 'application/json',
        },
      }
    );

    if (response.ok) {
      const data = await response.json();
      if (data) {
        return data.map((account: any) => ({
          publicKey: PublicKey.fromBase58(account.pk),
          privateKey: PrivateKey.fromBase58(account.sk),
        }));
      }
    }

    return null;
  }
}

function updateActionState(actions: string[][], actionState: Field) {
  let actionHash = Actions.fromJSON(actions).hash;
  return Actions.updateSequenceState(actionState, actionHash);
}

// removes the quotes on JSON keys
function removeJsonQuotes(json: string) {
  let cleaned = JSON.stringify(JSON.parse(json), null, 2);
  return cleaned.replace(/\"(\S+)\"\s*:/gm, '$1:');
}

// TODO it seems we're not actually catching most errors here
async function makeGraphqlRequest<TDataResponse = any>(
  query: string,
  graphqlEndpoint = networkConfig.minaEndpoint,
  fallbackEndpoints: string[],
  { timeout = defaultTimeout } = {} as FetchConfig
) {
  if (graphqlEndpoint === 'none')
    throw Error(
      "Should have made a graphql request, but don't know to which endpoint. Try calling `setGraphqlEndpoint` first."
    );
  let timeouts: NodeJS.Timeout[] = [];
  const clearTimeouts = () => {
    timeouts.forEach((t) => clearTimeout(t));
    timeouts = [];
  };

  const makeRequest = async (url: string) => {
    const controller = new AbortController();
    const timer = setTimeout(() => controller.abort(), timeout);
    timeouts.push(timer);
    let body = JSON.stringify({ operationName: null, query, variables: {} });
    try {
      let response = await fetch(url, {
        method: 'POST',
        headers: { 'Content-Type': 'application/json' },
        body,
        signal: controller.signal,
      });
      return checkResponseStatus<TDataResponse>(response);
    } finally {
      clearTimeouts();
    }
  };
  // try to fetch from endpoints in pairs
  let timeoutErrors: { url1: string; url2: string; error: any }[] = [];
  let urls = [graphqlEndpoint, ...fallbackEndpoints];
  for (let i = 0; i < urls.length; i += 2) {
    let url1 = urls[i];
    let url2 = urls[i + 1];
    if (url2 === undefined) {
      try {
        return await makeRequest(url1);
      } catch (error) {
        return [undefined, inferError(error)] as [undefined, FetchError];
      }
    }
    try {
      return await Promise.race([makeRequest(url1), makeRequest(url2)]);
    } catch (unknownError) {
      let error = inferError(unknownError);
      if (error.statusCode === 408) {
        // If the request timed out, try the next 2 endpoints
        timeoutErrors.push({ url1, url2, error });
      } else {
        // If the request failed for some other reason (e.g. o1js error), return the error
        return [undefined, error] as [undefined, FetchError];
      }
    }
  }
  const statusText = timeoutErrors
    .map(
      ({ url1, url2, error }) =>
        `Request to ${url1} and ${url2} timed out. Error: ${error}`
    )
    .join('\n');
  return [undefined, { statusCode: 408, statusText }] as [
    undefined,
    FetchError
  ];
}

async function checkResponseStatus<TDataResponse>(
  response: Response
): Promise<
  [FetchResponse<TDataResponse>, undefined] | [undefined, FetchError]
> {
  if (response.ok) {
    let jsonResponse = await response.json();
    if (jsonResponse.errors && jsonResponse.errors.length > 0) {
      return [
        undefined,
        {
          statusCode: response.status,
          statusText: jsonResponse.errors
            .map((error: any) => error.message)
            .join('\n'),
        } as FetchError,
      ];
    } else if (jsonResponse.data === undefined) {
      return [
        undefined,
        {
          statusCode: response.status,
          statusText: `GraphQL response data is undefined`,
        } as FetchError,
      ];
    }
    return [jsonResponse as FetchResponse<TDataResponse>, undefined];
  } else {
    return [
      undefined,
      {
        statusCode: response.status,
        statusText: response.statusText,
      } as FetchError,
    ];
  }
}

function inferError(error: unknown): FetchError {
  let errorMessage = JSON.stringify(error);
  if (error instanceof AbortSignal) {
    return { statusCode: 408, statusText: `Request Timeout: ${errorMessage}` };
  } else {
    return {
      statusCode: 500,
      statusText: `Unknown Error: ${errorMessage}`,
    };
  }
}<|MERGE_RESOLUTION|>--- conflicted
+++ resolved
@@ -1,11 +1,7 @@
 import 'isomorphic-fetch';
 import { Field } from './core.js';
 import { UInt32, UInt64 } from './int.js';
-<<<<<<< HEAD
-import { Actions, TokenId, ZkappCommand } from './account_update.js';
-=======
 import { Actions, TokenId } from './account-update.js';
->>>>>>> 6b28285f
 import { PublicKey, PrivateKey } from './signature.js';
 import { NetworkValue } from './precondition.js';
 import { Types } from '../bindings/mina-transaction/types.js';
