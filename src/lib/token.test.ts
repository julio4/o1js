--- conflicted
+++ resolved
@@ -25,23 +25,8 @@
   SUPPLY = UInt64.from(10n ** 18n);
   @state(UInt64) totalAmountInCirculation = State<UInt64>();
 
-<<<<<<< HEAD
-  deploy(args?: DeployArgs) {
-    super.deploy(args);
-    this.setPermissions({
-      ...Permissions.default(),
-      editState: Permissions.proofOrSignature(),
-      access: Permissions.proofOrSignature(),
-      send: Permissions.proof(),
-      receive: Permissions.proof(),
-    });
-  }
-
-  /** This deploy method lets a another token account deploy their zkApp and verification key as a child of this token contract.
-=======
   /**
    * This deploy method lets a another token account deploy their zkApp and verification key as a child of this token contract.
->>>>>>> e9779b80
    * This is important since we want the native token id of the deployed zkApp to be the token id of the token contract.
    */
   @method deployZkapp(address: PublicKey, verificationKey: VerificationKey) {
@@ -67,6 +52,7 @@
       ...Permissions.default(),
       editState: Permissions.proofOrSignature(),
       receive: Permissions.proof(),
+      access: Permissions.proofOrSignature(),
     });
   }
 
@@ -612,15 +598,9 @@
         });
       });
 
-<<<<<<< HEAD
       test('should reject tx if user bypasses the token contract by using an empty account update', async () => {
-        let tx = await Mina.transaction(feePayerKey, () => {
-          AccountUpdate.fundNewAccount(feePayerKey);
-=======
-      test.skip('should reject tx if user bypasses the token contract by using an empty account update', async () => {
         let tx = await Mina.transaction(feePayer, () => {
           AccountUpdate.fundNewAccount(feePayer);
->>>>>>> e9779b80
           tokenZkapp.token.mint({
             address: zkAppBAddress,
             amount: UInt64.from(100_000),
