import { Gate, Pickles, ProvablePure } from '../snarky.js';
import { Field, Bool } from './core.js';
import {
  AccountUpdate,
  AccountUpdatesLayout,
  Authorization,
  Body,
  Events,
  Permissions,
  Actions,
  SetOrKeep,
  smartContractContext,
  TokenId,
  ZkappCommand,
  zkAppProver,
  ZkappPublicInput,
  ZkappStateLength,
  SmartContractContext,
} from './account_update.js';
import {
  cloneCircuitValue,
  FlexibleProvablePure,
  InferProvable,
  provable,
  Struct,
  toConstant,
} from './circuit_value.js';
import { Provable, getBlindingValue, memoizationContext } from './provable.js';
import * as Encoding from '../bindings/lib/encoding.js';
import { Poseidon, hashConstant } from './hash.js';
import { UInt32, UInt64 } from './int.js';
import * as Mina from './mina.js';
import {
  assertPreconditionInvariants,
  cleanPreconditionsCache,
} from './precondition.js';
import {
  analyzeMethod,
  compileProgram,
  Empty,
  emptyValue,
  GenericArgument,
  getPreviousProofsForProver,
  isAsFields,
  methodArgumentsToConstant,
  methodArgumentTypesAndValues,
  MethodInterface,
  Proof,
  sortMethodArguments,
} from './proof_system.js';
import { PrivateKey, PublicKey } from './signature.js';
import { assertStatePrecondition, cleanStatePrecondition } from './state.js';
import {
  inAnalyze,
  inCompile,
  inProver,
  snarkContext,
} from './provable-context.js';

// external API
export {
  SmartContract,
  method,
  DeployArgs,
  declareMethods,
  Callback,
  Account,
  VerificationKey,
  Reducer,
};

const reservedPropNames = new Set(['_methods', '_']);

/**
 * A decorator to use in a zkApp to mark a method as callable by anyone.
 * You can use inside your zkApp class as:
 *
 * ```
 * \@method myMethod(someArg: Field) {
 *   // your code here
 * }
 * ```
 */
function method<T extends SmartContract>(
  target: T & { constructor: any },
  methodName: keyof T & string,
  descriptor: PropertyDescriptor
) {
  const ZkappClass = target.constructor;
  if (reservedPropNames.has(methodName)) {
    throw Error(`Property name ${methodName} is reserved.`);
  }
  if (typeof target[methodName] !== 'function') {
    throw Error(
      `@method decorator was applied to \`${methodName}\`, which is not a function.`
    );
  }
  let paramTypes: Provable<any>[] = Reflect.getMetadata(
    'design:paramtypes',
    target,
    methodName
  );
  let returnType: Provable<any> = Reflect.getMetadata(
    'design:returntype',
    target,
    methodName
  );

  class SelfProof extends Proof<ZkappPublicInput, Empty> {
    static publicInputType = ZkappPublicInput;
    static publicOutputType = Empty;
    static tag = () => ZkappClass;
  }
  let internalMethodEntry = sortMethodArguments(
    ZkappClass.name,
    methodName,
    paramTypes,
    SelfProof
  );
  // add witness arguments for the publicKey (address) and tokenId
  let methodEntry = sortMethodArguments(
    ZkappClass.name,
    methodName,
    [PublicKey, Field, ...paramTypes],
    SelfProof
  );

  if (isAsFields(returnType)) {
    internalMethodEntry.returnType = returnType;
    methodEntry.returnType = returnType;
  }
  ZkappClass._methods ??= [];
  // FIXME: overriding a method implies pushing a separate method entry here, yielding two entries with the same name
  // this should only be changed once we no longer share the _methods array with the parent class (otherwise a subclass declaration messes up the parent class)
  ZkappClass._methods.push(methodEntry);
  ZkappClass._maxProofsVerified ??= 0;
  ZkappClass._maxProofsVerified = Math.max(
    ZkappClass._maxProofsVerified,
    methodEntry.proofArgs.length
  );
  let func = descriptor.value;
  descriptor.value = wrapMethod(func, ZkappClass, internalMethodEntry);
}

// do different things when calling a method, depending on the circumstance
function wrapMethod(
  method: Function,
  ZkappClass: typeof SmartContract,
  methodIntf: MethodInterface
) {
  let methodName = methodIntf.methodName;
  return function wrappedMethod(this: SmartContract, ...actualArgs: any[]) {
    cleanStatePrecondition(this);
    // special case: any AccountUpdate that is passed as an argument to a method
    // is unlinked from its current location, to allow the method to link it to itself
    actualArgs.forEach((arg) => {
      if (arg instanceof AccountUpdate) {
        AccountUpdate.unlink(arg);
      }
    });

    let insideContract = smartContractContext.get();
    if (!insideContract) {
      const context: SmartContractContext = {
        this: this,
        methodCallDepth: 0,
        selfUpdate: selfAccountUpdate(this, methodName),
      };
      let id = smartContractContext.enter(context);
      try {
        if (inCompile() || inProver() || inAnalyze()) {
          // important to run this with a fresh accountUpdate everytime, otherwise compile messes up our circuits
          // because it runs this multiple times
          let proverData = inProver() ? zkAppProver.getData() : undefined;
          let txId = Mina.currentTransaction.enter({
            sender: proverData?.transaction.feePayer.body.publicKey,
            accountUpdates: [],
            fetchMode: inProver() ? 'cached' : 'test',
            isFinalRunOutsideCircuit: false,
            numberOfRuns: undefined,
          });
          try {
            // inside prover / compile, the method is always called with the public input as first argument
            // -- so we can add assertions about it
            let publicInput = actualArgs.shift();
            let accountUpdate = this.self;

            // the blinding value is important because otherwise, putting callData on the transaction would leak information about the private inputs
            let blindingValue = Provable.witness(Field, getBlindingValue);
            // it's also good if we prove that we use the same blinding value across the method
            // that's why we pass the variable (not the constant) into a new context
            let context = memoizationContext() ?? {
              memoized: [],
              currentIndex: 0,
            };
            let id = memoizationContext.enter({ ...context, blindingValue });
            let result: unknown;
            try {
              result = method.apply(this, actualArgs.map(cloneCircuitValue));
            } finally {
              memoizationContext.leave(id);
            }

            // connects our input + result with callData, so this method can be called
            let callDataFields = computeCallData(
              methodIntf,
              actualArgs,
              result,
              blindingValue
            );
            accountUpdate.body.callData = Poseidon.hash(callDataFields);
            Authorization.setProofAuthorizationKind(accountUpdate);

            // TODO: currently commented out, but could come back in some form when we add caller to the public input
            // // compute `caller` field from `isDelegateCall` and a context determined by the transaction
            // let callerContext = Provable.witness(
            //   CallForest.callerContextType,
            //   () => {
            //     let { accountUpdate } = zkAppProver.getData();
            //     return CallForest.computeCallerContext(accountUpdate);
            //   }
            // );
            // CallForest.addCallers([accountUpdate], callerContext);

            // connect the public input to the account update & child account updates we created
            if (DEBUG_PUBLIC_INPUT_CHECK) {
              Provable.asProver(() => {
                // TODO: print a nice diff string instead of the two objects
                // something like `expect` or `json-diff`, but web-compatible
                function diff(prover: any, input: any) {
                  delete prover.id;
                  delete prover.callDepth;
                  delete input.id;
                  delete input.callDepth;
                  if (JSON.stringify(prover) !== JSON.stringify(input)) {
                    console.log(
                      'transaction:',
                      ZkappCommand.toPretty(transaction)
                    );
                    console.log('index', index);
                    console.log('inconsistent account updates:');
                    console.log('update created by the prover:');
                    console.log(prover);
                    console.log('update created in transaction block:');
                    console.log(input);
                  }
                }
                function diffRecursive(
                  prover: AccountUpdate,
                  input: AccountUpdate
                ) {
                  diff(prover.toPretty(), input.toPretty());
                  let nChildren = input.children.accountUpdates.length;
                  for (let i = 0; i < nChildren; i++) {
                    let inputChild = input.children.accountUpdates[i];
                    let child = prover.children.accountUpdates[i];
                    if (!inputChild || !child) return;
                    diffRecursive(child, inputChild);
                  }
                }

                let {
                  accountUpdate: inputUpdate,
                  transaction,
                  index,
                } = zkAppProver.getData();
                diffRecursive(accountUpdate, inputUpdate);
              });
            }
            checkPublicInput(publicInput, accountUpdate);

            // check the self accountUpdate right after calling the method
            // TODO: this needs to be done in a unified way for all account updates that are created
            assertPreconditionInvariants(accountUpdate);
            cleanPreconditionsCache(accountUpdate);
            assertStatePrecondition(this);
            return result;
          } finally {
            Mina.currentTransaction.leave(txId);
          }
        } else if (!Mina.currentTransaction.has()) {
          // outside a transaction, just call the method, but check precondition invariants
          let result = method.apply(this, actualArgs);
          // check the self accountUpdate right after calling the method
          // TODO: this needs to be done in a unified way for all account updates that are created
          assertPreconditionInvariants(this.self);
          cleanPreconditionsCache(this.self);
          assertStatePrecondition(this);
          return result;
        } else {
          // called smart contract at the top level, in a transaction!
          // => attach ours to the current list of account updates
          let accountUpdate = context.selfUpdate;
          Mina.currentTransaction()?.accountUpdates.push(accountUpdate);

          // first, clone to protect against the method modifying arguments!
          // TODO: double-check that this works on all possible inputs, e.g. CircuitValue, o1js primitives
          let clonedArgs = cloneCircuitValue(actualArgs);

          // we run this in a "memoization context" so that we can remember witnesses for reuse when proving
          let blindingValue = getBlindingValue();
          let memoContext = { memoized: [], currentIndex: 0, blindingValue };
          let memoId = memoizationContext.enter(memoContext);
          let result: any;
          try {
            result = method.apply(
              this,
              actualArgs.map((a, i) => {
                let arg = methodIntf.allArgs[i];
                if (arg.type === 'witness') {
                  let type = methodIntf.witnessArgs[arg.index];
                  return Provable.witness(type, () => a);
                }
                return a;
              })
            );
          } finally {
            memoizationContext.leave(memoId);
          }
          let { memoized } = memoContext;

          assertStatePrecondition(this);

          // connect our input + result with callData, so this method can be called
          let callDataFields = computeCallData(
            methodIntf,
            clonedArgs,
            result,
            blindingValue
          );
          accountUpdate.body.callData = Poseidon.hash(callDataFields);

          if (!Authorization.hasAny(accountUpdate)) {
            Authorization.setLazyProof(
              accountUpdate,
              {
                methodName: methodIntf.methodName,
                args: clonedArgs,
                // proofs actually don't have to be cloned
                previousProofs: getPreviousProofsForProver(
                  actualArgs,
                  methodIntf
                ),
                ZkappClass,
                memoized,
                blindingValue,
              },
              Mina.currentTransaction()!.accountUpdates
            );
          }
          return result;
        }
      } finally {
        smartContractContext.leave(id);
      }
    }

    // if we're here, this method was called inside _another_ smart contract method
    let parentAccountUpdate = insideContract.this.self;
    let methodCallDepth = insideContract.methodCallDepth;
    let innerContext: SmartContractContext = {
      this: this,
      methodCallDepth: methodCallDepth + 1,
      selfUpdate: selfAccountUpdate(this, methodName),
    };
    let id = smartContractContext.enter(innerContext);
    try {
      // if the call result is not undefined but there's no known returnType, the returnType was probably not annotated properly,
      // so we have to explain to the user how to do that
      let { returnType } = methodIntf;
      let noReturnTypeError =
        `To return a result from ${methodIntf.methodName}() inside another zkApp, you need to declare the return type.\n` +
        `This can be done by annotating the type at the end of the function signature. For example:\n\n` +
        `@method ${methodIntf.methodName}(): Field {\n` +
        `  // ...\n` +
        `}\n\n` +
        `Note: Only types built out of \`Field\` are valid return types. This includes o1js primitive types and custom CircuitValues.`;
      // if we're lucky, analyzeMethods was already run on the callee smart contract, and we can catch this error early
      if (
        ZkappClass._methodMetadata?.[methodIntf.methodName]?.hasReturn &&
        returnType === undefined
      ) {
        throw Error(noReturnTypeError);
      }
      // we just reuse the blinding value of the caller for the callee
      let blindingValue = getBlindingValue();

      let runCalledContract = () => {
        let constantArgs = methodArgumentsToConstant(methodIntf, actualArgs);
        let constantBlindingValue = blindingValue.toConstant();
        let accountUpdate = this.self;
        accountUpdate.body.callDepth = parentAccountUpdate.body.callDepth + 1;
        accountUpdate.parent = parentAccountUpdate;

        let memoContext = {
          memoized: [],
          currentIndex: 0,
          blindingValue: constantBlindingValue,
        };
        let memoId = memoizationContext.enter(memoContext);
        let result: any;
        try {
          result = method.apply(this, constantArgs.map(cloneCircuitValue));
        } finally {
          memoizationContext.leave(memoId);
        }
        let { memoized } = memoContext;
        assertStatePrecondition(this);

        if (result !== undefined) {
          if (returnType === undefined) {
            throw Error(noReturnTypeError);
          } else {
            result = toConstant(returnType, result);
          }
        }

        // store inputs + result in callData
        let callDataFields = computeCallData(
          methodIntf,
          constantArgs,
          result,
          constantBlindingValue
        );
        accountUpdate.body.callData = hashConstant(callDataFields);

        if (!Authorization.hasAny(accountUpdate)) {
          Authorization.setLazyProof(
            accountUpdate,
            {
              methodName: methodIntf.methodName,
              args: constantArgs,
              previousProofs: getPreviousProofsForProver(
                constantArgs,
                methodIntf
              ),
              ZkappClass,
              memoized,
              blindingValue: constantBlindingValue,
            },
            Mina.currentTransaction()!.accountUpdates
          );
        }
        return { accountUpdate, result: result ?? null };
      };

      // we have to run the called contract inside a witness block, to not affect the caller's circuit
      // however, if this is a nested call -- the caller is already called by another contract --,
      // then we're already in a witness block, and shouldn't open another one
      let { accountUpdate, result } =
        methodCallDepth === 0
          ? AccountUpdate.witness<any>(
              returnType ?? provable(null),
              runCalledContract,
              { skipCheck: true }
            )
          : runCalledContract();

      // we're back in the _caller's_ circuit now, where we assert stuff about the method call

      // overwrite this.self with the witnessed update, so it's this one we access later in the caller method
      innerContext.selfUpdate = accountUpdate;

      // connect accountUpdate to our own. outside Provable.witness so compile knows the right structure when hashing children
      accountUpdate.body.callDepth = parentAccountUpdate.body.callDepth + 1;
      accountUpdate.parent = parentAccountUpdate;
      // beware: we don't include the callee's children in the caller circuit
      // nothing is asserted about them -- it's the callee's task to check their children
      accountUpdate.children.callsType = { type: 'Witness' };
      parentAccountUpdate.children.accountUpdates.push(accountUpdate);

      // assert that we really called the right zkapp
      accountUpdate.body.publicKey.assertEquals(this.address);
      accountUpdate.body.tokenId.assertEquals(this.self.body.tokenId);

      // assert that the inputs & outputs we have match what the callee put on its callData
      let callDataFields = computeCallData(
        methodIntf,
        actualArgs,
        result,
        blindingValue
      );
      let callData = Poseidon.hash(callDataFields);
      accountUpdate.body.callData.assertEquals(callData);
      return result;
    } finally {
      smartContractContext.leave(id);
    }
  };
}

function checkPublicInput(
  { accountUpdate, calls }: ZkappPublicInput,
  self: AccountUpdate
) {
  let otherInput = self.toPublicInput();
  accountUpdate.assertEquals(otherInput.accountUpdate);
  calls.assertEquals(otherInput.calls);
}

/**
 * compute fields to be hashed as callData, in a way that the hash & circuit changes whenever
 * the method signature changes, i.e., the argument / return types represented as lists of field elements and the methodName.
 * see https://github.com/o1-labs/o1js/issues/303#issuecomment-1196441140
 */
function computeCallData(
  methodIntf: MethodInterface,
  argumentValues: any[],
  returnValue: any,
  blindingValue: Field
) {
  let { returnType, methodName } = methodIntf;
  let args = methodArgumentTypesAndValues(methodIntf, argumentValues);
  let argSizesAndFields: Field[][] = args.map(({ type, value }) => [
    Field(type.sizeInFields()),
    ...type.toFields(value),
  ]);
  let totalArgSize = Field(
    args.map(({ type }) => type.sizeInFields()).reduce((s, t) => s + t, 0)
  );
  let totalArgFields = argSizesAndFields.flat();
  let returnSize = Field(returnType?.sizeInFields() ?? 0);
  let returnFields = returnType?.toFields(returnValue) ?? [];
  let methodNameFields = Encoding.stringToFields(methodName);
  return [
    // we have to encode the sizes of arguments / return value, so that fields can't accidentally shift
    // from one argument to another, or from arguments to the return value, or from the return value to the method name
    totalArgSize,
    ...totalArgFields,
    returnSize,
    ...returnFields,
    // we don't have to encode the method name size because the blinding value is fixed to one field element,
    // so method name fields can't accidentally become the blinding value and vice versa
    ...methodNameFields,
    blindingValue,
  ];
}

class Callback<Result> extends GenericArgument {
  instance: SmartContract;
  methodIntf: MethodInterface & { returnType: Provable<Result> };
  args: any[];

  result?: Result;
  accountUpdate: AccountUpdate;

  static create<T extends SmartContract, K extends keyof T>(
    instance: T,
    methodName: K,
    args: T[K] extends (...args: infer A) => any ? A : never
  ) {
    let ZkappClass = instance.constructor as typeof SmartContract;
    let methodIntf_ = (ZkappClass._methods ?? []).find(
      (i) => i.methodName === methodName
    );
    if (methodIntf_ === undefined)
      throw Error(
        `Callback: could not find method ${ZkappClass.name}.${String(
          methodName
        )}`
      );
    let methodIntf = {
      ...methodIntf_,
      returnType: methodIntf_.returnType ?? provable(null),
    };

    // call the callback, leveraging composability (if this is inside a smart contract method)
    // to prove to the outer circuit that we called it
    let result = (instance[methodName] as Function)(...args);
    let accountUpdate = instance.self;

    let callback = new Callback<any>({
      instance,
      methodIntf,
      args,
      result,
      accountUpdate,
      isEmpty: false,
    });

    return callback;
  }

  private constructor(self: Callback<any>) {
    super();
    Object.assign(this, self);
  }
}

/**
 * The main zkapp class. To write a zkapp, extend this class as such:
 *
 * ```
 * class YourSmartContract extends SmartContract {
 *   // your smart contract code here
 * }
 * ```
 *
 */
class SmartContract {
  address: PublicKey;
  tokenId: Field;

  #executionState: ExecutionState | undefined;

  // here we store various metadata associated with a SmartContract subclass.
  // by initializing all of these to `undefined`, we ensure that
  // subclasses aren't sharing the same property with the base class and each other
  // FIXME: these are still shared between a subclass and its own subclasses, which means extending SmartContracts is broken
  static _methods?: MethodInterface[];
  static _methodMetadata?: Record<
    string,
    {
      actions: number;
      rows: number;
      digest: string;
      hasReturn: boolean;
      gates: Gate[];
    }
  >; // keyed by method name
  static _provers?: Pickles.Prover[];
  static _maxProofsVerified?: 0 | 1 | 2;
  static _verificationKey?: { data: string; hash: Field };

  /**
   * Returns a Proof type that belongs to this {@link SmartContract}.
   */
  static Proof() {
    let Contract = this;
    return class extends Proof<ZkappPublicInput, Empty> {
      static publicInputType = ZkappPublicInput;
      static publicOutputType = Empty;
      static tag = () => Contract;
    };
  }

  constructor(address: PublicKey, tokenId?: Field) {
    this.address = address;
    this.tokenId = tokenId ?? TokenId.default;
    Object.defineProperty(this, 'reducer', {
      set(this, reducer: Reducer<any>) {
        ((this as any)._ ??= {}).reducer = reducer;
      },
      get(this) {
        return getReducer(this);
      },
    });
  }

  /**
   * Compile your smart contract.
   *
   * This generates both the prover functions, needed to create proofs for running `@method`s,
   * and the verification key, needed to deploy your zkApp.
   *
   * Although provers and verification key are returned by this method, they are also cached internally and used when needed,
   * so you don't actually have to use the return value of this function.
   *
   * Under the hood, "compiling" means calling into the lower-level [Pickles and Kimchi libraries](https://o1-labs.github.io/proof-systems/kimchi/overview.html) to
   * create multiple prover & verifier indices (one for each smart contract method as part of a "step circuit" and one for the "wrap circuit" which recursively wraps
   * it so that proofs end up in the original finite field). These are fairly expensive operations, so **expect compiling to take at least 20 seconds**,
   * up to several minutes if your circuit is large or your hardware is not optimal for these operations.
   */
  static async compile() {
    let methodIntfs = this._methods ?? [];
    let methods = methodIntfs.map(({ methodName }) => {
      return (
        publicInput: unknown,
        publicKey: PublicKey,
        tokenId: Field,
        ...args: unknown[]
      ) => {
        let instance = new this(publicKey, tokenId);
        (instance as any)[methodName](publicInput, ...args);
      };
    });
<<<<<<< HEAD
    // run methods once to get information tshat we need already at compile time
=======
    // run methods once to get information that we need already at compile time
>>>>>>> 1b37aa48
    let methodsMeta = this.analyzeMethods();
    let gates = methodIntfs.map((intf) => methodsMeta[intf.methodName].gates);
    let {
      verificationKey: verificationKey_,
      provers,
      verify,
    } = await compileProgram({
      publicInputType: ZkappPublicInput,
      publicOutputType: Empty,
      methodIntfs,
      methods,
      gates,
      proofSystemTag: this,
    });
    let verificationKey = {
      data: verificationKey_.data,
      hash: Field(verificationKey_.hash),
    } satisfies VerificationKey;
    this._provers = provers;
    this._verificationKey = verificationKey;
    // TODO: instead of returning provers, return an artifact from which provers can be recovered
    return { verificationKey, provers, verify };
  }

  /**
   * Computes a hash of your smart contract, which will reliably change _whenever one of your method circuits changes_.
   * This digest is quick to compute. it is designed to help with deciding whether a contract should be re-compiled or
   * a cached verification key can be used.
   * @returns the digest, as a hex string
   */
  static digest() {
    // TODO: this should use the method digests in a deterministic order!
    let methodData = this.analyzeMethods();
    let hash = hashConstant(
      Object.values(methodData).map((d) => Field(BigInt('0x' + d.digest)))
    );
    return hash.toBigInt().toString(16);
  }

  /**
   * Deploys a {@link SmartContract}.
   *
   * ```ts
   * let tx = await Mina.transaction(sender, () => {
   *   AccountUpdate.fundNewAccount(sender);
   *   zkapp.deploy();
   * });
   * tx.sign([senderKey, zkAppKey]);
   * ```
   */
  deploy({
    verificationKey,
    zkappKey,
  }: {
    verificationKey?: { data: string; hash: Field | string };
    zkappKey?: PrivateKey;
  } = {}) {
    let accountUpdate = this.newSelf();
    verificationKey ??= (this.constructor as typeof SmartContract)
      ._verificationKey;
    if (verificationKey === undefined) {
      if (!Mina.getProofsEnabled()) {
        let [, data, hash] = Pickles.dummyVerificationKey();
        verificationKey = { data, hash: Field(hash) };
      } else {
        throw Error(
          `\`${this.constructor.name}.deploy()\` was called but no verification key was found.\n` +
            `Try calling \`await ${this.constructor.name}.compile()\` first, this will cache the verification key in the background.`
        );
      }
    }
    let { hash: hash_, data } = verificationKey;
    let hash = Field.from(hash_);
    accountUpdate.account.verificationKey.set({ hash, data });
    accountUpdate.account.permissions.set(Permissions.default());
    accountUpdate.sign(zkappKey);
    AccountUpdate.attachToTransaction(accountUpdate);

    // init if this account is not yet deployed or has no verification key on it
    let shouldInit =
      !Mina.hasAccount(this.address) ||
      Mina.getAccount(this.address).zkapp?.verificationKey === undefined;
    if (!shouldInit) return;
    else this.init();
    let initUpdate = this.self;
    // switch back to the deploy account update so the user can make modifications to it
    this.#executionState = {
      transactionId: this.#executionState!.transactionId,
      accountUpdate,
    };
    // check if the entire state was overwritten, show a warning if not
    let isFirstRun = Mina.currentTransaction()?.numberOfRuns === 0;
    if (!isFirstRun) return;
    Provable.asProver(() => {
      if (
        initUpdate.update.appState.some(({ isSome }) => !isSome.toBoolean())
      ) {
        console.warn(
          `WARNING: the \`init()\` method was called without overwriting the entire state. This means that your zkApp will lack
the \`provedState === true\` status which certifies that the current state was verifiably produced by proofs (and not arbitrarily set by the zkApp developer).
To make sure the entire state is reset, consider adding this line to the beginning of your \`init()\` method:
super.init();
`
        );
      }
    });
  }
  // TODO make this a @method and create a proof during `zk deploy` (+ add mechanism to skip this)
  /**
   * `SmartContract.init()` will be called only when a {@link SmartContract} will be first deployed, not for redeployment.
   * This method can be overridden as follows
   * ```
   * class MyContract extends SmartContract {
   *  init() {
   *    super.init();
   *    this.account.permissions.set(...);
   *    this.x.set(Field(1));
   *  }
   * }
   * ```
   */
  init() {
    // let accountUpdate = this.newSelf(); // this would emulate the behaviour of init() being a @method
    this.account.provedState.assertEquals(Bool(false));
    let accountUpdate = this.self;
    for (let i = 0; i < ZkappStateLength; i++) {
      AccountUpdate.setValue(accountUpdate.body.update.appState[i], Field(0));
    }
    AccountUpdate.attachToTransaction(accountUpdate);
  }

  /**
   * Use this command if the account update created by this SmartContract should be signed by the account owner,
   * instead of authorized with a proof.
   *
   * Note that the smart contract's {@link Permissions} determine which updates have to be (can be) authorized by a signature.
   *
   * If you only want to avoid creating proofs for quicker testing, we advise you to
   * use `LocalBlockchain({ proofsEnabled: false })` instead of `requireSignature()`. Setting
   * `proofsEnabled` to `false` allows you to test your transactions with the same authorization flow as in production,
   * with the only difference being that quick mock proofs are filled in instead of real proofs.
   */
  requireSignature() {
    this.self.requireSignature();
  }
  /**
   * @deprecated `this.sign()` is deprecated in favor of `this.requireSignature()`
   */
  sign(zkappKey?: PrivateKey) {
    this.self.sign(zkappKey);
  }
  /**
   * Use this command if the account update created by this SmartContract should have no authorization on it,
   * instead of being authorized with a proof.
   *
   * WARNING: This is a method that should rarely be useful. If you want to disable proofs for quicker testing, take a look
   * at `LocalBlockchain({ proofsEnabled: false })`, which causes mock proofs to be created and doesn't require changing the
   * authorization flow.
   */
  skipAuthorization() {
    Authorization.setLazyNone(this.self);
  }

  /**
   * Returns the current {@link AccountUpdate} associated to this {@link SmartContract}.
   */
  get self(): AccountUpdate {
    let inTransaction = Mina.currentTransaction.has();
    let inSmartContract = smartContractContext.get();
    if (!inTransaction && !inSmartContract) {
      // TODO: it's inefficient to return a fresh account update everytime, would be better to return a constant "non-writable" account update,
      // or even expose the .get() methods independently of any account update (they don't need one)
      return selfAccountUpdate(this);
    }
    let transactionId = inTransaction ? Mina.currentTransaction.id() : NaN;
    // running a method changes which is the "current account update" of this smart contract
    // this logic also implies that when calling `this.self` inside a method on `this`, it will always
    // return the same account update uniquely associated with that method call.
    // it won't create new updates and add them to a transaction implicitly
    if (inSmartContract && inSmartContract.this === this) {
      let accountUpdate = inSmartContract.selfUpdate;
      this.#executionState = { accountUpdate, transactionId };
      return accountUpdate;
    }
    let executionState = this.#executionState;
    if (
      executionState !== undefined &&
      executionState.transactionId === transactionId
    ) {
      return executionState.accountUpdate;
    }
    // if in a transaction, but outside a @method call, we implicitly create an account update
    // which is stable during the current transaction -- as long as it doesn't get overridden by a method call
    let accountUpdate = selfAccountUpdate(this);
    this.#executionState = { transactionId, accountUpdate };
    return accountUpdate;
  }
  // same as this.self, but explicitly creates a _new_ account update
  /**
   * Same as `SmartContract.self` but explicitly creates a new {@link AccountUpdate}.
   */
  newSelf(): AccountUpdate {
    let inTransaction = Mina.currentTransaction.has();
    let transactionId = inTransaction ? Mina.currentTransaction.id() : NaN;
    let accountUpdate = selfAccountUpdate(this);
    this.#executionState = { transactionId, accountUpdate };
    return accountUpdate;
  }

  #_senderState: { sender: PublicKey; transactionId: number };

  /**
   * The public key of the current transaction's sender account.
   *
   * Throws an error if not inside a transaction, or the sender wasn't passed in.
   *
   * **Warning**: The fact that this public key equals the current sender is not part of the proof.
   * A malicious prover could use any other public key without affecting the validity of the proof.
   */
  get sender(): PublicKey {
    // TODO this logic now has some overlap with this.self, we should combine them somehow
    // (but with care since the logic in this.self is a bit more complicated)
    if (!Mina.currentTransaction.has()) {
      throw Error(
        `this.sender is not available outside a transaction. Make sure you only use it within \`Mina.transaction\` blocks or smart contract methods.`
      );
    }
    let transactionId = Mina.currentTransaction.id();
    if (this.#_senderState?.transactionId === transactionId) {
      return this.#_senderState.sender;
    } else {
      let sender = Provable.witness(PublicKey, () => Mina.sender());
      this.#_senderState = { transactionId, sender };
      return sender;
    }
  }

  /**
   * Current account of the {@link SmartContract}.
   */
  get account() {
    return this.self.account;
  }
  /**
   * Current network state of the {@link SmartContract}.
   */
  get network() {
    return this.self.network;
  }
  /**
   * Current global slot on the network. This is the slot at which this transaction is included in a block. Since we cannot know this value
   * at the time of transaction construction, this only has the `assertBetween()` method but no `get()` (impossible to implement)
   * or `assertEquals()` (confusing, because the developer can't know the exact slot at which this will be included either)
   */
  get currentSlot() {
    return this.self.currentSlot;
  }
  /**
   * Token of the {@link SmartContract}.
   */
  get token() {
    return this.self.token();
  }

  /**
   * Approve an account update or callback. This will include the account update in the zkApp's public input,
   * which means it allows you to read and use its content in a proof, make assertions about it, and modify it.
   *
   * If this is called with a callback as the first parameter, it will first extract the account update produced by that callback.
   * The extracted account update is returned.
   *
   * ```ts
   * \@method myApprovingMethod(callback: Callback) {
   *   let approvedUpdate = this.approve(callback);
   * }
   * ```
   *
   * Under the hood, "approving" just means that the account update is made a child of the zkApp in the
   * tree of account updates that forms the transaction.
   * The second parameter `layout` allows you to also make assertions about the approved update's _own_ children,
   * by specifying a certain expected layout of children. See {@link AccountUpdate.Layout}.
   *
   * @param updateOrCallback
   * @param layout
   * @returns The account update that was approved (needed when passing in a Callback)
   */
  approve(
    updateOrCallback: AccountUpdate | Callback<any>,
    layout?: AccountUpdatesLayout
  ) {
    let accountUpdate =
      updateOrCallback instanceof AccountUpdate
        ? updateOrCallback
        : Provable.witness(AccountUpdate, () => updateOrCallback.accountUpdate);
    this.self.approve(accountUpdate, layout);
    return accountUpdate;
  }

  send(args: {
    to: PublicKey | AccountUpdate | SmartContract;
    amount: number | bigint | UInt64;
  }) {
    return this.self.send(args);
  }

  /**
   * @deprecated use `this.account.tokenSymbol`
   */
  get tokenSymbol() {
    return this.self.tokenSymbol;
  }
  /**
   * Balance of this {@link SmartContract}.
   */
  get balance() {
    return this.self.balance;
  }
  /**
   * A list of event types that can be emitted using this.emitEvent()`.
   */
  events: { [key: string]: FlexibleProvablePure<any> } = {};

  // TODO: not able to type event such that it is inferred correctly so far
  /**
   * Emits an event. Events will be emitted as a part of the transaction and can be collected by archive nodes.
   */
  emitEvent<K extends keyof this['events']>(type: K, event: any) {
    let accountUpdate = this.self;
    let eventTypes: (keyof this['events'])[] = Object.keys(this.events);
    if (eventTypes.length === 0)
      throw Error(
        'emitEvent: You are trying to emit an event without having declared the types of your events.\n' +
          `Make sure to add a property \`events\` on ${this.constructor.name}, for example: \n` +
          `class ${this.constructor.name} extends SmartContract {\n` +
          `  events = { 'my-event': Field }\n` +
          `}`
      );
    let eventNumber = eventTypes.sort().indexOf(type as string);
    if (eventNumber === -1)
      throw Error(
        `emitEvent: Unknown event type "${
          type as string
        }". The declared event types are: ${eventTypes.join(', ')}.`
      );
    let eventType = (this.events as this['events'])[type];
    let eventFields: Field[];
    if (eventTypes.length === 1) {
      // if there is just one event type, just store it directly as field elements
      eventFields = eventType.toFields(event);
    } else {
      // if there is more than one event type, also store its index, like in an enum, to identify the type later
      eventFields = [Field(eventNumber), ...eventType.toFields(event)];
    }
    accountUpdate.body.events = Events.pushEvent(
      accountUpdate.body.events,
      eventFields
    );
  }

  /**
   * Asynchronously fetches events emitted by this {@link SmartContract} and returns an array of events with their corresponding types.
   * @async
   * @param [start=UInt32.from(0)] - The start height of the events to fetch.
   * @param end - The end height of the events to fetch. If not provided, fetches events up to the latest height.
   * @returns A promise that resolves to an array of objects, each containing the event type and event data for the specified range.
   * @throws If there is an error fetching events from the Mina network.
   * @example
   * const startHeight = UInt32.from(1000);
   * const endHeight = UInt32.from(2000);
   * const events = await myZkapp.fetchEvents(startHeight, endHeight);
   * console.log(events);
   */
  async fetchEvents(
    start: UInt32 = UInt32.from(0),
    end?: UInt32
  ): Promise<
    {
      type: string;
      event: {
        data: ProvablePure<any>;
        transactionInfo: {
          transactionHash: string;
          transactionStatus: string;
          transactionMemo: string;
        };
      };
      blockHeight: UInt32;
      blockHash: string;
      parentBlockHash: string;
      globalSlot: UInt32;
      chainStatus: string;
    }[]
  > {
    // filters all elements so that they are within the given range
    // only returns { type: "", event: [] } in a flat format
    let events = (
      await Mina.fetchEvents(this.address, this.self.body.tokenId, {
        from: start,
        to: end,
      })
    )
      .filter((eventData) => {
        let height = UInt32.from(eventData.blockHeight);
        return end === undefined
          ? start.lessThanOrEqual(height).toBoolean()
          : start.lessThanOrEqual(height).toBoolean() &&
              height.lessThanOrEqual(end).toBoolean();
      })
      .map((event) => {
        return event.events.map((eventData) => {
          let { events, ...rest } = event;
          return {
            ...rest,
            event: eventData,
          };
        });
      })
      .flat();

    // used to match field values back to their original type
    let sortedEventTypes = Object.keys(this.events).sort();

    return events.map((eventData) => {
      // if there is only one event type, the event structure has no index and can directly be matched to the event type
      if (sortedEventTypes.length === 1) {
        let type = sortedEventTypes[0];
        let event = this.events[type].fromFields(
          eventData.event.data.map((f: string) => Field(f))
        );
        return {
          ...eventData,
          type,
          event: {
            data: event,
            transactionInfo: {
              transactionHash: eventData.event.transactionInfo.hash,
              transactionStatus: eventData.event.transactionInfo.status,
              transactionMemo: eventData.event.transactionInfo.memo,
            },
          },
        };
      } else {
        // if there are multiple events we have to use the index event[0] to find the exact event type
        let eventObjectIndex = Number(eventData.event.data[0]);
        let type = sortedEventTypes[eventObjectIndex];
        // all other elements of the array are values used to construct the original object, we can drop the first value since its just an index
        let eventProps = eventData.event.data.slice(1);
        let event = this.events[type].fromFields(
          eventProps.map((f: string) => Field(f))
        );
        return {
          ...eventData,
          type,
          event: {
            data: event,
            transactionInfo: {
              transactionHash: eventData.event.transactionInfo.hash,
              transactionStatus: eventData.event.transactionInfo.status,
              transactionMemo: eventData.event.transactionInfo.memo,
            },
          },
        };
      }
    });
  }

  static runOutsideCircuit(run: () => void) {
    if (Mina.currentTransaction()?.isFinalRunOutsideCircuit || inProver())
      Provable.asProver(run);
  }

  // TODO: this could also be used to quickly perform any invariant checks on account updates construction
  /**
   * This function is run internally before compiling a smart contract, to collect metadata about what each of your
   * smart contract methods does.
   *
   * For external usage, this function can be handy because calling it involves running all methods in the same "mode" as `compile()` does,
   * so it serves as a quick-to-run check for whether your contract can be compiled without errors, which can greatly speed up iterating.
   *
   * `analyzeMethods()` will also return the number of `rows` of each of your method circuits (i.e., the number of constraints in the underlying proof system),
   * which is a good indicator for circuit size and the time it will take to create proofs.
   * To inspect the created circuit in detail, you can look at the returned `gates`.
   *
   * Note: If this function was already called before, it will short-circuit and just return the metadata collected the first time.
   *
   * @returns an object, keyed by method name, each entry containing:
   *  - `rows` the size of the constraint system created by this method
   *  - `digest` a digest of the method circuit
   *  - `hasReturn` a boolean indicating whether the method returns a value
   *  - `actions` the number of actions the method dispatches
   *  - `gates` the constraint system, represented as an array of gates
   */
  static analyzeMethods() {
    let ZkappClass = this as typeof SmartContract;
    let methodMetadata = (ZkappClass._methodMetadata ??= {});
    let methodIntfs = ZkappClass._methods ?? [];
    if (
      !methodIntfs.every((m) => m.methodName in methodMetadata) &&
      !inAnalyze()
    ) {
      if (snarkContext.get().inRunAndCheck) {
        let err = new Error(
          'Can not analyze methods inside Provable.runAndCheck, because this creates a circuit nested in another circuit'
        );
        // EXCEPT if the code that calls this knows that it can first run `analyzeMethods` OUTSIDE runAndCheck and try again
        (err as any).bootstrap = () => ZkappClass.analyzeMethods();
        throw err;
      }
      let id: number;
      let insideSmartContract = !!smartContractContext.get();
      if (insideSmartContract) id = smartContractContext.enter(null);
      try {
        for (let methodIntf of methodIntfs) {
          let accountUpdate: AccountUpdate;
          let { rows, digest, result, gates } = analyzeMethod(
            ZkappPublicInput,
            methodIntf,
            (publicInput, publicKey, tokenId, ...args) => {
              let instance: SmartContract = new ZkappClass(publicKey, tokenId);
              let result = (instance as any)[methodIntf.methodName](
                publicInput,
                ...args
              );
              accountUpdate = instance.#executionState!.accountUpdate;
              return result;
            }
          );
          methodMetadata[methodIntf.methodName] = {
            actions: accountUpdate!.body.actions.data.length,
            rows,
            digest,
            hasReturn: result !== undefined,
            gates,
          };
        }
      } finally {
        if (insideSmartContract) smartContractContext.leave(id!);
      }
    }
    return methodMetadata;
  }

  /**
   * @deprecated use `this.account.<field>.set()`
   */
  setValue<T>(maybeValue: SetOrKeep<T>, value: T) {
    AccountUpdate.setValue(maybeValue, value);
  }

  /**
   * @deprecated use `this.account.permissions.set()`
   */
  setPermissions(permissions: Permissions) {
    this.self.account.permissions.set(permissions);
  }
}

type Reducer<Action> = {
  actionType: FlexibleProvablePure<Action>;
};

type ReducerReturn<Action> = {
  /**
   * Dispatches an {@link Action}. Similar to normal {@link Event}s,
   * {@link Action}s can be stored by archive nodes and later reduced within a {@link SmartContract} method
   * to change the state of the contract accordingly
   *
   * ```ts
   * this.reducer.dispatch(Field(1)); // emits one action
   * ```
   *
   * */
  dispatch(action: Action): void;
  /**
   * Reduces a list of {@link Action}s, similar to `Array.reduce()`.
   *
   * ```ts
   *  let pendingActions = this.reducer.getActions({
   *    fromActionState: actionState,
   *  });
   *
   *  let { state: newState, actionState: newActionState } =
   *  this.reducer.reduce(
   *     pendingActions,
   *     Field,
   *     (state: Field, _action: Field) => {
   *       return state.add(1);
   *     },
   *     { state: initialState, actionState: initialActionState  }
   *   );
   * ```
   *
   */
  reduce<State>(
    actions: Action[][],
    stateType: Provable<State>,
    reduce: (state: State, action: Action) => State,
    initial: { state: State; actionState: Field },
    options?: {
      maxTransactionsWithActions?: number;
      skipActionStatePrecondition?: boolean;
    }
  ): { state: State; actionState: Field };
  /**
   * Perform circuit logic for every {@link Action} in the list.
   *
   * This is a wrapper around {@link reduce} for when you don't need `state`.
   * Accepts the `fromActionState` and returns the updated action state.
   */
  forEach(
    actions: Action[][],
    reduce: (action: Action) => void,
    fromActionState: Field,
    options?: {
      maxTransactionsWithActions?: number;
      skipActionStatePrecondition?: boolean;
    }
  ): Field;
  /**
   * Fetches the list of previously emitted {@link Action}s by this {@link SmartContract}.
   * ```ts
   * let pendingActions = this.reducer.getActions({
   *    fromActionState: actionState,
   * });
   * ```
   */
  getActions({
    fromActionState,
    endActionState,
  }?: {
    fromActionState?: Field;
    endActionState?: Field;
  }): Action[][];
  /**
   * Fetches the list of previously emitted {@link Action}s by zkapp {@link SmartContract}.
   * ```ts
   * let pendingActions = await zkapp.reducer.fetchActions({
   *    fromActionState: actionState,
   * });
   * ```
   */
  fetchActions({
    fromActionState,
    endActionState,
  }: {
    fromActionState?: Field;
    endActionState?: Field;
  }): Promise<Action[][]>;
};

function getReducer<A>(contract: SmartContract): ReducerReturn<A> {
  let reducer: Reducer<A> = ((contract as any)._ ??= {}).reducer;
  if (reducer === undefined)
    throw Error(
      'You are trying to use a reducer without having declared its type.\n' +
        `Make sure to add a property \`reducer\` on ${contract.constructor.name}, for example:
class ${contract.constructor.name} extends SmartContract {
  reducer = { actionType: Field };
}`
    );
  return {
    dispatch(action: A) {
      let accountUpdate = contract.self;
      let eventFields = reducer.actionType.toFields(action);
      accountUpdate.body.actions = Actions.pushEvent(
        accountUpdate.body.actions,
        eventFields
      );
    },

    reduce<S>(
      actionLists: A[][],
      stateType: Provable<S>,
      reduce: (state: S, action: A) => S,
      { state, actionState }: { state: S; actionState: Field },
      {
        maxTransactionsWithActions = 32,
        skipActionStatePrecondition = false,
      } = {}
    ): { state: S; actionState: Field } {
      if (actionLists.length > maxTransactionsWithActions) {
        throw Error(
          `reducer.reduce: Exceeded the maximum number of lists of actions, ${maxTransactionsWithActions}.
Use the optional \`maxTransactionsWithActions\` argument to increase this number.`
        );
      }
      let methodData = (
        contract.constructor as typeof SmartContract
      ).analyzeMethods();
      let possibleActionsPerTransaction = [
        ...new Set(Object.values(methodData).map((o) => o.actions)).add(0),
      ].sort((x, y) => x - y);

      let possibleActionTypes = possibleActionsPerTransaction.map((n) =>
        Provable.Array(reducer.actionType, n)
      );
      for (let i = 0; i < maxTransactionsWithActions; i++) {
        let actions = i < actionLists.length ? actionLists[i] : [];
        let length = actions.length;
        let lengths = possibleActionsPerTransaction.map((n) =>
          Provable.witness(Bool, () => Bool(length === n))
        );
        // create dummy actions for the other possible action lengths,
        // -> because this needs to be a statically-sized computation we have to operate on all of them
        let actionss = possibleActionsPerTransaction.map((n, i) => {
          let type = possibleActionTypes[i];
          return Provable.witness(type, () =>
            length === n ? actions : emptyValue(type)
          );
        });
        // for each action length, compute the events hash and then pick the actual one
        let eventsHashes = actionss.map((actions) => {
          let events = actions.map((a) => reducer.actionType.toFields(a));
          return Actions.hash(events);
        });
        let eventsHash = Provable.switch(lengths, Field, eventsHashes);
        let newActionsHash = Actions.updateSequenceState(
          actionState,
          eventsHash
        );
        let isEmpty = lengths[0];
        // update state hash, if this is not an empty action
        actionState = Provable.if(isEmpty, actionState, newActionsHash);
        // also, for each action length, compute the new state and then pick the actual one
        let newStates = actionss.map((actions) => {
          // we generate a new witness for the state so that this doesn't break if `apply` modifies the state
          let newState = Provable.witness(stateType, () => state);
          Provable.assertEqual(stateType, newState, state);
          // apply actions in reverse order since that's how they were stored at dispatch
          [...actions].reverse().forEach((action) => {
            newState = reduce(newState, action);
          });
          return newState;
        });
        // update state
        state = Provable.switch(lengths, stateType, newStates);
      }
      if (!skipActionStatePrecondition) {
        contract.account.actionState.assertEquals(actionState);
      }
      return { state, actionState };
    },

    forEach(
      actionLists: A[][],
      callback: (action: A) => void,
      fromActionState: Field,
      config
    ): Field {
      const stateType = provable(null);
      let { actionState } = this.reduce(
        actionLists,
        stateType,
        (_, action) => {
          callback(action);
          return null;
        },
        { state: null, actionState: fromActionState },
        config
      );
      return actionState;
    },

    getActions(config?: {
      fromActionState?: Field;
      endActionState?: Field;
    }): A[][] {
      let actionsForAccount: A[][] = [];
      Provable.asProver(() => {
        let actions = Mina.getActions(
          contract.address,
          config,
          contract.self.tokenId
        );
        actionsForAccount = actions.map((event) =>
          // putting our string-Fields back into the original action type
          event.actions.map((action) =>
            (reducer.actionType as ProvablePure<A>).fromFields(
              action.map(Field)
            )
          )
        );
      });
      return actionsForAccount;
    },
    async fetchActions(config?: {
      fromActionState?: Field;
      endActionState?: Field;
    }): Promise<A[][]> {
      let result = await Mina.fetchActions(
        contract.address,
        config,
        contract.self.tokenId
      );
      if ('error' in result) {
        throw Error(JSON.stringify(result));
      }
      return result.map((event) =>
        // putting our string-Fields back into the original action type
        event.actions.map((action) =>
          (reducer.actionType as ProvablePure<A>).fromFields(action.map(Field))
        )
      );
    },
  };
}

class VerificationKey extends Struct({
  ...provable({ data: String, hash: Field }),
  toJSON({ data }: { data: string }) {
    return data;
  },
}) {}

function selfAccountUpdate(zkapp: SmartContract, methodName?: string) {
  let body = Body.keepAll(zkapp.address, zkapp.tokenId);
  let update = new (AccountUpdate as any)(body, {}, true) as AccountUpdate;
  update.label = methodName
    ? `${zkapp.constructor.name}.${methodName}()`
    : `${zkapp.constructor.name}, no method`;
  return update;
}

// per-smart-contract context for transaction construction
type ExecutionState = {
  transactionId: number;
  accountUpdate: AccountUpdate;
};

type DeployArgs =
  | {
      verificationKey?: { data: string; hash: string | Field };
      zkappKey?: PrivateKey;
    }
  | undefined;

function Account(address: PublicKey, tokenId?: Field) {
  if (smartContractContext.get()) {
    return AccountUpdate.create(address, tokenId).account;
  } else {
    return AccountUpdate.defaultAccountUpdate(address, tokenId).account;
  }
}

// alternative API which can replace decorators, works in pure JS

/**
 * `declareMethods` can be used in place of the `@method` decorator
 * to declare SmartContract methods along with their list of arguments.
 * It should be placed _after_ the class declaration.
 * Here is an example of declaring a method `update`, which takes a single argument of type `Field`:
 * ```ts
 * class MyContract extends SmartContract {
 *   // ...
 *   update(x: Field) {
 *     // ...
 *   }
 * }
 * declareMethods(MyContract, { update: [Field] }); // `[Field]` is the list of arguments!
 * ```
 * Note that a method of the same name must still be defined on the class, just without the decorator.
 */
function declareMethods<T extends typeof SmartContract>(
  SmartContract: T,
  methodArguments: Record<string, Provable<unknown>[]>
) {
  for (let key in methodArguments) {
    let argumentTypes = methodArguments[key];
    let target = SmartContract.prototype;
    Reflect.metadata('design:paramtypes', argumentTypes)(target, key);
    let descriptor = Object.getOwnPropertyDescriptor(target, key)!;
    method(SmartContract.prototype, key as any, descriptor);
    Object.defineProperty(target, key, descriptor);
  }
}

const Reducer: (<
  T extends FlexibleProvablePure<any>,
  A extends InferProvable<T> = InferProvable<T>
>(reducer: {
  actionType: T;
}) => ReducerReturn<A>) & {
  initialActionState: Field;
} = Object.defineProperty(
  function (reducer: any) {
    // we lie about the return value here, and instead overwrite this.reducer with
    // a getter, so we can get access to `this` inside functions on this.reducer (see constructor)
    return reducer;
  },
  'initialActionState',
  { get: Actions.emptyActionState }
) as any;

/**
 * this is useful to debug a very common error: when the consistency check between
 * -) the account update that went into the public input, and
 * -) the account update constructed by the prover
 * fails.
 * toggling this will print the two account updates in addition to the unhelpful failed assertion error when the check fails,
 * making it easier to see where the problem lies.
 * TODO refine this into a good error message that's always used, not just for debugging
 * TODO find or write library that can print nice JS object diffs
 */
const DEBUG_PUBLIC_INPUT_CHECK = false;<|MERGE_RESOLUTION|>--- conflicted
+++ resolved
@@ -674,11 +674,7 @@
         (instance as any)[methodName](publicInput, ...args);
       };
     });
-<<<<<<< HEAD
-    // run methods once to get information tshat we need already at compile time
-=======
     // run methods once to get information that we need already at compile time
->>>>>>> 1b37aa48
     let methodsMeta = this.analyzeMethods();
     let gates = methodIntfs.map((intf) => methodsMeta[intf.methodName].gates);
     let {
