import { Types } from '../provable/types.js';
import {
  Bool,
  Field,
  Gate,
  Ledger,
  Pickles,
  Poseidon as Poseidon_,
  Provable,
  ProvablePure,
} from '../snarky.js';

import {
  AccountUpdate,
  AccountUpdatesLayout,
  Authorization,
  Body,
  CallForest,
  Events,
  Permissions,
  SequenceEvents,
  SetOrKeep,
  signJsonTransaction,
  smartContractContext,
  TokenId,
  ZkappCommand,
  zkAppProver,
  ZkappPublicInput,
  ZkappStateLength,
} from './account_update.js';
import {
  circuitArray,
  cloneCircuitValue,
  FlexibleProvablePure,
  getBlindingValue,
  InferProvable,
  memoizationContext,
  provable,
  Struct,
  toConstant,
} from './circuit_value.js';
import { Circuit } from './circuit.js';
import * as Encoding from './encoding.js';
import { Poseidon } from './hash.js';
import { UInt32, UInt64 } from './int.js';
import * as Mina from './mina.js';
import {
  assertPreconditionInvariants,
  cleanPreconditionsCache,
} from './precondition.js';
import {
  analyzeMethod,
  compileProgram,
  emptyValue,
  GenericArgument,
  getPreviousProofsForProver,
  inAnalyze,
  inCheckedComputation,
  inCompile,
  inProver,
  isAsFields,
  methodArgumentsToConstant,
  methodArgumentTypesAndValues,
  MethodInterface,
  Proof,
  snarkContext,
  sortMethodArguments,
} from './proof_system.js';
import { PrivateKey, PublicKey } from './signature.js';
import { assertStatePrecondition, cleanStatePrecondition } from './state.js';

// external API
export {
  SmartContract,
  method,
  DeployArgs,
  signFeePayer,
  declareMethods,
  Callback,
  Account,
  VerificationKey,
  Reducer,
};

const reservedPropNames = new Set(['_methods', '_']);

/**
 * A decorator to use in a zkApp to mark a method as callable by anyone.
 * You can use inside your zkApp class as:
 *
 * ```
 * \@method myMethod(someArg: Field) {
 *   // your code here
 * }
 * ```
 */
function method<T extends SmartContract>(
  target: T & { constructor: any },
  methodName: keyof T & string,
  descriptor: PropertyDescriptor
) {
  const ZkappClass = target.constructor;
  if (reservedPropNames.has(methodName)) {
    throw Error(`Property name ${methodName} is reserved.`);
  }
  if (typeof target[methodName] !== 'function') {
    throw Error(
      `@method decorator was applied to \`${methodName}\`, which is not a function.`
    );
  }
  let paramTypes: Provable<any>[] = Reflect.getMetadata(
    'design:paramtypes',
    target,
    methodName
  );
  let returnType: Provable<any> = Reflect.getMetadata(
    'design:returntype',
    target,
    methodName
  );

  class SelfProof extends Proof<ZkappPublicInput> {
    static publicInputType = ZkappPublicInput;
    static tag = () => ZkappClass;
  }
  let internalMethodEntry = sortMethodArguments(
    ZkappClass.name,
    methodName,
    paramTypes,
    SelfProof
  );
  // add witness arguments for the publicKey (address) and tokenId
  let methodEntry = sortMethodArguments(
    ZkappClass.name,
    methodName,
    [PublicKey, Field, ...paramTypes],
    SelfProof
  );

  if (isAsFields(returnType)) {
    internalMethodEntry.returnType = returnType;
    methodEntry.returnType = returnType;
  }
  ZkappClass._methods ??= [];
  ZkappClass._methods.push(methodEntry);
  ZkappClass._maxProofsVerified ??= 0;
  ZkappClass._maxProofsVerified = Math.max(
    ZkappClass._maxProofsVerified,
    methodEntry.proofArgs.length
  );
  let func = descriptor.value;
  descriptor.value = wrapMethod(func, ZkappClass, internalMethodEntry);
}

// do different things when calling a method, depending on the circumstance
function wrapMethod(
  method: Function,
  ZkappClass: typeof SmartContract,
  methodIntf: MethodInterface
) {
  let methodName = methodIntf.methodName;
  return function wrappedMethod(this: SmartContract, ...actualArgs: any[]) {
    cleanStatePrecondition(this);
    // special case: any AccountUpdate that is passed as an argument to a method
    // is unlinked from its current location, to allow the method to link it to itself
    actualArgs.forEach((arg) => {
      if (arg instanceof AccountUpdate) {
        AccountUpdate.unlink(arg);
      }
    });

    // TODO: the callback case is actually more similar to the composability
    // case below, should reconcile with that to get the same callData hashing
    if (!smartContractContext.has() || smartContractContext()?.isCallback) {
      return smartContractContext.runWith(
        smartContractContext() ?? {
          this: this,
          methodCallDepth: 0,
          isCallback: false,
          selfUpdate: selfAccountUpdate(this, methodName),
        },
        (context) => {
          if (
            (inCompile() || inProver() || inAnalyze()) &&
            !context.isCallback
          ) {
            // important to run this with a fresh accountUpdate everytime, otherwise compile messes up our circuits
            // because it runs this multiple times
            let proverData = inProver() ? zkAppProver.getData() : undefined;
            let [, result] = Mina.currentTransaction.runWith(
              {
                sender: proverData?.transaction.feePayer.body.publicKey,
                accountUpdates: [],
                fetchMode: inProver() ? 'cached' : 'test',
                isFinalRunOutsideCircuit: false,
                numberOfRuns: undefined,
              },
              () => {
                // inside prover / compile, the method is always called with the public input as first argument
                // -- so we can add assertions about it
                let publicInput = actualArgs.shift();
                let accountUpdate = this.self;

                // the blinding value is important because otherwise, putting callData on the transaction would leak information about the private inputs
                let blindingValue = Circuit.witness(Field, getBlindingValue);
                // it's also good if we prove that we use the same blinding value across the method
                // that's why we pass the variable (not the constant) into a new context
                let context = memoizationContext() ?? {
                  memoized: [],
                  currentIndex: 0,
                };
                let [, result] = memoizationContext.runWith(
                  { ...context, blindingValue },
                  () => method.apply(this, actualArgs)
                );

                // connects our input + result with callData, so this method can be called
                let callDataFields = computeCallData(
                  methodIntf,
                  actualArgs,
                  result,
                  blindingValue
                );
                accountUpdate.body.callData = Poseidon.hash(callDataFields);
                Authorization.setProofAuthorizationKind(accountUpdate);

                // TODO: currently commented out, but could come back in some form when we add caller to the public input
                // // compute `caller` field from `isDelegateCall` and a context determined by the transaction
                // let callerContext = Circuit.witness(
                //   CallForest.callerContextType,
                //   () => {
                //     let { accountUpdate } = zkAppProver.getData();
                //     return CallForest.computeCallerContext(accountUpdate);
                //   }
                // );
                // CallForest.addCallers([accountUpdate], callerContext);

                // connect the public input to the account update & child account updates we created
                if (DEBUG_PUBLIC_INPUT_CHECK) {
                  Circuit.asProver(() => {
                    // TODO: print a nice diff string instead of the two objects
                    // something like `expect` or `json-diff`, but web-compatible
                    function diff(prover: any, input: any) {
                      delete prover.id;
                      delete prover.callDepth;
                      delete input.id;
                      delete input.callDepth;
                      if (JSON.stringify(prover) !== JSON.stringify(input)) {
                        console.log(
                          'transaction:',
                          ZkappCommand.toPretty(transaction)
                        );
                        console.log('index', index);
                        console.log('inconsistent account updates:');
                        console.log('update created by the prover:');
                        console.log(prover);
                        console.log('update created in transaction block:');
                        console.log(input);
                      }
                    }
                    function diffRecursive(
                      prover: AccountUpdate,
                      input: AccountUpdate
                    ) {
                      diff(prover.toPretty(), input.toPretty());
                      let nChildren = input.children.accountUpdates.length;
                      for (let i = 0; i < nChildren; i++) {
                        let inputChild = input.children.accountUpdates[i];
                        let child = prover.children.accountUpdates[i];
                        if (!inputChild || !child) return;
                        diffRecursive(child, inputChild);
                      }
                    }

                    let {
                      accountUpdate: inputUpdate,
                      transaction,
                      index,
                    } = zkAppProver.getData();
                    diffRecursive(accountUpdate, inputUpdate);
                  });
                }
                checkPublicInput(publicInput, accountUpdate);

                // check the self accountUpdate right after calling the method
                // TODO: this needs to be done in a unified way for all account updates that are created
                assertPreconditionInvariants(accountUpdate);
                cleanPreconditionsCache(accountUpdate);
                assertStatePrecondition(this);
                return result;
              }
            );
            return result;
          } else if (!Mina.currentTransaction.has()) {
            // outside a transaction, just call the method, but check precondition invariants
            let result = method.apply(this, actualArgs);
            // check the self accountUpdate right after calling the method
            // TODO: this needs to be done in a unified way for all account updates that are created
            assertPreconditionInvariants(this.self);
            cleanPreconditionsCache(this.self);
            assertStatePrecondition(this);
            return result;
          } else {
            // called smart contract at the top level, in a transaction!
            // => attach ours to the current list of account updates
            let accountUpdate = context.selfUpdate;
            if (!context.isCallback) {
              Mina.currentTransaction()?.accountUpdates.push(accountUpdate);
            }

            // first, clone to protect against the method modifying arguments!
            // TODO: double-check that this works on all possible inputs, e.g. CircuitValue, snarkyjs primitives
            let clonedArgs = cloneCircuitValue(actualArgs);

            // we run this in a "memoization context" so that we can remember witnesses for reuse when proving
            let blindingValue = getBlindingValue();
            let [{ memoized }, result] = memoizationContext.runWith(
              {
                memoized: [],
                currentIndex: 0,
                blindingValue,
              },
              () =>
                method.apply(
                  this,
                  actualArgs.map((a, i) => {
                    let arg = methodIntf.allArgs[i];
                    if (arg.type === 'witness') {
                      let type = methodIntf.witnessArgs[arg.index];
                      return Circuit.witness(type, () => a);
                    }
                    return a;
                  })
                )
            );
            assertStatePrecondition(this);

            // connect our input + result with callData, so this method can be called
            let callDataFields = computeCallData(
              methodIntf,
              actualArgs,
              result,
              blindingValue
            );
            accountUpdate.body.callData = Poseidon.hash(callDataFields);

            if (!Authorization.hasAny(accountUpdate)) {
              Authorization.setLazyProof(
                accountUpdate,
                {
                  methodName: methodIntf.methodName,
                  args: clonedArgs,
                  // proofs actually don't have to be cloned
                  previousProofs: getPreviousProofsForProver(
                    actualArgs,
                    methodIntf
                  ),
                  ZkappClass,
                  memoized,
                  blindingValue,
                },
                Mina.currentTransaction()!.accountUpdates
              );
            }
            return result;
          }
        }
      )[1];
    }

    // if we're here, this method was called inside _another_ smart contract method
    let parentAccountUpdate = smartContractContext.get().this.self;
    let methodCallDepth = smartContractContext.get().methodCallDepth;
    let [, result] = smartContractContext.runWith(
      {
        this: this,
        methodCallDepth: methodCallDepth + 1,
        isCallback: false,
        selfUpdate: selfAccountUpdate(this, methodName),
      },
      () => {
        // if the call result is not undefined but there's no known returnType, the returnType was probably not annotated properly,
        // so we have to explain to the user how to do that
        let { returnType } = methodIntf;
        let noReturnTypeError =
          `To return a result from ${methodIntf.methodName}() inside another zkApp, you need to declare the return type.\n` +
          `This can be done by annotating the type at the end of the function signature. For example:\n\n` +
          `@method ${methodIntf.methodName}(): Field {\n` +
          `  // ...\n` +
          `}\n\n` +
          `Note: Only types built out of \`Field\` are valid return types. This includes snarkyjs primitive types and custom CircuitValues.`;
        // if we're lucky, analyzeMethods was already run on the callee smart contract, and we can catch this error early
        if (
          (ZkappClass as any)._methodMetadata[methodIntf.methodName]
            ?.hasReturn &&
          returnType === undefined
        ) {
          throw Error(noReturnTypeError);
        }
        // we just reuse the blinding value of the caller for the callee
        let blindingValue = getBlindingValue();

        let runCalledContract = () => {
          let constantArgs = methodArgumentsToConstant(methodIntf, actualArgs);
          let constantBlindingValue = blindingValue.toConstant();
          let accountUpdate = this.self;
          accountUpdate.body.callDepth = parentAccountUpdate.body.callDepth + 1;
          accountUpdate.parent = parentAccountUpdate;

          let [{ memoized }, result] = memoizationContext.runWith(
            {
              memoized: [],
              currentIndex: 0,
              blindingValue: constantBlindingValue,
            },
            () => method.apply(this, constantArgs)
          );
          assertStatePrecondition(this);

          if (result !== undefined) {
            if (returnType === undefined) {
              throw Error(noReturnTypeError);
            } else {
              result = toConstant(returnType, result);
            }
          }

          // store inputs + result in callData
          let callDataFields = computeCallData(
            methodIntf,
            constantArgs,
            result,
            constantBlindingValue
          );
          accountUpdate.body.callData = Poseidon_.hash(callDataFields, false);

          if (!Authorization.hasAny(accountUpdate)) {
            Authorization.setLazyProof(
              accountUpdate,
              {
                methodName: methodIntf.methodName,
                args: constantArgs,
                previousProofs: getPreviousProofsForProver(
                  constantArgs,
                  methodIntf
                ),
                ZkappClass,
                memoized,
                blindingValue: constantBlindingValue,
              },
              Mina.currentTransaction()!.accountUpdates
            );
          }
          return { accountUpdate, result: result ?? null };
        };

        // we have to run the called contract inside a witness block, to not affect the caller's circuit
        // however, if this is a nested call -- the caller is already called by another contract --,
        // then we're already in a witness block, and shouldn't open another one
        let { accountUpdate, result } =
          methodCallDepth === 0
            ? AccountUpdate.witness<any>(
                returnType ?? provable(null),
                runCalledContract,
                { skipCheck: true }
              )
            : runCalledContract();

        // we're back in the _caller's_ circuit now, where we assert stuff about the method call

        // overwrite this.self with the witnessed update, so it's this one we access later in the caller method
        smartContractContext.get().selfUpdate = accountUpdate;

        // connect accountUpdate to our own. outside Circuit.witness so compile knows the right structure when hashing children
        accountUpdate.body.callDepth = parentAccountUpdate.body.callDepth + 1;
        accountUpdate.parent = parentAccountUpdate;
        // beware: we don't include the callee's children in the caller circuit
        // nothing is asserted about them -- it's the callee's task to check their children
        accountUpdate.children.callsType = { type: 'Witness' };
        parentAccountUpdate.children.accountUpdates.push(accountUpdate);

        // assert that we really called the right zkapp
        accountUpdate.body.publicKey.assertEquals(this.address);
        accountUpdate.body.tokenId.assertEquals(this.self.body.tokenId);

        // assert that the inputs & outputs we have match what the callee put on its callData
        let callDataFields = computeCallData(
          methodIntf,
          actualArgs,
          result,
          blindingValue
        );
        let callData = Poseidon.hash(callDataFields);
        accountUpdate.body.callData.assertEquals(callData);

        // caller circuits should be Delegate_call by default, except if they're called at the top level
        let isTopLevel = Circuit.witness(Bool, () => {
          // TODO: this logic is fragile.. need better way of finding out if parent is the prover account update or not
          let isProverUpdate =
            inProver() &&
            zkAppProver
              .getData()
              .accountUpdate.body.publicKey.equals(
                parentAccountUpdate.body.publicKey
              )
              .toBoolean();
          let parentCallDepth = isProverUpdate
            ? zkAppProver.getData().accountUpdate.body.callDepth
            : CallForest.computeCallDepth(parentAccountUpdate);
          return Bool(parentCallDepth === 0);
        });
        parentAccountUpdate.body.mayUseToken = {
          parentsOwnToken: isTopLevel.not(),
          inheritFromParent: Bool(false),
        };
        return result;
      }
    );
    return result;
  };
}

function checkPublicInput(
  { accountUpdate, calls }: ZkappPublicInput,
  self: AccountUpdate
) {
  let otherInput = self.toPublicInput();
  accountUpdate.assertEquals(otherInput.accountUpdate);
  calls.assertEquals(otherInput.calls);
}

/**
 * compute fields to be hashed as callData, in a way that the hash & circuit changes whenever
 * the method signature changes, i.e., the argument / return types represented as lists of field elements and the methodName.
 * see https://github.com/o1-labs/snarkyjs/issues/303#issuecomment-1196441140
 */
function computeCallData(
  methodIntf: MethodInterface,
  argumentValues: any[],
  returnValue: any,
  blindingValue: Field
) {
  let { returnType, methodName } = methodIntf;
  let args = methodArgumentTypesAndValues(methodIntf, argumentValues);
  let argSizesAndFields: Field[][] = args.map(({ type, value }) => [
    Field(type.sizeInFields()),
    ...type.toFields(value),
  ]);
  let totalArgSize = Field(
    args.map(({ type }) => type.sizeInFields()).reduce((s, t) => s + t, 0)
  );
  let totalArgFields = argSizesAndFields.flat();
  let returnSize = Field(returnType?.sizeInFields() ?? 0);
  let returnFields = returnType?.toFields(returnValue) ?? [];
  let methodNameFields = Encoding.stringToFields(methodName);
  return [
    // we have to encode the sizes of arguments / return value, so that fields can't accidentally shift
    // from one argument to another, or from arguments to the return value, or from the return value to the method name
    totalArgSize,
    ...totalArgFields,
    returnSize,
    ...returnFields,
    // we don't have to encode the method name size because the blinding value is fixed to one field element,
    // so method name fields can't accidentally become the blinding value and vice versa
    ...methodNameFields,
    blindingValue,
  ];
}

class Callback<Result> extends GenericArgument {
  instance: SmartContract;
  methodIntf: MethodInterface & { returnType: Provable<Result> };
  args: any[];

  result?: Result;
  accountUpdate: AccountUpdate;

  static create<T extends SmartContract, K extends keyof T>(
    instance: T,
    methodName: K,
    args: T[K] extends (...args: infer A) => any ? A : never
  ) {
    let ZkappClass = instance.constructor as typeof SmartContract;
    let methodIntf_ = (ZkappClass._methods ?? []).find(
      (i) => i.methodName === methodName
    );
    if (methodIntf_ === undefined)
      throw Error(
        `Callback: could not find method ${ZkappClass.name}.${String(
          methodName
        )}`
      );
    let methodIntf = {
      ...methodIntf_,
      returnType: methodIntf_.returnType ?? provable(null),
    };

    // call the callback, leveraging composability (if this is inside a smart contract method)
    // to prove to the outer circuit that we called it
    let result = (instance[methodName] as Function)(...args);
    let accountUpdate = instance.self;

    let callback = new Callback<any>({
      instance,
      methodIntf,
      args,
      result,
      accountUpdate,
      isEmpty: false,
    });

    return callback;
  }

  private constructor(self: Callback<any>) {
    super();
    Object.assign(this, self);
  }
}

/**
 * The main zkapp class. To write a zkapp, extend this class as such:
 *
 * ```
 * class YourSmartContract extends SmartContract {
 *   // your smart contract code here
 * }
 * ```
 *
 */
class SmartContract {
  address: PublicKey;
  tokenId: Field;

  #executionState: ExecutionState | undefined;
  static _methods?: MethodInterface[];
  static _methodMetadata: Record<
    string,
    {
      sequenceEvents: number;
      rows: number;
      digest: string;
      hasReturn: boolean;
      gates: Gate[];
    }
  > = {}; // keyed by method name
  static _provers?: Pickles.Prover[];
  static _maxProofsVerified?: 0 | 1 | 2;
  static _verificationKey?: { data: string; hash: Field };

  /**
   * Returns a Proof type that belongs to this {@link SmartContract}.
   */
  static Proof() {
    let Contract = this;
    return class extends Proof<ZkappPublicInput> {
      static publicInputType = ZkappPublicInput;
      static tag = () => Contract;
    };
  }

  constructor(address: PublicKey, tokenId?: Field) {
    this.address = address;
    this.tokenId = tokenId ?? TokenId.default;
    Object.defineProperty(this, 'reducer', {
      set(this, reducer: Reducer<any>) {
        ((this as any)._ ??= {}).reducer = reducer;
      },
      get(this) {
        return getReducer(this);
      },
    });
  }

  /**
   * Compile your smart contract.
   *
   * This generates both the prover functions, needed to create proofs for running `@method`s,
   * and the verification key, needed to deploy your zkApp.
   *
   * Although provers and verification key are returned by this method, they are also cached internally and used when needed,
   * so you don't actually have to use the return value of this function.
   *
   * Under the hood, "compiling" means calling into the lower-level [Pickles and Kimchi libraries](https://o1-labs.github.io/proof-systems/kimchi/overview.html) to
   * create multiple prover & verifier indices (one for each smart contract method as part of a "step circuit" and one for the "wrap circuit" which recursively wraps
   * it so that proofs end up in the original finite field). These are fairly expensive operations, so **expect compiling to take at least 20 seconds**,
   * up to several minutes if your circuit is large or your hardware is not optimal for these operations.
   */
  static async compile() {
    let methodIntfs = this._methods ?? [];
    let methods = methodIntfs.map(({ methodName }) => {
      return (
        publicInput: unknown,
        publicKey: PublicKey,
        tokenId: Field,
        ...args: unknown[]
      ) => {
        let instance = new this(publicKey, tokenId);
        (instance as any)[methodName](publicInput, ...args);
      };
    });
    // run methods once to get information that we need already at compile time
    this.analyzeMethods();
    let { verificationKey, provers, verify } = await compileProgram(
      ZkappPublicInput,
      methodIntfs,
      methods,
      this
    );

<<<<<<< HEAD
    let verificationKey_ = getVerificationKeyArtifact();
    let verificationKey = {
      data: verificationKey_.data,
      hash: Field(verificationKey_.hash),
    } satisfies VerificationKey;
=======
>>>>>>> c0e0fb7a
    this._provers = provers;
    this._verificationKey = verificationKey;
    // TODO: instead of returning provers, return an artifact from which provers can be recovered
    return { verificationKey, provers, verify };
  }

  /**
   * Computes a hash of your smart contract, which will reliably change _whenever one of your method circuits changes_.
   * This digest is quick to compute. it is designed to help with deciding whether a contract should be re-compiled or
   * a cached verification key can be used.
   * @returns the digest, as a hex string
   */
  static digest() {
    // TODO: this should use the method digests in a deterministic order!
    let methodData = this.analyzeMethods();
    let hash = Poseidon_.hash(
      Object.values(methodData).map((d) => Field(BigInt('0x' + d.digest))),
      false
    );
    return hash.toBigInt().toString(16);
  }

  /**
   * Deploys a {@link SmartContract}.
   *
   * ```ts
   * let tx = await Mina.transaction(feePayer, () => {
   *    AccountUpdate.fundNewAccount(feePayer, { initialBalance });
   *    zkapp.deploy({ zkappKey });
   * });
   * ```
   */
  deploy({
    verificationKey,
    zkappKey,
  }: {
    verificationKey?: { data: string; hash: Field | string };
    zkappKey?: PrivateKey;
  } = {}) {
    let accountUpdate = this.newSelf();
    verificationKey ??= (this.constructor as any)._verificationKey;
    if (verificationKey === undefined && !Mina.getProofsEnabled()) {
      verificationKey = Pickles.dummyVerificationKey();
    }
    if (verificationKey !== undefined) {
      let { hash: hash_, data } = verificationKey;
      let hash = typeof hash_ === 'string' ? Field(hash_) : hash_;
      accountUpdate.account.verificationKey.set({ hash, data });
    }
    accountUpdate.account.permissions.set(Permissions.default());
    accountUpdate.sign(zkappKey);
    AccountUpdate.attachToTransaction(accountUpdate);

    // init if this account is not yet deployed or has no verification key on it
    let shouldInit =
      !Mina.hasAccount(this.address) ||
      Mina.getAccount(this.address).zkapp?.verificationKey === undefined;
    if (!shouldInit) return;
    if (zkappKey) this.init(zkappKey);
    else this.init();
    let initUpdate = this.self;
    // switch back to the deploy account update so the user can make modifications to it
    this.#executionState = {
      transactionId: this.#executionState!.transactionId,
      accountUpdate,
    };
    // check if the entire state was overwritten, show a warning if not
    let isFirstRun = Mina.currentTransaction()?.numberOfRuns === 0;
    if (!isFirstRun) return;
    Circuit.asProver(() => {
      if (
        initUpdate.update.appState.some(({ isSome }) => !isSome.toBoolean())
      ) {
        console.warn(
          `WARNING: the \`init()\` method was called without overwriting the entire state. This means that your zkApp will lack
the \`provedState === true\` status which certifies that the current state was verifiably produced by proofs (and not arbitrarily set by the zkApp developer).
To make sure the entire state is reset, consider adding this line to the beginning of your \`init()\` method:
super.init();
`
        );
      }
    });
  }
  // TODO make this a @method and create a proof during `zk deploy` (+ add mechanism to skip this)
  /**
   * `SmartContract.init()` will be called only when a {@link SmartContract} will be first deployed, not for redeployment.
   * This method can be overridden as follows
   * ```
   * class MyContract extends SmartContract {
   *  init() {
   *    super.init();
   *    this.account.permissions.set(...);
   *    this.x.set(Field(1));
   *  }
   * }
   * ```
   */
  init(zkappKey?: PrivateKey) {
    // let accountUpdate = this.newSelf(); // this would emulate the behaviour of init() being a @method
    // TODO: enable this if provedState is available, to make this callable only once
    // this.account.provedState.assertEquals(Bool(false));
    zkappKey?.toPublicKey().assertEquals(this.address);
    let accountUpdate = this.self;
    for (let i = 0; i < ZkappStateLength; i++) {
      AccountUpdate.setValue(accountUpdate.body.update.appState[i], Field(0));
    }
    AccountUpdate.attachToTransaction(accountUpdate);
  }

  /**
   * Use this command if the account update created by this SmartContract should be signed by the account owner,
   * instead of authorized with a proof.
   *
   * Note that the smart contract's {@link Permissions} determine which updates have to be (can be) authorized by a signature.
   *
   * If you only want to avoid creating proofs for quicker testing, we advise you to
   * use `LocalBlockchain({ proofsEnabled: false })` instead of `requireSignature()`. Setting
   * `proofsEnabled` to `false` allows you to test your transactions with the same authorization flow as in production,
   * with the only difference being that quick mock proofs are filled in instead of real proofs.
   */
  requireSignature() {
    this.self.requireSignature();
  }
  /**
   * @deprecated `this.sign()` is deprecated in favor of `this.requireSignature()`
   */
  sign(zkappKey?: PrivateKey) {
    this.self.sign(zkappKey);
  }
  /**
   * Use this command if the account update created by this SmartContract should have no authorization on it,
   * instead of being authorized with a proof.
   *
   * WARNING: This is a method that should rarely be useful. If you want to disable proofs for quicker testing, take a look
   * at `LocalBlockchain({ proofsEnabled: false })`, which causes mock proofs to be created and doesn't require changing the
   * authorization flow.
   */
  skipAuthorization() {
    Authorization.setLazyNone(this.self);
  }

  /**
   * Returns the current {@link AccountUpdate} associated to this {@link SmartContract}.
   */
  get self(): AccountUpdate {
    let inTransaction = Mina.currentTransaction.has();
    let inSmartContract = smartContractContext.has();
    if (!inTransaction && !inSmartContract) {
      // TODO: it's inefficient to return a fresh account update everytime, would be better to return a constant "non-writable" account update,
      // or even expose the .get() methods independently of any account update (they don't need one)
      return selfAccountUpdate(this);
    }
    let transactionId = inTransaction ? Mina.currentTransaction.id() : NaN;
    // running a method changes which is the "current account update" of this smart contract
    // this logic also implies that when calling `this.self` inside a method on `this`, it will always
    // return the same account update uniquely associated with that method call.
    // it won't create new updates and add them to a transaction implicitly
    if (inSmartContract && smartContractContext.get().this === this) {
      let accountUpdate = smartContractContext.get().selfUpdate;
      this.#executionState = { accountUpdate, transactionId };
      return accountUpdate;
    }
    let executionState = this.#executionState;
    if (
      executionState !== undefined &&
      executionState.transactionId === transactionId
    ) {
      return executionState.accountUpdate;
    }
    // if in a transaction, but outside a @method call, we implicitly create an account update
    // which is stable during the current transaction -- as long as it doesn't get overridden by a method call
    let accountUpdate = selfAccountUpdate(this);
    this.#executionState = { transactionId, accountUpdate };
    return accountUpdate;
  }
  // same as this.self, but explicitly creates a _new_ account update
  /**
   * Same as `SmartContract.self` but explicitly creates a new {@link AccountUpdate}.
   */
  newSelf(): AccountUpdate {
    let inTransaction = Mina.currentTransaction.has();
    let transactionId = inTransaction ? Mina.currentTransaction.id() : NaN;
    let accountUpdate = selfAccountUpdate(this);
    this.#executionState = { transactionId, accountUpdate };
    return accountUpdate;
  }

  #_senderState: { sender: PublicKey; transactionId: number };

  /**
   * The public key of the current transaction's sender account.
   *
   * Throws an error if not inside a transaction, or the sender wasn't passed in.
   *
   * **Warning**: The fact that this public key equals the current sender is not part of the proof.
   * A malicious prover could use any other public key without affecting the validity of the proof.
   */
  get sender(): PublicKey {
    // TODO this logic now has some overlap with this.self, we should combine them somehow
    // (but with care since the logic in this.self is a bit more complicated)
    if (!Mina.currentTransaction.has()) {
      throw Error(
        `this.sender is not available outside a transaction. Make sure you only use it within \`Mina.transaction\` blocks or smart contract methods.`
      );
    }
    let transactionId = Mina.currentTransaction.id();
    if (this.#_senderState?.transactionId === transactionId) {
      return this.#_senderState.sender;
    } else {
      let sender = Circuit.witness(PublicKey, () => Mina.sender());
      this.#_senderState = { transactionId, sender };
      return sender;
    }
  }

  /**
   * Current account of the {@link SmartContract}.
   */
  get account() {
    return this.self.account;
  }
  /**
   * Current network state of the {@link SmartContract}.
   */
  get network() {
    return this.self.network;
  }
  /**
   * Current global slot on the network. This is the slot at which this transaction is included in a block. Since we cannot know this value
   * at the time of transaction construction, this only has the `assertBetween()` method but no `get()` (impossible to implement)
   * or `assertEquals()` (confusing, because the developer can't know the exact slot at which this will be included either)
   */
  get currentSlot() {
    return this.self.currentSlot;
  }
  /**
   * Token of the {@link SmartContract}.
   */
  get token() {
    return this.self.token();
  }

  /**
   * Approve an account update or callback. This will include the account update in the zkApp's public input,
   * which means it allows you to read and use its content in a proof, make assertions about it, and modify it.
   *
   * If this is called with a callback as the first parameter, it will first extract the account update produced by that callback.
   * The extracted account update is returned.
   *
   * ```ts
   * \@method myApprovingMethod(callback: Callback) {
   *   let approvedUpdate = this.approve(callback);
   * }
   * ```
   *
   * Under the hood, "approving" just means that the account update is made a child of the zkApp in the
   * tree of account updates that forms the transaction.
   * The second parameter `layout` allows you to also make assertions about the approved update's _own_ children,
   * by specifying a certain expected layout of children. See {@link AccountUpdate.Layout}.
   *
   * @param updateOrCallback
   * @param layout
   * @returns The account update that was approved (needed when passing in a Callback)
   */
  approve(
    updateOrCallback: AccountUpdate | Callback<any>,
    layout?: AccountUpdatesLayout
  ) {
    let accountUpdate =
      updateOrCallback instanceof AccountUpdate
        ? updateOrCallback
        : Circuit.witness(AccountUpdate, () => updateOrCallback.accountUpdate);
    this.self.approve(accountUpdate, layout);
    return accountUpdate;
  }

  send(args: {
    to: PublicKey | AccountUpdate | SmartContract;
    amount: number | bigint | UInt64;
  }) {
    return this.self.send(args);
  }

  /**
   * @deprecated use `this.account.tokenSymbol`
   */
  get tokenSymbol() {
    return this.self.tokenSymbol;
  }
  /**
   * Balance of this {@link SmartContract}.
   */
  get balance() {
    return this.self.balance;
  }
  /**
   * A list of event types that can be emitted using this.emitEvent()`.
   */
  events: { [key: string]: FlexibleProvablePure<any> } = {};

  // TODO: not able to type event such that it is inferred correctly so far
  /**
   * Emits an event. Events will be emitted as a part of the transaction and can be collected by archive nodes.
   */
  emitEvent<K extends keyof this['events']>(type: K, event: any) {
    let accountUpdate = this.self;
    let eventTypes: (keyof this['events'])[] = Object.keys(this.events);
    if (eventTypes.length === 0)
      throw Error(
        'emitEvent: You are trying to emit an event without having declared the types of your events.\n' +
          `Make sure to add a property \`events\` on ${this.constructor.name}, for example: \n` +
          `class ${this.constructor.name} extends SmartContract {\n` +
          `  events = { 'my-event': Field }\n` +
          `}`
      );
    let eventNumber = eventTypes.sort().indexOf(type as string);
    if (eventNumber === -1)
      throw Error(
        `emitEvent: Unknown event type "${
          type as string
        }". The declared event types are: ${eventTypes.join(', ')}.`
      );
    let eventType = (this.events as this['events'])[type];
    let eventFields: Field[];
    if (eventTypes.length === 1) {
      // if there is just one event type, just store it directly as field elements
      eventFields = eventType.toFields(event);
    } else {
      // if there is more than one event type, also store its index, like in an enum, to identify the type later
      eventFields = [Field(eventNumber), ...eventType.toFields(event)];
    }
    accountUpdate.body.events = Events.pushEvent(
      accountUpdate.body.events,
      eventFields
    );
  }

  /**
   * Asynchronously fetches events emitted by this {@link SmartContract} and returns an array of events with their corresponding types.
   * @async
   * @param [start=UInt32.from(0)] - The start height of the events to fetch.
   * @param end - The end height of the events to fetch. If not provided, fetches events up to the latest height.
   * @returns A promise that resolves to an array of objects, each containing the event type and event data for the specified range.
   * @throws If there is an error fetching events from the Mina network.
   * @example
   * const startHeight = UInt32.from(1000);
   * const endHeight = UInt32.from(2000);
   * const events = await myZkapp.fetchEvents(startHeight, endHeight);
   * console.log(events);
   */
  async fetchEvents(
    start: UInt32 = UInt32.from(0),
    end?: UInt32
  ): Promise<
    {
      type: string;
      event: ProvablePure<any>;
      blockHeight: UInt32;
      blockHash: string;
      parentBlockHash: string;
      globalSlot: UInt32;
      chainStatus: string;
      transactionHash: string;
      transactionStatus: string;
      transactionMemo: string;
    }[]
  > {
    // filters all elements so that they are within the given range
    // only returns { type: "", event: [] } in a flat format
    let events = (
      await Mina.fetchEvents(this.address, this.self.body.tokenId, {
        from: start,
        to: end,
      })
    )
      .filter((eventData) => {
        let height = UInt32.from(eventData.blockHeight);
        return end === undefined
          ? start.lessThanOrEqual(height).toBoolean()
          : start.lessThanOrEqual(height).toBoolean() &&
              height.lessThanOrEqual(end).toBoolean();
      })
      .map((event) => {
        return event.events.map((eventData) => {
          let { events, ...rest } = event;
          return {
            ...rest,
            event: eventData,
          };
        });
      })
      .flat();

    // used to match field values back to their original type
    let sortedEventTypes = Object.keys(this.events).sort();

    return events.map((eventData) => {
      // if there is only one event type, the event structure has no index and can directly be matched to the event type
      if (sortedEventTypes.length === 1) {
        let type = sortedEventTypes[0];
        let event = this.events[type].fromFields(
          eventData.event.map((f: string) => Field(f))
        );
        return {
          ...eventData,
          type,
          event,
        };
      } else {
        // if there are multiple events we have to use the index event[0] to find the exact event type
        let eventObjectIndex = Number(eventData.event[0]);
        let type = sortedEventTypes[eventObjectIndex];
        // all other elements of the array are values used to construct the original object, we can drop the first value since its just an index
        let eventProps = eventData.event.slice(1);
        let event = this.events[type].fromFields(
          eventProps.map((f: string) => Field(f))
        );
        return {
          ...eventData,
          type,
          event,
        };
      }
    });
  }

  static runOutsideCircuit(run: () => void) {
    if (Mina.currentTransaction()?.isFinalRunOutsideCircuit || inProver())
      Circuit.asProver(run);
  }

  // TODO: this could also be used to quickly perform any invariant checks on account updates construction
  /**
   * This function is run internally before compiling a smart contract, to collect metadata about what each of your
   * smart contract methods does.
   *
   * For external usage, this function can be handy because calling it involves running all methods in the same "mode" as `compile()` does,
   * so it serves as a quick-to-run check for whether your contract can be compiled without errors, which can greatly speed up iterating.
   *
   * `analyzeMethods()` will also return the number of `rows` of each of your method circuits (i.e., the number of constraints in the underlying proof system),
   * which is a good indicator for circuit size and the time it will take to create proofs.
   * To inspect the created circuit in detail, you can look at the returned `gates`.
   *
   * Note: If this function was already called before, it will short-circuit and just return the metadata collected the first time.
   *
   * @returns an object, keyed by method name, each entry containing:
   *  - `rows` the size of the constraint system created by this method
   *  - `digest` a digest of the method circuit
   *  - `hasReturn` a boolean indicating whether the method returns a value
   *  - `sequenceEvents` the number of actions the method dispatches
   *  - `gates` the constraint system, represented as an array of gates
   */
  static analyzeMethods() {
    let methodMetaData = this._methodMetadata;
    let ZkappClass = this as typeof SmartContract;
    let methodIntfs = ZkappClass._methods ?? [];
    if (
      !methodIntfs.every((m) => m.methodName in methodMetaData) &&
      !inAnalyze()
    ) {
      if (snarkContext.get().inRunAndCheck) {
        let err = new Error(
          'Can not analyze methods inside Circuit.runAndCheck, because this creates a circuit nested in another circuit'
        );
        // EXCEPT if the code that calls this knows that it can first run `analyzeMethods` OUTSIDE runAndCheck and try again
        (err as any).bootstrap = () => ZkappClass.analyzeMethods();
        throw err;
      }
      for (let methodIntf of methodIntfs) {
        let accountUpdate: AccountUpdate;
        let { rows, digest, result, gates } = analyzeMethod(
          ZkappPublicInput,
          methodIntf,
          (publicInput, publicKey, tokenId, ...args) => {
            let instance: SmartContract = new ZkappClass(publicKey, tokenId);
            let result = (instance as any)[methodIntf.methodName](
              publicInput,
              ...args
            );
            accountUpdate = instance.#executionState!.accountUpdate;
            return result;
          }
        );
        ZkappClass._methodMetadata[methodIntf.methodName] = {
          sequenceEvents: accountUpdate!.body.actions.data.length,
          rows,
          digest,
          hasReturn: result !== undefined,
          gates,
        };
      }
    }
    return ZkappClass._methodMetadata;
  }

  /**
   * @deprecated use `this.account.<field>.set()`
   */
  setValue<T>(maybeValue: SetOrKeep<T>, value: T) {
    AccountUpdate.setValue(maybeValue, value);
  }

  /**
   * @deprecated use `this.account.permissions.set()`
   */
  setPermissions(permissions: Permissions) {
    this.self.account.permissions.set(permissions);
  }
}

type Reducer<Action> = {
  actionType: FlexibleProvablePure<Action>;
};

type ReducerReturn<Action> = {
  /**
   * Dispatches an {@link Action}. Similar to normal {@link Event}s,
   * {@link Action}s can be stored by archive nodes and later reduced within a {@link SmartContract} method
   * to change the state of the contract accordingly
   *
   * ```ts
   * this.reducer.dispatch(Field(1)); // emits one action
   * ```
   *
   * */
  dispatch(action: Action): void;
  /**
   * Reduces a list of {@link Action}s, similar to `Array.reduce()`.
   *
   * ```ts
   *  let pendingActions = this.reducer.getActions({
   *    fromActionHash: actionsHash,
   *  });
   *
   *  let { state: newState, actionsHash: newActionsHash } =
   *  this.reducer.reduce(
   *     pendingActions,
   *     Field,
   *     (state: Field, _action: Field) => {
   *       return state.add(1);
   *     },
   *     { state: initialState, actionsHash: initialActionsHash  }
   *   );
   * ```
   *
   */
  reduce<State>(
    actions: Action[][],
    stateType: Provable<State>,
    reduce: (state: State, action: Action) => State,
    initial: { state: State; actionsHash: Field },
    options?: { maxTransactionsWithActions?: number }
  ): { state: State; actionsHash: Field };
  /**
   * Fetches the list of previously emitted {@link Action}s by this {@link SmartContract}.
   * ```ts
   * let pendingActions = this.reducer.getActions({
   *    fromActionHash: actionsHash,
   * });
   * ```
   */
  getActions({
    fromActionHash,
    endActionHash,
  }: {
    fromActionHash?: Field;
    endActionHash?: Field;
  }): Action[][];
};

function getReducer<A>(contract: SmartContract): ReducerReturn<A> {
  let reducer: Reducer<A> = ((contract as any)._ ??= {}).reducer;
  if (reducer === undefined)
    throw Error(
      'You are trying to use a reducer without having declared its type.\n' +
        `Make sure to add a property \`reducer\` on ${contract.constructor.name}, for example:
class ${contract.constructor.name} extends SmartContract {
  reducer = { actionType: Field };
}`
    );
  return {
    dispatch(action: A) {
      let accountUpdate = contract.self;
      let eventFields = reducer.actionType.toFields(action);
      accountUpdate.body.actions = SequenceEvents.pushEvent(
        accountUpdate.body.actions,
        eventFields
      );
    },

    reduce<S>(
      actionLists: A[][],
      stateType: Provable<S>,
      reduce: (state: S, action: A) => S,
      { state, actionsHash }: { state: S; actionsHash: Field },
      { maxTransactionsWithActions = 32 } = {}
    ): { state: S; actionsHash: Field } {
      if (actionLists.length > maxTransactionsWithActions) {
        throw Error(
          `reducer.reduce: Exceeded the maximum number of lists of actions, ${maxTransactionsWithActions}.
Use the optional \`maxTransactionsWithActions\` argument to increase this number.`
        );
      }
      let methodData = (
        contract.constructor as typeof SmartContract
      ).analyzeMethods();
      let possibleActionsPerTransaction = [
        ...new Set(Object.values(methodData).map((o) => o.sequenceEvents)).add(
          0
        ),
      ].sort((x, y) => x - y);

      let possibleActionTypes = possibleActionsPerTransaction.map((n) =>
        circuitArray(reducer.actionType, n)
      );
      for (let i = 0; i < maxTransactionsWithActions; i++) {
        let actions = i < actionLists.length ? actionLists[i] : [];
        let length = actions.length;
        let lengths = possibleActionsPerTransaction.map((n) =>
          Circuit.witness(Bool, () => Bool(length === n))
        );
        // create dummy actions for the other possible action lengths,
        // -> because this needs to be a statically-sized computation we have to operate on all of them
        let actionss = possibleActionsPerTransaction.map((n, i) => {
          let type = possibleActionTypes[i];
          return Circuit.witness(type, () =>
            length === n ? actions : emptyValue(type)
          );
        });
        // for each action length, compute the events hash and then pick the actual one
        let eventsHashes = actionss.map((actions) => {
          let events = actions.map((u) => reducer.actionType.toFields(u));
          return SequenceEvents.hash(events);
        });
        let eventsHash = Circuit.switch(lengths, Field, eventsHashes);
        let newActionsHash = SequenceEvents.updateSequenceState(
          actionsHash,
          eventsHash
        );
        let isEmpty = lengths[0];
        // update state hash, if this is not an empty action
        actionsHash = Circuit.if(isEmpty, actionsHash, newActionsHash);
        // also, for each action length, compute the new state and then pick the
        // actual one
        let newStates = actionss.map((actions) => {
          // we generate a new witness for the state so that this doesn't break if `apply` modifies the state
          let newState = Circuit.witness(stateType, () => state);
          Circuit.assertEqual(stateType, newState, state);
          actions.forEach((action) => {
            newState = reduce(newState, action);
          });
          return newState;
        });
        // update state
        state = Circuit.switch(lengths, stateType, newStates);
      }
      contract.account.sequenceState.assertEquals(actionsHash);
      return { state, actionsHash };
    },
    getActions({
      fromActionHash,
      endActionHash,
    }: {
      fromActionHash?: Field;
      endActionHash?: Field;
    }): A[][] {
      let actionsForAccount: A[][] = [];
      Circuit.asProver(() => {
        // if the fromActionHash is the empty state, we fetch all events
        fromActionHash = fromActionHash
          ?.equals(SequenceEvents.emptySequenceState())
          .toBoolean()
          ? undefined
          : fromActionHash;

        // used to determine start and end values in string
        let start: string | undefined = fromActionHash
          ? Ledger.fieldToBase58(fromActionHash)
          : undefined;
        let end: string | undefined = endActionHash
          ? Ledger.fieldToBase58(endActionHash)
          : undefined;

        let actions = Mina.getActions(contract.address, contract.self.tokenId);

        // gets the start/end indices of our array slice
        let startIndex = start
          ? actions.findIndex((e) => e.hash === start) + 1
          : 0;
        let endIndex = end
          ? actions.findIndex((e) => e.hash === end) + 1
          : undefined;

        // slices the array so we only get the wanted range between fromActionHash and endActionHash
        actionsForAccount = actions
          .slice(startIndex, endIndex === 0 ? undefined : endIndex)
          .map((event: { hash: string; actions: string[][] }) =>
            // putting our string-Fields back into the original action type
            event.actions.map((action: string[]) =>
              (reducer.actionType as ProvablePure<A>).fromFields(
                action.map((fieldAsString: string) => Field(fieldAsString))
              )
            )
          );
      });

      return actionsForAccount;
    },
  };
}

class VerificationKey extends Struct({
  ...provable({ data: String, hash: Field }),
  toJSON({ data }: { data: string }) {
    return data;
  },
}) {}

function selfAccountUpdate(zkapp: SmartContract, methodName?: string) {
  let body = Body.keepAll(zkapp.address, zkapp.tokenId);
  let update = new (AccountUpdate as any)(body, {}, true) as AccountUpdate;
  update.label = methodName
    ? `${zkapp.constructor.name}.${methodName}()`
    : `${zkapp.constructor.name}, no method`;
  return update;
}

// per-smart-contract context for transaction construction
type ExecutionState = {
  transactionId: number;
  accountUpdate: AccountUpdate;
};

type DeployArgs =
  | {
      verificationKey?: { data: string; hash: string | Field };
      zkappKey?: PrivateKey;
    }
  | undefined;

function Account(address: PublicKey, tokenId?: Field) {
  if (smartContractContext.has()) {
    return AccountUpdate.create(address, tokenId).account;
  } else {
    return AccountUpdate.defaultAccountUpdate(address, tokenId).account;
  }
}

function signFeePayer(
  transactionJson: string,
  feePayerKey: PrivateKey | string,
  {
    transactionFee = 0 as number | string,
    feePayerNonce = undefined as number | string | undefined,
    memo: feePayerMemo = undefined as string | undefined,
  }
) {
  let zkappCommand: Types.Json.ZkappCommand = JSON.parse(transactionJson);
  if (typeof feePayerKey === 'string')
    feePayerKey = PrivateKey.fromBase58(feePayerKey);
  let senderAddress = feePayerKey.toPublicKey();
  if (feePayerNonce === undefined) {
    let senderAccount = Mina.getAccount(senderAddress, TokenId.default);
    feePayerNonce = senderAccount.nonce.toString();
  }
  if (feePayerMemo) zkappCommand.memo = Ledger.memoToBase58(feePayerMemo);
  zkappCommand.feePayer.body.nonce = `${feePayerNonce}`;
  zkappCommand.feePayer.body.publicKey =
    Ledger.publicKeyToString(senderAddress);
  zkappCommand.feePayer.body.fee = `${transactionFee}`;
  return signJsonTransaction(JSON.stringify(zkappCommand), feePayerKey);
}

// alternative API which can replace decorators, works in pure JS

/**
 * `declareMethods` can be used in place of the `@method` decorator
 * to declare SmartContract methods along with their list of arguments.
 * It should be placed _after_ the class declaration.
 * Here is an example of declaring a method `update`, which takes a single argument of type `Field`:
 * ```ts
 * class MyContract extends SmartContract {
 *   // ...
 *   update(x: Field) {
 *     // ...
 *   }
 * }
 * declareMethods(MyContract, { update: [Field] }); // `[Field]` is the list of arguments!
 * ```
 * Note that a method of the same name must still be defined on the class, just without the decorator.
 */
function declareMethods<T extends typeof SmartContract>(
  SmartContract: T,
  methodArguments: Record<string, Provable<unknown>[]>
) {
  for (let key in methodArguments) {
    let argumentTypes = methodArguments[key];
    let target = SmartContract.prototype;
    Reflect.metadata('design:paramtypes', argumentTypes)(target, key);
    let descriptor = Object.getOwnPropertyDescriptor(target, key)!;
    method(SmartContract.prototype, key as any, descriptor);
    Object.defineProperty(target, key, descriptor);
  }
}

const Reducer: (<
  T extends FlexibleProvablePure<any>,
  A extends InferProvable<T> = InferProvable<T>
>(reducer: {
  actionType: T;
}) => ReducerReturn<A>) & {
  initialActionsHash: Field;
} = Object.defineProperty(
  function (reducer: any) {
    // we lie about the return value here, and instead overwrite this.reducer with
    // a getter, so we can get access to `this` inside functions on this.reducer (see constructor)
    return reducer;
  },
  'initialActionsHash',
  { get: SequenceEvents.emptySequenceState }
) as any;

/**
 * this is useful to debug a very common error: when the consistency check between
 * -) the account update that went into the public input, and
 * -) the account update constructed by the prover
 * fails.
 * toggling this will print the two account updates in addition to the unhelpful failed assertion error when the check fails,
 * making it easier to see where the problem lies.
 * TODO refine this into a good error message that's always used, not just for debugging
 * TODO find or write library that can print nice JS object diffs
 */
const DEBUG_PUBLIC_INPUT_CHECK = false;<|MERGE_RESOLUTION|>--- conflicted
+++ resolved
@@ -708,14 +708,11 @@
       this
     );
 
-<<<<<<< HEAD
     let verificationKey_ = getVerificationKeyArtifact();
     let verificationKey = {
       data: verificationKey_.data,
       hash: Field(verificationKey_.hash),
     } satisfies VerificationKey;
-=======
->>>>>>> c0e0fb7a
     this._provers = provers;
     this._verificationKey = verificationKey;
     // TODO: instead of returning provers, return an artifact from which provers can be recovered
