--- conflicted
+++ resolved
@@ -30,13 +30,9 @@
   Authorization,
   CallForest,
   TokenId,
-<<<<<<< HEAD
-} from './account_update.js';
-=======
   PartiesLayout,
   smartContractContext,
-} from './party.js';
->>>>>>> d8d7fd34
+} from './account_update.js';
 import { PrivateKey, PublicKey } from './signature.js';
 import * as Mina from './mina.js';
 import { UInt32, UInt64 } from './int.js';
@@ -144,22 +140,15 @@
     // should reconcile with that to get the same callData hashing
     if (!smartContractContext.has() || smartContractContext()?.isCallback) {
       return smartContractContext.runWith(
-<<<<<<< HEAD
-        { this: this, methodCallDepth: 0, isCallback: false },
-        () => {
-          if (inCheckedComputation() && !isCallback) {
-            // important to run this with a fresh accountUpdate everytime, otherwise compile messes up our circuits
-=======
         smartContractContext() ?? {
           this: this,
           methodCallDepth: 0,
           isCallback: false,
-          selfUpdate: selfParty(this.address, this.nativeToken),
+          selfUpdate: selfAccountUpdate(this.address, this.nativeToken),
         },
         (context) => {
           if (inCheckedComputation() && !context.isCallback) {
-            // important to run this with a fresh party everytime, otherwise compile messes up our circuits
->>>>>>> d8d7fd34
+            // important to run this with a fresh accountUpdate everytime, otherwise compile messes up our circuits
             // because it runs this multiple times
             let [, result] = Mina.currentTransaction.runWith(
               {
@@ -219,25 +208,16 @@
             assertStatePrecondition(this);
             return result;
           } else {
-<<<<<<< HEAD
-            // in a transaction, also add a lazy proof to the self accountUpdate
-            // (if there's no other authorization set)
-=======
             // called smart contract at the top level, in a transaction!
             // => attach ours to the current list of parties
-            let party = context.selfUpdate;
+            let accountUpdate = context.selfUpdate;
             if (!context.isCallback) {
-              Mina.currentTransaction()?.parties.push(party);
+              Mina.currentTransaction()?.accountUpdates.push(accountUpdate);
             }
->>>>>>> d8d7fd34
 
             // first, clone to protect against the method modifying arguments!
             // TODO: double-check that this works on all possible inputs, e.g. CircuitValue, snarkyjs primitives
             let clonedArgs = cloneCircuitValue(actualArgs);
-<<<<<<< HEAD
-            let accountUpdate = this.self;
-=======
->>>>>>> d8d7fd34
 
             // we run this in a "memoization context" so that we can remember witnesses for reuse when proving
             let blindingValue = getBlindingValue();
@@ -290,7 +270,7 @@
         this: this,
         methodCallDepth: methodCallDepth + 1,
         isCallback: false,
-        selfUpdate: selfParty(this.address, this.nativeToken),
+        selfUpdate: selfAccountUpdate(this.address, this.nativeToken),
       },
       () => {
         // if the call result is not undefined but there's no known returnType, the returnType was probably not annotated properly,
@@ -317,17 +297,7 @@
         let runCalledContract = () => {
           let constantArgs = methodArgumentsToConstant(methodIntf, actualArgs);
           let constantBlindingValue = blindingValue.toConstant();
-<<<<<<< HEAD
           let accountUpdate = this.self;
-          // the line above adds the callee's self accountUpdate into the wrong place in the transaction structure
-          // so we remove it again
-          // TODO: since we wrap all method calls now anyway, should remove that hidden logic in this.self
-          // and add account updates to transactions more explicitly
-          let transaction = Mina.currentTransaction();
-          if (transaction !== undefined) transaction.accountUpdates.pop();
-=======
-          let party = this.self;
->>>>>>> d8d7fd34
 
           let [{ memoized }, result] = memoizationContext.runWith(
             {
@@ -391,17 +361,10 @@
         accountUpdate.parent = parentAccountUpdate;
         // beware: we don't include the callee's children in the caller circuit
         // nothing is asserted about them -- it's the callee's task to check their children
-<<<<<<< HEAD
-        let calls = Circuit.witness(Field, () =>
+        accountUpdate.children.calls = Circuit.witness(Field, () =>
           CallForest.hashChildren(accountUpdate)
         );
-        parentAccountUpdate.children.push({ accountUpdate, calls });
-=======
-        party.children.calls = Circuit.witness(Field, () =>
-          CallForest.hashChildren(party)
-        );
-        parentParty.children.parties.push(party);
->>>>>>> d8d7fd34
+        parentAccountUpdate.children.accountUpdates.push(accountUpdate);
 
         // assert that we really called the right zkapp
         accountUpdate.body.publicKey.assertEquals(this.address);
@@ -424,19 +387,11 @@
 }
 
 function checkPublicInput(
-<<<<<<< HEAD
   { accountUpdate, calls }: ZkappPublicInput,
   self: AccountUpdate
 ) {
   let otherInput = accountUpdateToPublicInput(self);
   accountUpdate.assertEquals(otherInput.accountUpdate);
-=======
-  { party, calls }: ZkappPublicInput,
-  self: AccountUpdate
-) {
-  let otherInput = partyToPublicInput(self);
-  party.assertEquals(otherInput.party);
->>>>>>> d8d7fd34
   calls.assertEquals(otherInput.calls);
 }
 
@@ -515,21 +470,13 @@
   }
 }
 
-<<<<<<< HEAD
+// TODO: prove call signature in the outer circuit, just like for composability!
 function accountUpdateFromCallback(
-=======
-// TODO: prove call signature in the outer circuit, just like for composability!
-function partyFromCallback(
->>>>>>> d8d7fd34
   parentZkapp: SmartContract,
   childLayout: PartiesLayout,
   callback: Callback<any>
 ) {
-<<<<<<< HEAD
-  let { accountUpdate } = AccountUpdate.witness(
-=======
-  let { party } = AccountUpdate.witnessTree(
->>>>>>> d8d7fd34
+  let { accountUpdate } = AccountUpdate.witnessTree(
     circuitValue<null>(null),
     childLayout,
     () => {
@@ -538,22 +485,16 @@
       let method = instance[
         methodIntf.methodName as keyof SmartContract
       ] as Function;
-<<<<<<< HEAD
-      let accountUpdate = instance.self;
-      // remove accountUpdate from top level list, where it doesn't belong
-      // TODO: this shouldn't happen implicitly anyway
-      if (Mina.currentTransaction.has()) {
-        Mina.currentTransaction.get().accountUpdates.pop();
-      }
-=======
-      let party = selfParty(instance.address, instance.nativeToken);
->>>>>>> d8d7fd34
+      let accountUpdate = selfAccountUpdate(
+        instance.address,
+        instance.nativeToken
+      );
       smartContractContext.runWith(
         {
           this: instance,
           methodCallDepth: (smartContractContext()?.methodCallDepth ?? 0) + 1,
           isCallback: true,
-          selfUpdate: party,
+          selfUpdate: accountUpdate,
         },
         () => method.apply(instance, args)
       );
@@ -561,29 +502,12 @@
     },
     { skipCheck: true }
   );
-<<<<<<< HEAD
   // connect accountUpdate to our own. outside Circuit.witness so compile knows the right structure when hashing children
   let parentAccountUpdate = parentZkapp.self;
   accountUpdate.body.callDepth = parentAccountUpdate.body.callDepth + 1;
   accountUpdate.parent = parentAccountUpdate;
-  if (disallowChildren) {
-    let calls = Circuit.witness(Field, () =>
-      CallForest.hashChildren(accountUpdate)
-    );
-    calls.assertEquals(CallForest.emptyHash());
-    parentAccountUpdate.children.push({ accountUpdate, calls });
-  } else {
-    parentAccountUpdate.children.push({ accountUpdate });
-  }
+  parentAccountUpdate.children.accountUpdates.push(accountUpdate);
   return accountUpdate;
-=======
-  // connect party to our own. outside Circuit.witness so compile knows the right structure when hashing children
-  let parentParty = parentZkapp.self;
-  party.body.callDepth = parentParty.body.callDepth + 1;
-  party.parent = parentParty;
-  parentParty.children.parties.push(party);
-  return party;
->>>>>>> d8d7fd34
 }
 
 /**
@@ -692,23 +616,13 @@
     this.self.sign(zkappKey);
   }
 
-<<<<<<< HEAD
-  private executionState(): ExecutionState {
-    if (!Mina.currentTransaction.has()) {
-      // TODO: it's inefficient to return a fresh accountUpdate everytime, would be better to return a constant "non-writable" accountUpdate,
-      // or even expose the .get() methods independently of any accountUpdate (they don't need one)
-      return {
-        transactionId: NaN,
-        accountUpdate: selfAccountUpdate(this.address, this.nativeToken),
-      };
-=======
   private executionState(): AccountUpdate {
     let inTransaction = Mina.currentTransaction.has();
     let inSmartContract = smartContractContext.has();
     if (!inTransaction && !inSmartContract) {
       // TODO: it's inefficient to return a fresh party everytime, would be better to return a constant "non-writable" party,
       // or even expose the .get() methods independently of any party (they don't need one)
-      return selfParty(this.address, this.nativeToken);
+      return selfAccountUpdate(this.address, this.nativeToken);
     }
     let transactionId = inTransaction ? Mina.currentTransaction.id() : NaN;
     // running a method changes which is the "current account update" of this smart contract
@@ -716,44 +630,30 @@
     // return the same account update uniquely associated with that method call.
     // it won't create new updates and add them to a transaction implicitly
     if (inSmartContract) {
-      let party = smartContractContext.get().selfUpdate;
-      this._executionState = { party, transactionId };
-      return party;
->>>>>>> d8d7fd34
+      let accountUpdate = smartContractContext.get().selfUpdate;
+      this._executionState = { accountUpdate, transactionId };
+      return accountUpdate;
     }
     let executionState = this._executionState;
     if (
       executionState !== undefined &&
       executionState.transactionId === transactionId
     ) {
-      return executionState.party;
+      return executionState.accountUpdate;
     }
     // TODO: here, we are creating a new party & attaching it implicitly
     // we should refactor some methods which rely on that, such as `deploy()`,
     // to do at least the attaching explicitly, and remove implicit attaching
     // also, implicit creation is questionable
     let transaction = Mina.currentTransaction.get();
-<<<<<<< HEAD
-    let id = Mina.currentTransaction.id();
     let accountUpdate = selfAccountUpdate(this.address, this.nativeToken);
     transaction.accountUpdates.push(accountUpdate);
-    executionState = { transactionId: id, accountUpdate };
-    this._executionState = executionState;
-    return executionState;
-  }
-
-  get self() {
-    return this.executionState().accountUpdate;
-=======
-    let party = selfParty(this.address, this.nativeToken);
-    transaction.parties.push(party);
-    this._executionState = { transactionId, party };
-    return party;
+    this._executionState = { transactionId, accountUpdate };
+    return accountUpdate;
   }
 
   get self() {
     return this.executionState();
->>>>>>> d8d7fd34
   }
 
   get account() {
@@ -1105,11 +1005,7 @@
 }
 
 // per-smart-contract context for transaction construction
-<<<<<<< HEAD
 type ExecutionState = { transactionId: number; accountUpdate: AccountUpdate };
-=======
-type ExecutionState = { transactionId: number; party: AccountUpdate };
->>>>>>> d8d7fd34
 
 type DeployArgs =
   | {
@@ -1150,17 +1046,10 @@
         Mina.accountCreationFee()
       );
       let feePayerAddress = feePayerKey.toPublicKey();
-<<<<<<< HEAD
       let accountUpdate = AccountUpdate.defaultAccountUpdate(feePayerAddress);
       accountUpdate.body.useFullCommitment = Bool(true);
       accountUpdate.balance.subInPlace(amount);
       Mina.currentTransaction()?.accountUpdates.push(accountUpdate);
-=======
-      let party = AccountUpdate.defaultParty(feePayerAddress);
-      party.body.useFullCommitment = Bool(true);
-      party.balance.subInPlace(amount);
-      Mina.currentTransaction()?.parties.push(party);
->>>>>>> d8d7fd34
     }
     // main accountUpdate: the zkapp account
     let zkapp = new SmartContract(address, tokenId);
@@ -1179,7 +1068,7 @@
   if (smartContractContext.has()) {
     return AccountUpdate.create(address, tokenId).account;
   } else {
-    return AccountUpdate.defaultParty(address, tokenId).account;
+    return AccountUpdate.defaultAccountUpdate(address, tokenId).account;
   }
 }
 
@@ -1206,11 +1095,7 @@
   feePayer.body.publicKey = senderAddress;
   feePayer.body.fee = UInt64.fromString(`${transactionFee}`);
   AccountUpdate.signFeePayerInPlace(feePayer, feePayerKey);
-<<<<<<< HEAD
   return { feePayer, accountUpdates, memo: newMemo };
-=======
-  return { feePayer, otherParties, memo: newMemo };
->>>>>>> d8d7fd34
 }
 
 function signFeePayer(
