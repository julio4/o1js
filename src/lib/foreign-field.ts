--- conflicted
+++ resolved
@@ -405,44 +405,27 @@
 
   static _provable: any = undefined;
 
-<<<<<<< HEAD
-    /**
-     * `Provable<ForeignField>.check`, see {@link Provable.check}
-     *
-     * This will check that the field element is in the range [0, p),
-     * where p is the foreign field modulus.
-     *
-     * **Exception**: If {@link createForeignField} is called with `{ unsafe: true }`,
-     * we don't check that field elements are valid by default.
-     */
-    static check(x: ForeignField) {
-      // if the `unsafe` flag is set, we don't add any constraints when creating a new variable
-      // this means a user has to take care of proper constraining themselves
-      if (!unsafe) x.assertValidElement();
-    }
-
-    /**
-     * Convert foreign field element to JSON
-     */
-    static toJSON(x: ForeignField) {
-      return x.toBigInt().toString();
-    }
-
-    /**
-     * Convert foreign field element from JSON
-     */
-    static fromJSON(x: string) {
-      // TODO be more strict about allowed values
-      return new ForeignField(x);
-    }
-=======
   /**
    * `Provable<ForeignField>`, see {@link Provable}
    */
   static get provable() {
     assert(this._provable !== undefined, 'ForeignField class not initialized.');
     return this._provable;
->>>>>>> bdc75e2e
+  }
+
+  /**
+   * Convert foreign field element to JSON
+   */
+  static toJSON(x: ForeignField) {
+    return x.toBigInt().toString();
+  }
+
+  /**
+   * Convert foreign field element from JSON
+   */
+  static fromJSON(x: string) {
+    // TODO be more strict about allowed values
+    return new this(x);
   }
 }
 
