import { Ledger } from '../snarky.js';
import { Field } from './core.js';
import { UInt32, UInt64 } from './int.js';
import { PrivateKey, PublicKey } from './signature.js';
import {
  addMissingProofs,
  addMissingSignatures,
  FeePayerUnsigned,
  ZkappCommand,
  AccountUpdate,
  ZkappPublicInput,
  TokenId,
  CallForest,
  Authorization,
  Actions,
  Events,
} from './account_update.js';
import * as Fetch from './fetch.js';
import { assertPreconditionInvariants, NetworkValue } from './precondition.js';
import { cloneCircuitValue, toConstant } from './circuit_value.js';
<<<<<<< HEAD
import { Empty, Proof, verify } from './proof_system.js';
=======
import { Proof, verify } from './proof_system.js';
>>>>>>> d40bf156
import { Context } from './global-context.js';
import { SmartContract } from './zkapp.js';
import { invalidTransactionError } from './errors.js';
import { Types } from '../bindings/mina-transaction/types.js';
import { Account } from './mina/account.js';
import { TransactionCost, TransactionLimits } from './mina/constants.js';
import { Provable } from './provable.js';

export {
  createTransaction,
  BerkeleyQANet,
  Network,
  LocalBlockchain,
  currentTransaction,
  CurrentTransaction,
  Transaction,
  TransactionId,
  activeInstance,
  setActiveInstance,
  transaction,
  sender,
  currentSlot,
  getAccount,
  hasAccount,
  getBalance,
  getNetworkState,
  accountCreationFee,
  sendTransaction,
  fetchEvents,
  fetchActions,
  getActions,
  FeePayerSpec,
  ActionStates,
  faucet,
  waitForFunding,
  getProofsEnabled,
  // for internal testing only
  filterGroups,
};
interface TransactionId {
  isSuccess: boolean;
  wait(options?: { maxAttempts?: number; interval?: number }): Promise<void>;
  hash(): string | undefined;
}

type Transaction = {
  /**
   * Transaction structure used to describe a state transition on the Mina blockchain.
   */
  transaction: ZkappCommand;
  /**
   * Returns a JSON representation of the {@link Transaction}.
   */
  toJSON(): string;
  /**
   * Returns a pretty-printed JSON representation of the {@link Transaction}.
   */
  toPretty(): any;
  /**
   * Returns the GraphQL query for the Mina daemon.
   */
  toGraphqlQuery(): string;
  /**
   * Signs all {@link AccountUpdate}s included in the {@link Transaction} that require a signature.
   *
   * {@link AccountUpdate}s that require a signature can be specified with `{AccountUpdate|SmartContract}.requireSignature()`.
   *
   * @param additionalKeys The list of keys that should be used to sign the {@link Transaction}
   */
  sign(additionalKeys?: PrivateKey[]): Transaction;
  /**
   * Generates proofs for the {@link Transaction}.
   *
   * This can take some time.
   */
  prove(): Promise<(Proof<ZkappPublicInput, Empty> | undefined)[]>;
  /**
   * Sends the {@link Transaction} to the network.
   */
  send(): Promise<TransactionId>;
};

const Transaction = {
  fromJSON(json: Types.Json.ZkappCommand): Transaction {
    let transaction = ZkappCommand.fromJSON(json);
    return newTransaction(transaction, activeInstance.proofsEnabled);
  },
};

type FetchMode = 'fetch' | 'cached' | 'test';
type CurrentTransaction = {
  sender?: PublicKey;
  accountUpdates: AccountUpdate[];
  fetchMode: FetchMode;
  isFinalRunOutsideCircuit: boolean;
  numberOfRuns: 0 | 1 | undefined;
};

let currentTransaction = Context.create<CurrentTransaction>();

/**
 * Allows you to specify information about the fee payer account and the transaction.
 */
type FeePayerSpec =
  | PublicKey
  | {
      sender: PublicKey;
      fee?: number | string | UInt64;
      memo?: string;
      nonce?: number;
    }
  | undefined;

type DeprecatedFeePayerSpec =
  | PublicKey
  | PrivateKey
  | ((
      | {
          feePayerKey: PrivateKey;
          sender?: PublicKey;
        }
      | {
          feePayerKey?: PrivateKey;
          sender: PublicKey;
        }
    ) & {
      fee?: number | string | UInt64;
      memo?: string;
      nonce?: number;
    })
  | undefined;

type ActionStates = {
  fromActionState?: Field;
  endActionState?: Field;
};

function reportGetAccountError(publicKey: string, tokenId: string) {
  if (tokenId === TokenId.toBase58(TokenId.default)) {
    return `getAccount: Could not find account for public key ${publicKey}`;
  } else {
    return `getAccount: Could not find account for public key ${publicKey} with the tokenId ${tokenId}`;
  }
}

function createTransaction(
  feePayer: DeprecatedFeePayerSpec,
  f: () => unknown,
  numberOfRuns: 0 | 1 | undefined,
  {
    fetchMode = 'cached' as FetchMode,
    isFinalRunOutsideCircuit = true,
    proofsEnabled = true,
  } = {}
): Transaction {
  if (currentTransaction.has()) {
    throw new Error('Cannot start new transaction within another transaction');
  }
  let feePayerSpec: {
    sender?: PublicKey;
    feePayerKey?: PrivateKey;
    fee?: number | string | UInt64;
    memo?: string;
    nonce?: number;
  };
  if (feePayer === undefined) {
    feePayerSpec = {};
  } else if (feePayer instanceof PrivateKey) {
    feePayerSpec = { feePayerKey: feePayer, sender: feePayer.toPublicKey() };
  } else if (feePayer instanceof PublicKey) {
    feePayerSpec = { sender: feePayer };
  } else {
    feePayerSpec = feePayer;
    if (feePayerSpec.sender === undefined)
      feePayerSpec.sender = feePayerSpec.feePayerKey?.toPublicKey();
  }
  let { feePayerKey, sender, fee, memo = '', nonce } = feePayerSpec;

  let transactionId = currentTransaction.enter({
    sender,
    accountUpdates: [],
    fetchMode,
    isFinalRunOutsideCircuit,
    numberOfRuns,
  });

  // run circuit
  // we have this while(true) loop because one of the smart contracts we're calling inside `f` might be calling
  // SmartContract.analyzeMethods, which would be running its methods again inside `Provable.constraintSystem`, which
  // would throw an error when nested inside `Provable.runAndCheck`. So if that happens, we have to run `analyzeMethods` first
  // and retry `Provable.runAndCheck(f)`. Since at this point in the function, we don't know which smart contracts are involved,
  // we created that hack with a `bootstrap()` function that analyzeMethods sticks on the error, to call itself again.
  try {
    let err: any;
    while (true) {
      if (err !== undefined) err.bootstrap();
      try {
        if (fetchMode === 'test') {
          Provable.runUnchecked(() => {
            f();
            Provable.asProver(() => {
              let tx = currentTransaction.get();
              tx.accountUpdates = CallForest.map(tx.accountUpdates, (a) =>
                toConstant(AccountUpdate, a)
              );
            });
          });
        } else {
          f();
        }
        break;
      } catch (err_) {
        if ((err_ as any)?.bootstrap) err = err_;
        else throw err_;
      }
    }
  } catch (err) {
    currentTransaction.leave(transactionId);
    throw err;
  }
  let accountUpdates = currentTransaction.get().accountUpdates;
  // TODO: I'll be back
  // CallForest.addCallers(accountUpdates);
  accountUpdates = CallForest.toFlatList(accountUpdates);

  try {
    // check that on-chain values weren't used without setting a precondition
    for (let accountUpdate of accountUpdates) {
      assertPreconditionInvariants(accountUpdate);
    }
  } catch (err) {
    currentTransaction.leave(transactionId);
    throw err;
  }

  let feePayerAccountUpdate: FeePayerUnsigned;
  if (sender !== undefined) {
    // if senderKey is provided, fetch account to get nonce and mark to be signed
    let nonce_;
    let senderAccount = getAccount(sender, TokenId.default);

    if (nonce === undefined) {
      nonce_ = senderAccount.nonce;
    } else {
      nonce_ = UInt32.from(nonce);
      senderAccount.nonce = nonce_;
      Fetch.addCachedAccount(senderAccount);
    }
    feePayerAccountUpdate = AccountUpdate.defaultFeePayer(sender, nonce_);
    if (feePayerKey !== undefined)
      feePayerAccountUpdate.lazyAuthorization!.privateKey = feePayerKey;
    if (fee !== undefined) {
      feePayerAccountUpdate.body.fee =
        fee instanceof UInt64 ? fee : UInt64.from(String(fee));
    }
  } else {
    // otherwise use a dummy fee payer that has to be filled in later
    feePayerAccountUpdate = AccountUpdate.dummyFeePayer();
  }

  let transaction: ZkappCommand = {
    accountUpdates,
    feePayer: feePayerAccountUpdate,
    memo,
  };

  currentTransaction.leave(transactionId);
  return newTransaction(transaction, proofsEnabled);
}

function newTransaction(transaction: ZkappCommand, proofsEnabled?: boolean) {
  let self: Transaction = {
    transaction,
    sign(additionalKeys?: PrivateKey[]) {
      self.transaction = addMissingSignatures(self.transaction, additionalKeys);
      return self;
    },
    async prove() {
      let { zkappCommand, proofs } = await addMissingProofs(self.transaction, {
        proofsEnabled,
      });
      self.transaction = zkappCommand;
      return proofs;
    },
    toJSON() {
      let json = ZkappCommand.toJSON(self.transaction);
      return JSON.stringify(json);
    },
    toPretty() {
      return ZkappCommand.toPretty(self.transaction);
    },
    toGraphqlQuery() {
      return Fetch.sendZkappQuery(self.toJSON());
    },
    async send() {
      return await sendTransaction(self);
    },
  };
  return self;
}

interface Mina {
  transaction(
    sender: DeprecatedFeePayerSpec,
    f: () => void
  ): Promise<Transaction>;
  currentSlot(): UInt32;
  hasAccount(publicKey: PublicKey, tokenId?: Field): boolean;
  getAccount(publicKey: PublicKey, tokenId?: Field): Account;
  getNetworkState(): NetworkValue;
  getNetworkConstants(): {
    genesisTimestamp: UInt64;
    /**
     * Duration of 1 slot in millisecondw
     */
    slotTime: UInt64;
    accountCreationFee: UInt64;
  };
  accountCreationFee(): UInt64;
  sendTransaction(transaction: Transaction): Promise<TransactionId>;
  fetchEvents: (
    publicKey: PublicKey,
    tokenId?: Field,
    filterOptions?: Fetch.EventActionFilterOptions
  ) => ReturnType<typeof Fetch.fetchEvents>;
  fetchActions: (
    publicKey: PublicKey,
    actionStates?: ActionStates,
    tokenId?: Field
  ) => ReturnType<typeof Fetch.fetchActions>;
  getActions: (
    publicKey: PublicKey,
    actionStates?: ActionStates,
    tokenId?: Field
  ) => { hash: string; actions: string[][] }[];
  proofsEnabled: boolean;
}

const defaultAccountCreationFee = 1_000_000_000;

/**
 * A mock Mina blockchain running locally and useful for testing.
 */
function LocalBlockchain({
  accountCreationFee = defaultAccountCreationFee as string | number,
  proofsEnabled = true,
  enforceTransactionLimits = true,
} = {}) {
  const slotTime = 3 * 60 * 1000;
  const startTime = Date.now();
  const genesisTimestamp = UInt64.from(startTime);

  const ledger = Ledger.create([]);

  let networkState = defaultNetworkState();

  function addAccount(pk: PublicKey, balance: string) {
    ledger.addAccount(pk, balance);
  }

  let testAccounts: {
    publicKey: PublicKey;
    privateKey: PrivateKey;
  }[] = [];

  for (let i = 0; i < 10; ++i) {
    let MINA = 10n ** 9n;
    const largeValue = 1000n * MINA;
    const k = PrivateKey.random();
    const pk = k.toPublicKey();
    addAccount(pk, largeValue.toString());
    testAccounts.push({ privateKey: k, publicKey: pk });
  }

  const events: Record<string, any> = {};
  const actions: Record<
    string,
    Record<string, { actions: string[][]; hash: string }[]>
  > = {};

  return {
    proofsEnabled,
    accountCreationFee: () => UInt64.from(accountCreationFee),
    getNetworkConstants() {
      return {
        genesisTimestamp,
        accountCreationFee: UInt64.from(accountCreationFee),
        slotTime: UInt64.from(slotTime),
      };
    },
    currentSlot() {
      return UInt32.from(
        Math.ceil((new Date().valueOf() - startTime) / slotTime)
      );
    },
    hasAccount(publicKey: PublicKey, tokenId: Field = TokenId.default) {
      return !!ledger.getAccount(publicKey, tokenId);
    },
    getAccount(
      publicKey: PublicKey,
      tokenId: Field = TokenId.default
    ): Account {
      let accountJson = ledger.getAccount(publicKey, tokenId);
      if (accountJson === undefined) {
        throw new Error(
          reportGetAccountError(publicKey.toBase58(), TokenId.toBase58(tokenId))
        );
      }
      return Types.Account.fromJSON(accountJson);
    },
    getNetworkState() {
      return networkState;
    },
    async sendTransaction(txn: Transaction): Promise<TransactionId> {
      txn.sign();

      let commitments = Ledger.transactionCommitments(
        JSON.stringify(ZkappCommand.toJSON(txn.transaction))
      );

      if (enforceTransactionLimits) verifyTransactionLimits(txn.transaction);

      for (const update of txn.transaction.accountUpdates) {
        let accountJson = ledger.getAccount(
          update.body.publicKey,
          update.body.tokenId
        );
        if (accountJson) {
          let account = Account.fromJSON(accountJson);
          await verifyAccountUpdate(
            account,
            update,
            commitments,
            proofsEnabled
          );
        }
      }

      let zkappCommandJson = ZkappCommand.toJSON(txn.transaction);
      try {
        ledger.applyJsonTransaction(
          JSON.stringify(zkappCommandJson),
          String(accountCreationFee),
          JSON.stringify(networkState)
        );
      } catch (err: any) {
        try {
          // reverse errors so they match order of account updates
          // TODO: label updates, and try to give precise explanations about what went wrong
          let errors = JSON.parse(err.message);
          err.message = invalidTransactionError(txn.transaction, errors, {
            accountCreationFee,
          });
        } finally {
          throw err;
        }
      }

      // fetches all events from the transaction and stores them
      // events are identified and associated with a publicKey and tokenId
      txn.transaction.accountUpdates.forEach((p, i) => {
        let pJson = zkappCommandJson.accountUpdates[i];
        let addr = pJson.body.publicKey;
        let tokenId = pJson.body.tokenId;
        events[addr] ??= {};
        if (p.body.events.data.length > 0) {
          events[addr][tokenId] ??= [];
          let updatedEvents = p.body.events.data.map((data) => {
            return {
              data,
              transactionInfo: {
                transactionHash: '',
                transactionStatus: '',
                transactionMemo: '',
              },
            };
          });
          events[addr][tokenId].push({
            events: updatedEvents,
            blockHeight: networkState.blockchainLength,
            globalSlot: networkState.globalSlotSinceGenesis,
            // The following fields are fetched from the Mina network. For now, we mock these values out
            // since networkState does not contain these fields.
            blockHash: '',
            parentBlockHash: '',
            chainStatus: '',
          });
        }

        // actions/sequencing events

        // most recent action state
        let storedActions = actions[addr]?.[tokenId];
        let latestActionState_ =
          storedActions?.[storedActions.length - 1]?.hash;
        // if there exists no hash, this means we initialize our latest hash with the empty state
        let latestActionState =
          latestActionState_ !== undefined
            ? Field(latestActionState_)
            : Actions.emptyActionState();

        actions[addr] ??= {};
        if (p.body.actions.data.length > 0) {
          let newActionState = Actions.updateSequenceState(
            latestActionState,
            p.body.actions.hash
          );
          actions[addr][tokenId] ??= [];
          actions[addr][tokenId].push({
            actions: pJson.body.actions,
            hash: newActionState.toString(),
          });
        }
      });
      return {
        isSuccess: true,
        wait: async (_options?: {
          maxAttempts?: number;
          interval?: number;
        }) => {
          console.log(
            'Info: Waiting for inclusion in a block is not supported for LocalBlockchain.'
          );
        },
        hash: (): string => {
          const message =
            'Info: Txn Hash retrieving is not supported for LocalBlockchain.';
          console.log(message);
          return message;
        },
      };
    },
    async transaction(sender: DeprecatedFeePayerSpec, f: () => void) {
      // bad hack: run transaction just to see whether it creates proofs
      // if it doesn't, this is the last chance to run SmartContract.runOutsideCircuit, which is supposed to run only once
      // TODO: this has obvious holes if multiple zkapps are involved, but not relevant currently because we can't prove with multiple account updates
      // and hopefully with upcoming work by Matt we can just run everything in the prover, and nowhere else
      let tx = createTransaction(sender, f, 0, {
        isFinalRunOutsideCircuit: false,
        proofsEnabled,
        fetchMode: 'test',
      });
      let hasProofs = tx.transaction.accountUpdates.some(
        Authorization.hasLazyProof
      );
      return createTransaction(sender, f, 1, {
        isFinalRunOutsideCircuit: !hasProofs,
        proofsEnabled,
      });
    },
    applyJsonTransaction(json: string) {
      return ledger.applyJsonTransaction(
        json,
        String(accountCreationFee),
        JSON.stringify(networkState)
      );
    },
    async fetchEvents(publicKey: PublicKey, tokenId: Field = TokenId.default) {
      return events?.[publicKey.toBase58()]?.[TokenId.toBase58(tokenId)] ?? [];
    },
    async fetchActions(
      publicKey: PublicKey,
      actionStates?: ActionStates,
      tokenId: Field = TokenId.default
    ) {
      return this.getActions(publicKey, actionStates, tokenId);
    },
    getActions(
      publicKey: PublicKey,
      actionStates?: ActionStates,
      tokenId: Field = TokenId.default
    ): { hash: string; actions: string[][] }[] {
      let currentActions =
        actions?.[publicKey.toBase58()]?.[TokenId.toBase58(tokenId)] ?? [];
      let { fromActionState, endActionState } = actionStates ?? {};

      let emptyState = Actions.emptyActionState();
      if (endActionState?.equals(emptyState).toBoolean()) return [];

      let start = fromActionState?.equals(emptyState).toBoolean()
        ? undefined
        : fromActionState?.toString();
      let end = endActionState?.toString();

      let startIndex = 0;
      if (start) {
        let i = currentActions.findIndex((e) => e.hash === start);
        if (i === -1) throw Error(`getActions: fromActionState not found.`);
        startIndex = i + 1;
      }
      let endIndex: number | undefined;
      if (end) {
        let i = currentActions.findIndex((e) => e.hash === end);
        if (i === -1) throw Error(`getActions: endActionState not found.`);
        endIndex = i + 1;
      }
      return currentActions.slice(startIndex, endIndex);
    },
    addAccount,
    /**
     * An array of 10 test accounts that have been pre-filled with
     * 30000000000 units of currency.
     */
    testAccounts,
    setGlobalSlot(slot: UInt32 | number) {
      networkState.globalSlotSinceGenesis = UInt32.from(slot);
    },
    incrementGlobalSlot(increment: UInt32 | number) {
      networkState.globalSlotSinceGenesis =
        networkState.globalSlotSinceGenesis.add(increment);
    },
    setBlockchainLength(height: UInt32) {
      networkState.blockchainLength = height;
    },
    setTotalCurrency(currency: UInt64) {
      networkState.totalCurrency = currency;
    },
    setProofsEnabled(newProofsEnabled: boolean) {
      proofsEnabled = newProofsEnabled;
    },
  };
}
// assert type compatibility without preventing LocalBlockchain to return additional properties / methods
LocalBlockchain satisfies (...args: any) => Mina;

/**
 * Represents the Mina blockchain running on a real network
 */
function Network(graphqlEndpoint: string): Mina;
function Network(graphqlEndpoints: {
  mina: string | string[];
  archive: string | string[];
}): Mina;
function Network(
  input: { mina: string | string[]; archive: string | string[] } | string
): Mina {
  let accountCreationFee = UInt64.from(defaultAccountCreationFee);
  let minaGraphqlEndpoint: string;
  let archiveEndpoint: string;

  if (input && typeof input === 'string') {
    minaGraphqlEndpoint = input;
    Fetch.setGraphqlEndpoint(minaGraphqlEndpoint);
  } else if (input && typeof input === 'object') {
    if (!input.mina || !input.archive)
      throw new Error(
        "Network: malformed input. Please provide an object with 'mina' and 'archive' endpoints."
      );
    if (Array.isArray(input.mina) && input.mina.length !== 0) {
      minaGraphqlEndpoint = input.mina[0];
      Fetch.setGraphqlEndpoint(minaGraphqlEndpoint);
      Fetch.setMinaGraphqlFallbackEndpoints(input.mina.slice(1));
    } else if (typeof input.mina === 'string') {
      minaGraphqlEndpoint = input.mina;
      Fetch.setGraphqlEndpoint(minaGraphqlEndpoint);
    }

    if (Array.isArray(input.archive) && input.archive.length !== 0) {
      archiveEndpoint = input.archive[0];
      Fetch.setArchiveGraphqlEndpoint(archiveEndpoint);
      Fetch.setArchiveGraphqlFallbackEndpoints(input.archive.slice(1));
    } else if (typeof input.archive === 'string') {
      archiveEndpoint = input.archive;
      Fetch.setArchiveGraphqlEndpoint(archiveEndpoint);
    }
  } else {
    throw new Error(
      "Network: malformed input. Please provide a string or an object with 'mina' and 'archive' endpoints."
    );
  }

  // copied from mina/genesis_ledgers/berkeley.json
  // TODO fetch from graphql instead of hardcoding
  const genesisTimestampString = '2023-02-23T20:00:01Z';
  const genesisTimestamp = UInt64.from(
    Date.parse(genesisTimestampString.slice(0, -1) + '+00:00')
  );
  // TODO also fetch from graphql
  const slotTime = UInt64.from(3 * 60 * 1000);
  return {
    accountCreationFee: () => accountCreationFee,
    getNetworkConstants() {
      return {
        genesisTimestamp,
        slotTime,
        accountCreationFee,
      };
    },
    currentSlot() {
      throw Error(
        'currentSlot() is not implemented yet for remote blockchains.'
      );
    },
    hasAccount(publicKey: PublicKey, tokenId: Field = TokenId.default) {
      if (
        !currentTransaction.has() ||
        currentTransaction.get().fetchMode === 'cached'
      ) {
        return !!Fetch.getCachedAccount(
          publicKey,
          tokenId,
          minaGraphqlEndpoint
        );
      }
      return false;
    },
    getAccount(publicKey: PublicKey, tokenId: Field = TokenId.default) {
      if (currentTransaction()?.fetchMode === 'test') {
        Fetch.markAccountToBeFetched(publicKey, tokenId, minaGraphqlEndpoint);
        let account = Fetch.getCachedAccount(
          publicKey,
          tokenId,
          minaGraphqlEndpoint
        );
        return account ?? dummyAccount(publicKey);
      }
      if (
        !currentTransaction.has() ||
        currentTransaction.get().fetchMode === 'cached'
      ) {
        let account = Fetch.getCachedAccount(
          publicKey,
          tokenId,
          minaGraphqlEndpoint
        );
        if (account !== undefined) return account;
      }
      throw Error(
        `${reportGetAccountError(
          publicKey.toBase58(),
          TokenId.toBase58(tokenId)
        )}\nGraphql endpoint: ${minaGraphqlEndpoint}`
      );
    },
    getNetworkState() {
      if (currentTransaction()?.fetchMode === 'test') {
        Fetch.markNetworkToBeFetched(minaGraphqlEndpoint);
        let network = Fetch.getCachedNetwork(minaGraphqlEndpoint);
        return network ?? defaultNetworkState();
      }
      if (
        !currentTransaction.has() ||
        currentTransaction.get().fetchMode === 'cached'
      ) {
        let network = Fetch.getCachedNetwork(minaGraphqlEndpoint);
        if (network !== undefined) return network;
      }
      throw Error(
        `getNetworkState: Could not fetch network state from graphql endpoint ${minaGraphqlEndpoint}`
      );
    },
    async sendTransaction(txn: Transaction) {
      txn.sign();

      verifyTransactionLimits(txn.transaction);

      let [response, error] = await Fetch.sendZkapp(txn.toJSON());
      let errors: any[] | undefined;
      if (response === undefined && error !== undefined) {
        console.log('Error: Failed to send transaction', error);
        errors = [error];
      } else if (response && response.errors && response.errors.length > 0) {
        console.log(
          'Error: Transaction returned with errors',
          JSON.stringify(response.errors, null, 2)
        );
        errors = response.errors;
      }

      let isSuccess = errors === undefined;
      let maxAttempts: number;
      let attempts = 0;
      let interval: number;

      return {
        isSuccess,
        data: response?.data,
        errors,
        async wait(options?: { maxAttempts?: number; interval?: number }) {
          if (!isSuccess) {
            console.warn(
              'Transaction.wait(): returning immediately because the transaction was not successful.'
            );
            return;
          }
          // default is 45 attempts * 20s each = 15min
          // the block time on berkeley is currently longer than the average 3-4min, so its better to target a higher block time
          // fetching an update every 20s is more than enough with a current block time of 3min
          maxAttempts = options?.maxAttempts ?? 45;
          interval = options?.interval ?? 20000;

          const executePoll = async (
            resolve: () => void,
            reject: (err: Error) => void | Error
          ) => {
            let txId = response?.data?.sendZkapp?.zkapp?.hash;
            let res;
            try {
              res = await Fetch.checkZkappTransaction(txId);
            } catch (error) {
              isSuccess = false;
              return reject(error as Error);
            }
            attempts++;
            if (res.success) {
              isSuccess = true;
              return resolve();
            } else if (res.failureReason) {
              isSuccess = false;
              return reject(
                new Error(
                  `Transaction failed.\nTransactionId: ${txId}\nAttempts: ${attempts}\nfailureReason(s): ${res.failureReason}`
                )
              );
            } else if (maxAttempts && attempts === maxAttempts) {
              isSuccess = false;
              return reject(
                new Error(
                  `Exceeded max attempts.\nTransactionId: ${txId}\nAttempts: ${attempts}\nLast received status: ${res}`
                )
              );
            } else {
              setTimeout(executePoll, interval, resolve, reject);
            }
          };

          return new Promise(executePoll);
        },
        hash() {
          return response?.data?.sendZkapp?.zkapp?.hash;
        },
      };
    },
    async transaction(sender: DeprecatedFeePayerSpec, f: () => void) {
      let tx = createTransaction(sender, f, 0, {
        fetchMode: 'test',
        isFinalRunOutsideCircuit: false,
      });
      await Fetch.fetchMissingData(minaGraphqlEndpoint, archiveEndpoint);
      let hasProofs = tx.transaction.accountUpdates.some(
        Authorization.hasLazyProof
      );
      return createTransaction(sender, f, 1, {
        fetchMode: 'cached',
        isFinalRunOutsideCircuit: !hasProofs,
      });
    },
    async fetchEvents(
      publicKey: PublicKey,
      tokenId: Field = TokenId.default,
      filterOptions: Fetch.EventActionFilterOptions = {}
    ) {
      let pubKey = publicKey.toBase58();
      let token = TokenId.toBase58(tokenId);

      return Fetch.fetchEvents(
        { publicKey: pubKey, tokenId: token },
        archiveEndpoint,
        filterOptions
      );
    },
    async fetchActions(
      publicKey: PublicKey,
      actionStates?: ActionStates,
      tokenId: Field = TokenId.default
    ) {
      let pubKey = publicKey.toBase58();
      let token = TokenId.toBase58(tokenId);
      let { fromActionState, endActionState } = actionStates ?? {};
      let fromActionStateBase58 = fromActionState
        ? fromActionState.toString()
        : undefined;
      let endActionStateBase58 = endActionState
        ? endActionState.toString()
        : undefined;

      return Fetch.fetchActions(
        {
          publicKey: pubKey,
          actionStates: {
            fromActionState: fromActionStateBase58,
            endActionState: endActionStateBase58,
          },
          tokenId: token,
        },
        archiveEndpoint
      );
    },
    getActions(
      publicKey: PublicKey,
      actionStates?: ActionStates,
      tokenId: Field = TokenId.default
    ) {
      if (currentTransaction()?.fetchMode === 'test') {
        Fetch.markActionsToBeFetched(
          publicKey,
          tokenId,
          archiveEndpoint,
          actionStates
        );
        let actions = Fetch.getCachedActions(publicKey, tokenId);
        return actions ?? [];
      }
      if (
        !currentTransaction.has() ||
        currentTransaction.get().fetchMode === 'cached'
      ) {
        let actions = Fetch.getCachedActions(publicKey, tokenId);
        if (actions !== undefined) return actions;
      }
      throw Error(
        `getActions: Could not find actions for the public key ${publicKey}`
      );
    },
    proofsEnabled: true,
  };
}

/**
 *
 * @deprecated This is deprecated in favor of {@link Mina.Network}, which is exactly the same function.
 * The name `BerkeleyQANet` was misleading because it suggested that this is specific to a particular network.
 */
function BerkeleyQANet(graphqlEndpoint: string) {
  return Network(graphqlEndpoint);
}

let activeInstance: Mina = {
  accountCreationFee: () => UInt64.from(defaultAccountCreationFee),
  getNetworkConstants() {
    throw new Error('must call Mina.setActiveInstance first');
  },
  currentSlot: () => {
    throw new Error('must call Mina.setActiveInstance first');
  },
  hasAccount(publicKey: PublicKey, tokenId: Field = TokenId.default) {
    if (
      !currentTransaction.has() ||
      currentTransaction.get().fetchMode === 'cached'
    ) {
      return !!Fetch.getCachedAccount(
        publicKey,
        tokenId,
        Fetch.networkConfig.minaEndpoint
      );
    }
    return false;
  },
  getAccount(publicKey: PublicKey, tokenId: Field = TokenId.default) {
    if (currentTransaction()?.fetchMode === 'test') {
      Fetch.markAccountToBeFetched(
        publicKey,
        tokenId,
        Fetch.networkConfig.minaEndpoint
      );
      return dummyAccount(publicKey);
    }
    if (
      !currentTransaction.has() ||
      currentTransaction.get().fetchMode === 'cached'
    ) {
      let account = Fetch.getCachedAccount(
        publicKey,
        tokenId,
        Fetch.networkConfig.minaEndpoint
      );
      if (account === undefined)
        throw Error(
          `${reportGetAccountError(
            publicKey.toBase58(),
            TokenId.toBase58(tokenId)
          )}\n\nEither call Mina.setActiveInstance first or explicitly add the account with addCachedAccount`
        );
      return account;
    }
    throw new Error('must call Mina.setActiveInstance first');
  },
  getNetworkState() {
    throw new Error('must call Mina.setActiveInstance first');
  },
  sendTransaction() {
    throw new Error('must call Mina.setActiveInstance first');
  },
  async transaction(sender: DeprecatedFeePayerSpec, f: () => void) {
    return createTransaction(sender, f, 0);
  },
  fetchEvents(_publicKey: PublicKey, _tokenId: Field = TokenId.default) {
    throw Error('must call Mina.setActiveInstance first');
  },
  fetchActions(
    _publicKey: PublicKey,
    _actionStates?: ActionStates,
    _tokenId: Field = TokenId.default
  ) {
    throw Error('must call Mina.setActiveInstance first');
  },
  getActions(
    _publicKey: PublicKey,
    _actionStates?: ActionStates,
    _tokenId: Field = TokenId.default
  ) {
    throw Error('must call Mina.setActiveInstance first');
  },
  proofsEnabled: true,
};

/**
 * Set the currently used Mina instance.
 */
function setActiveInstance(m: Mina) {
  activeInstance = m;
}

/**
 * Construct a smart contract transaction. Within the callback passed to this function,
 * you can call into the methods of smart contracts.
 *
 * ```
 * let tx = await Mina.transaction(sender, () => {
 *   myZkapp.update();
 *   someOtherZkapp.someOtherMethod();
 * });
 * ```
 *
 * @return A transaction that can subsequently be submitted to the chain.
 */
function transaction(sender: FeePayerSpec, f: () => void): Promise<Transaction>;
function transaction(f: () => void): Promise<Transaction>;
/**
 * @deprecated It's deprecated to pass in the fee payer's private key. Pass in the public key instead.
 * ```
 * // good
 * Mina.transaction(publicKey, ...);
 * Mina.transaction({ sender: publicKey }, ...);
 *
 * // deprecated
 * Mina.transaction(privateKey, ...);
 * Mina.transaction({ feePayerKey: privateKey }, ...);
 * ```
 */
function transaction(
  sender: DeprecatedFeePayerSpec,
  f: () => void
): Promise<Transaction>;
function transaction(
  senderOrF: DeprecatedFeePayerSpec | (() => void),
  fOrUndefined?: () => void
): Promise<Transaction> {
  let sender: DeprecatedFeePayerSpec;
  let f: () => void;
  if (fOrUndefined !== undefined) {
    sender = senderOrF as DeprecatedFeePayerSpec;
    f = fOrUndefined;
  } else {
    sender = undefined;
    f = senderOrF as () => void;
  }
  return activeInstance.transaction(sender, f);
}

/**
 * Returns the public key of the current transaction's sender account.
 *
 * Throws an error if not inside a transaction, or the sender wasn't passed in.
 */
function sender() {
  let tx = currentTransaction();
  if (tx === undefined)
    throw Error(
      `The sender is not available outside a transaction. Make sure you only use it within \`Mina.transaction\` blocks or smart contract methods.`
    );
  let sender = currentTransaction()?.sender;
  if (sender === undefined)
    throw Error(
      `The sender is not available, because the transaction block was created without the optional \`sender\` argument.
Here's an example for how to pass in the sender and make it available:

Mina.transaction(sender, // <-- pass in sender's public key here
() => {
  // methods can use this.sender
});
`
    );
  return sender;
}

/**
 * @return The current slot number, according to the active Mina instance.
 */
function currentSlot(): UInt32 {
  return activeInstance.currentSlot();
}

/**
 * @return The account data associated to the given public key.
 */
function getAccount(publicKey: PublicKey, tokenId?: Field): Account {
  return activeInstance.getAccount(publicKey, tokenId);
}

/**
 * Checks if an account exists within the ledger.
 */
function hasAccount(publicKey: PublicKey, tokenId?: Field): boolean {
  return activeInstance.hasAccount(publicKey, tokenId);
}

/**
 * @return Data associated with the current state of the Mina network.
 */
function getNetworkState() {
  return activeInstance.getNetworkState();
}

/**
 * @return The balance associated to the given public key.
 */
function getBalance(publicKey: PublicKey, tokenId?: Field) {
  return activeInstance.getAccount(publicKey, tokenId).balance;
}

/**
 * Returns the default account creation fee.
 */
function accountCreationFee() {
  return activeInstance.accountCreationFee();
}

async function sendTransaction(txn: Transaction) {
  return await activeInstance.sendTransaction(txn);
}

/**
 * @return A list of emitted events associated to the given public key.
 */
async function fetchEvents(
  publicKey: PublicKey,
  tokenId: Field,
  filterOptions: Fetch.EventActionFilterOptions = {}
) {
  return await activeInstance.fetchEvents(publicKey, tokenId, filterOptions);
}

/**
 * @return A list of emitted sequencing actions associated to the given public key.
 */
async function fetchActions(
  publicKey: PublicKey,
  actionStates?: ActionStates,
  tokenId?: Field
) {
  return await activeInstance.fetchActions(publicKey, actionStates, tokenId);
}

/**
 * @return A list of emitted sequencing actions associated to the given public key.
 */
function getActions(
  publicKey: PublicKey,
  actionStates?: ActionStates,
  tokenId?: Field
) {
  return activeInstance.getActions(publicKey, actionStates, tokenId);
}

function getProofsEnabled() {
  return activeInstance.proofsEnabled;
}

function dummyAccount(pubkey?: PublicKey): Account {
  let dummy = Types.Account.emptyValue();
  if (pubkey) dummy.publicKey = pubkey;
  return dummy;
}

function defaultNetworkState(): NetworkValue {
  let epochData: NetworkValue['stakingEpochData'] = {
    ledger: { hash: Field(0), totalCurrency: UInt64.zero },
    seed: Field(0),
    startCheckpoint: Field(0),
    lockCheckpoint: Field(0),
    epochLength: UInt32.zero,
  };
  return {
    snarkedLedgerHash: Field(0),
    blockchainLength: UInt32.zero,
    minWindowDensity: UInt32.zero,
    totalCurrency: UInt64.zero,
    globalSlotSinceGenesis: UInt32.zero,
    stakingEpochData: epochData,
    nextEpochData: cloneCircuitValue(epochData),
  };
}

async function verifyAccountUpdate(
  account: Account,
  accountUpdate: AccountUpdate,
  transactionCommitments: {
    commitment: Field;
    fullCommitment: Field;
  },
  proofsEnabled: boolean
): Promise<void> {
  // check that that top-level updates have mayUseToken = No
  // (equivalent check exists in the Mina node)
  if (
    accountUpdate.body.callDepth === 0 &&
    !AccountUpdate.MayUseToken.isNo(accountUpdate).toBoolean()
  ) {
    throw Error(
      'Top-level account update can not use or pass on token permissions. Make sure that\n' +
        'accountUpdate.body.mayUseToken = AccountUpdate.MayUseToken.No;'
    );
  }

  let perm = account.permissions;

  let { commitment, fullCommitment } = transactionCommitments;

  // we are essentially only checking if the update is empty or an actual update
  function includesChange<T extends {}>(
    val: T | string | null | (string | null)[]
  ): boolean {
    if (Array.isArray(val)) {
      return !val.every((v) => v === null);
    } else {
      return val !== null;
    }
  }

  function permissionForUpdate(key: string): Types.AuthRequired {
    switch (key) {
      case 'appState':
        return perm.editState;
      case 'delegate':
        return perm.setDelegate;
      case 'verificationKey':
        return perm.setVerificationKey;
      case 'permissions':
        return perm.setPermissions;
      case 'zkappUri':
        return perm.setZkappUri;
      case 'tokenSymbol':
        return perm.setTokenSymbol;
      case 'timing':
        return perm.setTiming;
      case 'votingFor':
        return perm.setVotingFor;
      case 'actions':
        return perm.editActionState;
      case 'incrementNonce':
        return perm.incrementNonce;
      case 'send':
        return perm.send;
      case 'receive':
        return perm.receive;
      default:
        throw Error(`Invalid permission for field ${key}: does not exist.`);
    }
  }

  const update = accountUpdate.toJSON().body.update;

  let errorTrace = '';

  let isValidProof = false;
  let isValidSignature = false;

  // we don't check if proofs aren't enabled
  if (!proofsEnabled) isValidProof = true;

  if (accountUpdate.authorization.proof && proofsEnabled) {
    try {
      let publicInput = accountUpdate.toPublicInput();
      let publicInputFields = ZkappPublicInput.toFields(publicInput);

      const proof = SmartContract.Proof().fromJSON({
        maxProofsVerified: 2,
        proof: accountUpdate.authorization.proof!,
        publicInput: publicInputFields.map((f) => f.toString()),
        publicOutput: [],
      });

      let verificationKey = account.zkapp?.verificationKey?.data!;
      isValidProof = await verify(proof.toJSON(), verificationKey);
      if (!isValidProof) {
        throw Error(
          `Invalid proof for account update\n${JSON.stringify(update)}`
        );
      }
    } catch (error) {
      errorTrace += '\n\n' + (error as Error).message;
      isValidProof = false;
    }
  }

  if (accountUpdate.authorization.signature) {
    let txC = accountUpdate.body.useFullCommitment.toBoolean()
      ? fullCommitment
      : commitment;

    // checking permissions and authorization for each party individually
    try {
      isValidSignature = Ledger.checkAccountUpdateSignature(
        JSON.stringify(accountUpdate.toJSON()),
        txC
      );
    } catch (error) {
      errorTrace += '\n\n' + (error as Error).message;
      isValidSignature = false;
    }
  }

  let verified = false;

  function checkPermission(p0: Types.AuthRequired, field: string) {
    let p = Types.AuthRequired.toJSON(p0);
    if (p === 'None') return;

    if (p === 'Impossible') {
      throw Error(
        `Transaction verification failed: Cannot update field '${field}' because permission for this field is '${p}'`
      );
    }

    if (p === 'Signature' || p === 'Either') {
      verified ||= isValidSignature;
    }

    if (p === 'Proof' || p === 'Either') {
      verified ||= isValidProof;
    }

    if (!verified) {
      throw Error(
        `Transaction verification failed: Cannot update field '${field}' because permission for this field is '${p}', but the required authorization was not provided or is invalid.
        ${errorTrace !== '' ? 'Error trace: ' + errorTrace : ''}`
      );
    }
  }

  // goes through the update field on a transaction
  Object.entries(update).forEach(([key, value]) => {
    if (includesChange(value)) {
      let p = permissionForUpdate(key);
      checkPermission(p, key);
    }
  });

  // checks the sequence events (which result in an updated sequence state)
  if (accountUpdate.body.actions.data.length > 0) {
    let p = permissionForUpdate('actions');
    checkPermission(p, 'actions');
  }

  if (accountUpdate.body.incrementNonce.toBoolean()) {
    let p = permissionForUpdate('incrementNonce');
    checkPermission(p, 'incrementNonce');
  }

  // this checks for an edge case where an account update can be approved using proofs but
  // a) the proof is invalid (bad verification key)
  // and b) there are no state changes initiate so no permissions will be checked
  // however, if the verification key changes, the proof should still be invalid
  if (errorTrace && !verified) {
    throw Error(
      `One or more proofs were invalid and no other form of authorization was provided.\n${errorTrace}`
    );
  }
}

function verifyTransactionLimits({ accountUpdates }: ZkappCommand) {
  let eventElements = { events: 0, actions: 0 };

  let authKinds = accountUpdates.map((update) => {
    eventElements.events += countEventElements(update.body.events);
    eventElements.actions += countEventElements(update.body.actions);
    let { isSigned, isProved, verificationKeyHash } =
      update.body.authorizationKind;
    return {
      isSigned: isSigned.toBoolean(),
      isProved: isProved.toBoolean(),
      verificationKeyHash: verificationKeyHash.toString(),
    };
  });
  // insert entry for the fee payer
  authKinds.unshift({
    isSigned: true,
    isProved: false,
    verificationKeyHash: '',
  });
  let authTypes = filterGroups(authKinds);

  /*
  np := proof
  n2 := signedPair
  n1 := signedSingle
  
  formula used to calculate how expensive a zkapp transaction is

  10.26*np + 10.08*n2 + 9.14*n1 < 69.45
  */
  let totalTimeRequired =
    TransactionCost.PROOF_COST * authTypes.proof +
    TransactionCost.SIGNED_PAIR_COST * authTypes.signedPair +
    TransactionCost.SIGNED_SINGLE_COST * authTypes.signedSingle;

  let isWithinCostLimit = totalTimeRequired < TransactionCost.COST_LIMIT;

  let isWithinEventsLimit =
    eventElements.events <= TransactionLimits.MAX_EVENT_ELEMENTS;
  let isWithinActionsLimit =
    eventElements.actions <= TransactionLimits.MAX_ACTION_ELEMENTS;

  let error = '';

  if (!isWithinCostLimit) {
    // TODO: we should add a link to the docs explaining the reasoning behind it once we have such an explainer
    error += `Error: The transaction is too expensive, try reducing the number of AccountUpdates that are attached to the transaction.
Each transaction needs to be processed by the snark workers on the network.
Certain layouts of AccountUpdates require more proving time than others, and therefore are too expensive.

${JSON.stringify(authTypes)}
\n\n`;
  }

  if (!isWithinEventsLimit) {
    error += `Error: The account updates in your transaction are trying to emit too much event data. The maximum allowed number of field elements in events is ${TransactionLimits.MAX_EVENT_ELEMENTS}, but you tried to emit ${eventElements.events}.\n\n`;
  }

  if (!isWithinActionsLimit) {
    error += `Error: The account updates in your transaction are trying to emit too much action data. The maximum allowed number of field elements in actions is ${TransactionLimits.MAX_ACTION_ELEMENTS}, but you tried to emit ${eventElements.actions}.\n\n`;
  }

  if (error) throw Error('Error during transaction sending:\n\n' + error);
}

function countEventElements({ data }: Events) {
  return data.reduce((acc, ev) => acc + ev.length, 0);
}

type AuthorizationKind = { isProved: boolean; isSigned: boolean };

const isPair = (a: AuthorizationKind, b: AuthorizationKind) =>
  !a.isProved && !b.isProved;

function filterPairs(xs: AuthorizationKind[]): {
  xs: { isProved: boolean; isSigned: boolean }[];
  pairs: number;
} {
  if (xs.length <= 1) return { xs, pairs: 0 };
  if (isPair(xs[0], xs[1])) {
    let rec = filterPairs(xs.slice(2));
    return { xs: rec.xs, pairs: rec.pairs + 1 };
  } else {
    let rec = filterPairs(xs.slice(1));
    return { xs: [xs[0]].concat(rec.xs), pairs: rec.pairs };
  }
}

function filterGroups(xs: AuthorizationKind[]) {
  let pairs = filterPairs(xs);
  xs = pairs.xs;

  let singleCount = 0;
  let proofCount = 0;

  xs.forEach((t) => {
    if (t.isProved) proofCount++;
    else singleCount++;
  });

  return {
    signedPair: pairs.pairs,
    signedSingle: singleCount,
    proof: proofCount,
  };
}

async function waitForFunding(address: string): Promise<void> {
  let attempts = 0;
  let maxAttempts = 30;
  let interval = 30000;
  const executePoll = async (
    resolve: () => void,
    reject: (err: Error) => void | Error
  ) => {
    let { account } = await Fetch.fetchAccount({ publicKey: address });
    attempts++;
    if (account) {
      return resolve();
    } else if (maxAttempts && attempts === maxAttempts) {
      return reject(new Error(`Exceeded max attempts`));
    } else {
      setTimeout(executePoll, interval, resolve, reject);
    }
  };
  return new Promise(executePoll);
}

/**
 * Requests the [testnet faucet](https://faucet.minaprotocol.com/api/v1/faucet) to fund a public key.
 */
async function faucet(pub: PublicKey, network: string = 'berkeley-qanet') {
  let address = pub.toBase58();
  let response = await fetch('https://faucet.minaprotocol.com/api/v1/faucet', {
    method: 'POST',
    headers: { 'Content-Type': 'application/json' },
    body: JSON.stringify({
      network,
      address: address,
    }),
  });
  response = await response.json();
  if (response.status.toString() !== 'success') {
    throw new Error(
      `Error funding account ${address}, got response status: ${response.status}, text: ${response.statusText}`
    );
  }
  await waitForFunding(address);
}<|MERGE_RESOLUTION|>--- conflicted
+++ resolved
@@ -18,11 +18,7 @@
 import * as Fetch from './fetch.js';
 import { assertPreconditionInvariants, NetworkValue } from './precondition.js';
 import { cloneCircuitValue, toConstant } from './circuit_value.js';
-<<<<<<< HEAD
 import { Empty, Proof, verify } from './proof_system.js';
-=======
-import { Proof, verify } from './proof_system.js';
->>>>>>> d40bf156
 import { Context } from './global-context.js';
 import { SmartContract } from './zkapp.js';
 import { invalidTransactionError } from './errors.js';
