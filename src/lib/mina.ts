import { Ledger } from '../snarky.js';
import { Field } from './core.js';
import { UInt32, UInt64 } from './int.js';
import { PrivateKey, PublicKey } from './signature.js';
import {
  addMissingProofs,
  addMissingSignatures,
  FeePayerUnsigned,
  ZkappCommand,
  AccountUpdate,
  ZkappPublicInput,
  TokenId,
  CallForestHelpers,
  Authorization,
  Actions,
  Events,
  dummySignature,
} from './account_update.js';
import * as Fetch from './fetch.js';
import { assertPreconditionInvariants, NetworkValue } from './precondition.js';
import { cloneCircuitValue, toConstant } from './circuit_value.js';
import { Empty, Proof, verify } from './proof_system.js';
import { SmartContract } from './zkapp.js';
import { invalidTransactionError } from './mina/errors.js';
import { Types, TypesBigint } from '../bindings/mina-transaction/types.js';
import { Account } from './mina/account.js';
import { TransactionCost, TransactionLimits } from './mina/constants.js';
import { Provable } from './provable.js';
import { prettifyStacktrace } from './errors.js';
import { Ml } from './ml/conversion.js';
import {
  transactionCommitments,
  verifyAccountUpdateSignature,
} from '../mina-signer/src/sign-zkapp-command.js';
<<<<<<< HEAD
import { FetchMode, currentTransaction } from './mina/transaction-context.js';
import {
  activeInstance,
  setActiveInstance,
  Mina,
  FeePayerSpec,
  DeprecatedFeePayerSpec,
  ActionStates,
} from './mina/mina-instance.js';
=======
import { NetworkId } from '../mina-signer/src/TSTypes.js';
>>>>>>> 6f61b567

export {
  createTransaction,
  BerkeleyQANet,
  Network,
  LocalBlockchain,
  currentTransaction,
  Transaction,
  TransactionId,
  activeInstance,
  setActiveInstance,
  transaction,
  sender,
  currentSlot,
  getAccount,
  hasAccount,
  getBalance,
  getNetworkId,
  getNetworkConstants,
  getNetworkState,
  accountCreationFee,
  sendTransaction,
  fetchEvents,
  fetchActions,
  getActions,
  FeePayerSpec,
  ActionStates,
  faucet,
  waitForFunding,
  getProofsEnabled,
  // for internal testing only
  filterGroups,
  type NetworkConstants,
};

<<<<<<< HEAD
// patch active instance so that we can still create basic transactions without giving Mina network details
setActiveInstance({
  ...activeInstance,
  async transaction(sender: DeprecatedFeePayerSpec, f: () => void) {
    return createTransaction(sender, f, 0);
  },
});

=======
>>>>>>> 6f61b567
interface TransactionId {
  isSuccess: boolean;
  wait(options?: { maxAttempts?: number; interval?: number }): Promise<void>;
  hash(): string | undefined;
}

type Transaction = {
  /**
   * Transaction structure used to describe a state transition on the Mina blockchain.
   */
  transaction: ZkappCommand;
  /**
   * Returns a JSON representation of the {@link Transaction}.
   */
  toJSON(): string;
  /**
   * Returns a pretty-printed JSON representation of the {@link Transaction}.
   */
  toPretty(): any;
  /**
   * Returns the GraphQL query for the Mina daemon.
   */
  toGraphqlQuery(): string;
  /**
   * Signs all {@link AccountUpdate}s included in the {@link Transaction} that require a signature.
   *
   * {@link AccountUpdate}s that require a signature can be specified with `{AccountUpdate|SmartContract}.requireSignature()`.
   *
   * @param additionalKeys The list of keys that should be used to sign the {@link Transaction}
   */
  sign(additionalKeys?: PrivateKey[]): Transaction;
  /**
   * Generates proofs for the {@link Transaction}.
   *
   * This can take some time.
   */
  prove(): Promise<(Proof<ZkappPublicInput, Empty> | undefined)[]>;
  /**
   * Sends the {@link Transaction} to the network.
   */
  send(): Promise<TransactionId>;
};

const Transaction = {
  fromJSON(json: Types.Json.ZkappCommand): Transaction {
    let transaction = ZkappCommand.fromJSON(json);
    return newTransaction(transaction, activeInstance.proofsEnabled);
  },
};

<<<<<<< HEAD
=======
type FetchMode = 'fetch' | 'cached' | 'test';
type CurrentTransaction = {
  sender?: PublicKey;
  accountUpdates: AccountUpdate[];
  fetchMode: FetchMode;
  isFinalRunOutsideCircuit: boolean;
  numberOfRuns: 0 | 1 | undefined;
};

let currentTransaction = Context.create<CurrentTransaction>();

/**
 * Allows you to specify information about the fee payer account and the transaction.
 */
type FeePayerSpec =
  | PublicKey
  | {
      sender: PublicKey;
      fee?: number | string | UInt64;
      memo?: string;
      nonce?: number;
    }
  | undefined;

type DeprecatedFeePayerSpec =
  | PublicKey
  | PrivateKey
  | ((
      | {
          feePayerKey: PrivateKey;
          sender?: PublicKey;
        }
      | {
          feePayerKey?: PrivateKey;
          sender: PublicKey;
        }
    ) & {
      fee?: number | string | UInt64;
      memo?: string;
      nonce?: number;
    })
  | undefined;

type ActionStates = {
  fromActionState?: Field;
  endActionState?: Field;
};

type NetworkConstants = {
  genesisTimestamp: UInt64;
  /**
   * Duration of 1 slot in milliseconds
   */
  slotTime: UInt64;
  accountCreationFee: UInt64;
};

>>>>>>> 6f61b567
function reportGetAccountError(publicKey: string, tokenId: string) {
  if (tokenId === TokenId.toBase58(TokenId.default)) {
    return `getAccount: Could not find account for public key ${publicKey}`;
  } else {
    return `getAccount: Could not find account for public key ${publicKey} with the tokenId ${tokenId}`;
  }
}

function createTransaction(
  feePayer: DeprecatedFeePayerSpec,
  f: () => unknown,
  numberOfRuns: 0 | 1 | undefined,
  {
    fetchMode = 'cached' as FetchMode,
    isFinalRunOutsideCircuit = true,
    proofsEnabled = true,
  } = {}
): Transaction {
  if (currentTransaction.has()) {
    throw new Error('Cannot start new transaction within another transaction');
  }
  let feePayerSpec: {
    sender?: PublicKey;
    feePayerKey?: PrivateKey;
    fee?: number | string | UInt64;
    memo?: string;
    nonce?: number;
  };
  if (feePayer === undefined) {
    feePayerSpec = {};
  } else if (feePayer instanceof PrivateKey) {
    feePayerSpec = { feePayerKey: feePayer, sender: feePayer.toPublicKey() };
  } else if (feePayer instanceof PublicKey) {
    feePayerSpec = { sender: feePayer };
  } else {
    feePayerSpec = feePayer;
    if (feePayerSpec.sender === undefined)
      feePayerSpec.sender = feePayerSpec.feePayerKey?.toPublicKey();
  }
  let { feePayerKey, sender, fee, memo = '', nonce } = feePayerSpec;

  let transactionId = currentTransaction.enter({
    sender,
    accountUpdates: [],
    fetchMode,
    isFinalRunOutsideCircuit,
    numberOfRuns,
  });

  // run circuit
  // we have this while(true) loop because one of the smart contracts we're calling inside `f` might be calling
  // SmartContract.analyzeMethods, which would be running its methods again inside `Provable.constraintSystem`, which
  // would throw an error when nested inside `Provable.runAndCheck`. So if that happens, we have to run `analyzeMethods` first
  // and retry `Provable.runAndCheck(f)`. Since at this point in the function, we don't know which smart contracts are involved,
  // we created that hack with a `bootstrap()` function that analyzeMethods sticks on the error, to call itself again.
  try {
    let err: any;
    while (true) {
      if (err !== undefined) err.bootstrap();
      try {
        if (fetchMode === 'test') {
          Provable.runUnchecked(() => {
            f();
            Provable.asProver(() => {
              let tx = currentTransaction.get();
              tx.accountUpdates = CallForestHelpers.map(
                tx.accountUpdates,
                (a) => toConstant(AccountUpdate, a)
              );
            });
          });
        } else {
          f();
        }
        break;
      } catch (err_) {
        if ((err_ as any)?.bootstrap) err = err_;
        else throw err_;
      }
    }
  } catch (err) {
    currentTransaction.leave(transactionId);
    throw err;
  }
  let accountUpdates = currentTransaction.get().accountUpdates;
  // TODO: I'll be back
  // CallForest.addCallers(accountUpdates);
  accountUpdates = CallForestHelpers.toFlatList(accountUpdates);

  try {
    // check that on-chain values weren't used without setting a precondition
    for (let accountUpdate of accountUpdates) {
      assertPreconditionInvariants(accountUpdate);
    }
  } catch (err) {
    currentTransaction.leave(transactionId);
    throw err;
  }

  let feePayerAccountUpdate: FeePayerUnsigned;
  if (sender !== undefined) {
    // if senderKey is provided, fetch account to get nonce and mark to be signed
    let nonce_;
    let senderAccount = getAccount(sender, TokenId.default);

    if (nonce === undefined) {
      nonce_ = senderAccount.nonce;
    } else {
      nonce_ = UInt32.from(nonce);
      senderAccount.nonce = nonce_;
      Fetch.addCachedAccount(senderAccount);
    }
    feePayerAccountUpdate = AccountUpdate.defaultFeePayer(sender, nonce_);
    if (feePayerKey !== undefined)
      feePayerAccountUpdate.lazyAuthorization!.privateKey = feePayerKey;
    if (fee !== undefined) {
      feePayerAccountUpdate.body.fee =
        fee instanceof UInt64 ? fee : UInt64.from(String(fee));
    }
  } else {
    // otherwise use a dummy fee payer that has to be filled in later
    feePayerAccountUpdate = AccountUpdate.dummyFeePayer();
  }

  let transaction: ZkappCommand = {
    accountUpdates,
    feePayer: feePayerAccountUpdate,
    memo,
  };

  currentTransaction.leave(transactionId);
  return newTransaction(transaction, proofsEnabled);
}

function newTransaction(transaction: ZkappCommand, proofsEnabled?: boolean) {
  let self: Transaction = {
    transaction,
    sign(additionalKeys?: PrivateKey[]) {
      self.transaction = addMissingSignatures(self.transaction, additionalKeys);
      return self;
    },
    async prove() {
      let { zkappCommand, proofs } = await addMissingProofs(self.transaction, {
        proofsEnabled,
      });
      self.transaction = zkappCommand;
      return proofs;
    },
    toJSON() {
      let json = ZkappCommand.toJSON(self.transaction);
      return JSON.stringify(json);
    },
    toPretty() {
      return ZkappCommand.toPretty(self.transaction);
    },
    toGraphqlQuery() {
      return Fetch.sendZkappQuery(self.toJSON());
    },
    async send() {
      try {
        return await sendTransaction(self);
      } catch (error) {
        throw prettifyStacktrace(error);
      }
    },
  };
  return self;
}

<<<<<<< HEAD
=======
interface Mina {
  transaction(
    sender: DeprecatedFeePayerSpec,
    f: () => void
  ): Promise<Transaction>;
  currentSlot(): UInt32;
  hasAccount(publicKey: PublicKey, tokenId?: Field): boolean;
  getAccount(publicKey: PublicKey, tokenId?: Field): Account;
  getNetworkState(): NetworkValue;
  getNetworkConstants(): NetworkConstants;
  /**
   * @deprecated use {@link getNetworkConstants}
   */
  accountCreationFee(): UInt64;
  sendTransaction(transaction: Transaction): Promise<TransactionId>;
  fetchEvents: (
    publicKey: PublicKey,
    tokenId?: Field,
    filterOptions?: Fetch.EventActionFilterOptions
  ) => ReturnType<typeof Fetch.fetchEvents>;
  fetchActions: (
    publicKey: PublicKey,
    actionStates?: ActionStates,
    tokenId?: Field
  ) => ReturnType<typeof Fetch.fetchActions>;
  getActions: (
    publicKey: PublicKey,
    actionStates?: ActionStates,
    tokenId?: Field
  ) => { hash: string; actions: string[][] }[];
  proofsEnabled: boolean;
  getNetworkId(): NetworkId;
}

>>>>>>> 6f61b567
const defaultAccountCreationFee = 1_000_000_000;
const defaultNetworkConstants: NetworkConstants = {
  genesisTimestamp: UInt64.from(0),
  slotTime: UInt64.from(3 * 60 * 1000),
  accountCreationFee: UInt64.from(defaultAccountCreationFee),
};

/**
 * A mock Mina blockchain running locally and useful for testing.
 */
function LocalBlockchain({
  proofsEnabled = true,
  enforceTransactionLimits = true,
  networkId = 'testnet' as NetworkId,
} = {}) {
  const slotTime = 3 * 60 * 1000;
  const startTime = Date.now();
  const genesisTimestamp = UInt64.from(startTime);
  const ledger = Ledger.create();
  let networkState = defaultNetworkState();
  let minaNetworkId: NetworkId = networkId;

  function addAccount(publicKey: PublicKey, balance: string) {
    ledger.addAccount(Ml.fromPublicKey(publicKey), balance);
  }

  let testAccounts: {
    publicKey: PublicKey;
    privateKey: PrivateKey;
  }[] = [];

  for (let i = 0; i < 10; ++i) {
    let MINA = 10n ** 9n;
    const largeValue = 1000n * MINA;
    const k = PrivateKey.random();
    const pk = k.toPublicKey();
    addAccount(pk, largeValue.toString());
    testAccounts.push({ privateKey: k, publicKey: pk });
  }

  const events: Record<string, any> = {};
  const actions: Record<
    string,
    Record<string, { actions: string[][]; hash: string }[]>
  > = {};

  return {
    getNetworkId: () => minaNetworkId,
    proofsEnabled,
    /**
   * @deprecated use {@link Mina.getNetworkConstants}
   */
    accountCreationFee: () => defaultNetworkConstants.accountCreationFee,
    getNetworkConstants() {
      return {
        ...defaultNetworkConstants,
        genesisTimestamp,
      };
    },
    currentSlot() {
      return UInt32.from(
        Math.ceil((new Date().valueOf() - startTime) / slotTime)
      );
    },
    hasAccount(publicKey: PublicKey, tokenId: Field = TokenId.default) {
      return !!ledger.getAccount(
        Ml.fromPublicKey(publicKey),
        Ml.constFromField(tokenId)
      );
    },
    getAccount(
      publicKey: PublicKey,
      tokenId: Field = TokenId.default
    ): Account {
      let accountJson = ledger.getAccount(
        Ml.fromPublicKey(publicKey),
        Ml.constFromField(tokenId)
      );
      if (accountJson === undefined) {
        throw new Error(
          reportGetAccountError(publicKey.toBase58(), TokenId.toBase58(tokenId))
        );
      }
      return Types.Account.fromJSON(accountJson);
    },
    getNetworkState() {
      return networkState;
    },
    async sendTransaction(txn: Transaction): Promise<TransactionId> {
      txn.sign();

      let zkappCommandJson = ZkappCommand.toJSON(txn.transaction);
      let commitments = transactionCommitments(
        TypesBigint.ZkappCommand.fromJSON(zkappCommandJson)
      );

      if (enforceTransactionLimits) verifyTransactionLimits(txn.transaction);

      for (const update of txn.transaction.accountUpdates) {
        let accountJson = ledger.getAccount(
          Ml.fromPublicKey(update.body.publicKey),
          Ml.constFromField(update.body.tokenId)
        );

        let authIsProof = !!update.authorization.proof;
        let kindIsProof = update.body.authorizationKind.isProved.toBoolean();
        // checks and edge case where a proof is expected, but the developer forgot to invoke await tx.prove()
        // this resulted in an assertion OCaml error, which didn't contain any useful information
        if (kindIsProof && !authIsProof) {
          throw Error(
            `The actual authorization does not match the expected authorization kind. Did you forget to invoke \`await tx.prove();\`?`
          );
        }

        if (accountJson) {
          let account = Account.fromJSON(accountJson);

          await verifyAccountUpdate(
            account,
            update,
            commitments,
            this.proofsEnabled,
            this.getNetworkId()
          );
        }
      }

      try {
        ledger.applyJsonTransaction(
          JSON.stringify(zkappCommandJson),
          defaultNetworkConstants.accountCreationFee.toString(),
          JSON.stringify(networkState)
        );
      } catch (err: any) {
        try {
          // reverse errors so they match order of account updates
          // TODO: label updates, and try to give precise explanations about what went wrong
          let errors = JSON.parse(err.message);
          err.message = invalidTransactionError(txn.transaction, errors, {
            accountCreationFee: defaultNetworkConstants.accountCreationFee.toString(),
          });
        } finally {
          throw err;
        }
      }

      // fetches all events from the transaction and stores them
      // events are identified and associated with a publicKey and tokenId
      txn.transaction.accountUpdates.forEach((p, i) => {
        let pJson = zkappCommandJson.accountUpdates[i];
        let addr = pJson.body.publicKey;
        let tokenId = pJson.body.tokenId;
        events[addr] ??= {};
        if (p.body.events.data.length > 0) {
          events[addr][tokenId] ??= [];
          let updatedEvents = p.body.events.data.map((data) => {
            return {
              data,
              transactionInfo: {
                transactionHash: '',
                transactionStatus: '',
                transactionMemo: '',
              },
            };
          });
          events[addr][tokenId].push({
            events: updatedEvents,
            blockHeight: networkState.blockchainLength,
            globalSlot: networkState.globalSlotSinceGenesis,
            // The following fields are fetched from the Mina network. For now, we mock these values out
            // since networkState does not contain these fields.
            blockHash: '',
            parentBlockHash: '',
            chainStatus: '',
          });
        }

        // actions/sequencing events

        // most recent action state
        let storedActions = actions[addr]?.[tokenId];
        let latestActionState_ =
          storedActions?.[storedActions.length - 1]?.hash;
        // if there exists no hash, this means we initialize our latest hash with the empty state
        let latestActionState =
          latestActionState_ !== undefined
            ? Field(latestActionState_)
            : Actions.emptyActionState();

        actions[addr] ??= {};
        if (p.body.actions.data.length > 0) {
          let newActionState = Actions.updateSequenceState(
            latestActionState,
            p.body.actions.hash
          );
          actions[addr][tokenId] ??= [];
          actions[addr][tokenId].push({
            actions: pJson.body.actions,
            hash: newActionState.toString(),
          });
        }
      });
      return {
        isSuccess: true,
        wait: async (_options?: {
          maxAttempts?: number;
          interval?: number;
        }) => {
          console.log(
            'Info: Waiting for inclusion in a block is not supported for LocalBlockchain.'
          );
        },
        hash: (): string => {
          const message =
            'Info: Txn Hash retrieving is not supported for LocalBlockchain.';
          console.log(message);
          return message;
        },
      };
    },
    async transaction(sender: DeprecatedFeePayerSpec, f: () => void) {
      // bad hack: run transaction just to see whether it creates proofs
      // if it doesn't, this is the last chance to run SmartContract.runOutsideCircuit, which is supposed to run only once
      // TODO: this has obvious holes if multiple zkapps are involved, but not relevant currently because we can't prove with multiple account updates
      // and hopefully with upcoming work by Matt we can just run everything in the prover, and nowhere else
      let tx = createTransaction(sender, f, 0, {
        isFinalRunOutsideCircuit: false,
        proofsEnabled: this.proofsEnabled,
        fetchMode: 'test',
      });
      let hasProofs = tx.transaction.accountUpdates.some(
        Authorization.hasLazyProof
      );
      return createTransaction(sender, f, 1, {
        isFinalRunOutsideCircuit: !hasProofs,
        proofsEnabled: this.proofsEnabled,
      });
    },
    applyJsonTransaction(json: string) {
      return ledger.applyJsonTransaction(
        json,
        defaultNetworkConstants.accountCreationFee.toString(),
        JSON.stringify(networkState)
      );
    },
    async fetchEvents(publicKey: PublicKey, tokenId: Field = TokenId.default) {
      return events?.[publicKey.toBase58()]?.[TokenId.toBase58(tokenId)] ?? [];
    },
    async fetchActions(
      publicKey: PublicKey,
      actionStates?: ActionStates,
      tokenId: Field = TokenId.default
    ) {
      return this.getActions(publicKey, actionStates, tokenId);
    },
    getActions(
      publicKey: PublicKey,
      actionStates?: ActionStates,
      tokenId: Field = TokenId.default
    ): { hash: string; actions: string[][] }[] {
      let currentActions =
        actions?.[publicKey.toBase58()]?.[TokenId.toBase58(tokenId)] ?? [];
      let { fromActionState, endActionState } = actionStates ?? {};

      let emptyState = Actions.emptyActionState();
      if (endActionState?.equals(emptyState).toBoolean()) return [];

      let start = fromActionState?.equals(emptyState).toBoolean()
        ? undefined
        : fromActionState?.toString();
      let end = endActionState?.toString();

      let startIndex = 0;
      if (start) {
        let i = currentActions.findIndex((e) => e.hash === start);
        if (i === -1) throw Error(`getActions: fromActionState not found.`);
        startIndex = i + 1;
      }
      let endIndex: number | undefined;
      if (end) {
        let i = currentActions.findIndex((e) => e.hash === end);
        if (i === -1) throw Error(`getActions: endActionState not found.`);
        endIndex = i + 1;
      }
      return currentActions.slice(startIndex, endIndex);
    },
    addAccount,
    /**
     * An array of 10 test accounts that have been pre-filled with
     * 30000000000 units of currency.
     */
    testAccounts,
    setGlobalSlot(slot: UInt32 | number) {
      networkState.globalSlotSinceGenesis = UInt32.from(slot);
    },
    incrementGlobalSlot(increment: UInt32 | number) {
      networkState.globalSlotSinceGenesis =
        networkState.globalSlotSinceGenesis.add(increment);
    },
    setBlockchainLength(height: UInt32) {
      networkState.blockchainLength = height;
    },
    setTotalCurrency(currency: UInt64) {
      networkState.totalCurrency = currency;
    },
    setProofsEnabled(newProofsEnabled: boolean) {
      this.proofsEnabled = newProofsEnabled;
    },
  };
}
// assert type compatibility without preventing LocalBlockchain to return additional properties / methods
LocalBlockchain satisfies (...args: any) => Mina;

/**
 * Represents the Mina blockchain running on a real network
 */
function Network(graphqlEndpoint: string): Mina;
function Network(options: {
  networkId?: NetworkId;
  mina: string | string[];
  archive?: string | string[];
  lightnetAccountManager?: string;
}): Mina;
function Network(
  options:
    | {
        networkId?: NetworkId;
        mina: string | string[];
        archive?: string | string[];
        lightnetAccountManager?: string;
      }
    | string
): Mina {
  let minaNetworkId: NetworkId = 'testnet';
  let minaGraphqlEndpoint: string;
  let archiveEndpoint: string;
  let lightnetAccountManagerEndpoint: string;

  if (options && typeof options === 'string') {
    minaGraphqlEndpoint = options;
    Fetch.setGraphqlEndpoint(minaGraphqlEndpoint);
  } else if (options && typeof options === 'object') {
    if (options.networkId) {
      minaNetworkId = options.networkId;
    }
    if (!options.mina)
      throw new Error(
        "Network: malformed input. Please provide an object with 'mina' endpoint."
      );
    if (Array.isArray(options.mina) && options.mina.length !== 0) {
      minaGraphqlEndpoint = options.mina[0];
      Fetch.setGraphqlEndpoint(minaGraphqlEndpoint);
      Fetch.setMinaGraphqlFallbackEndpoints(options.mina.slice(1));
    } else if (typeof options.mina === 'string') {
      minaGraphqlEndpoint = options.mina;
      Fetch.setGraphqlEndpoint(minaGraphqlEndpoint);
    }

    if (options.archive !== undefined) {
      if (Array.isArray(options.archive) && options.archive.length !== 0) {
        archiveEndpoint = options.archive[0];
        Fetch.setArchiveGraphqlEndpoint(archiveEndpoint);
        Fetch.setArchiveGraphqlFallbackEndpoints(options.archive.slice(1));
      } else if (typeof options.archive === 'string') {
        archiveEndpoint = options.archive;
        Fetch.setArchiveGraphqlEndpoint(archiveEndpoint);
      }
    }

    if (
      options.lightnetAccountManager !== undefined &&
      typeof options.lightnetAccountManager === 'string'
    ) {
      lightnetAccountManagerEndpoint = options.lightnetAccountManager;
      Fetch.setLightnetAccountManagerEndpoint(lightnetAccountManagerEndpoint);
    }
  } else {
    throw new Error(
      "Network: malformed input. Please provide a string or an object with 'mina' and 'archive' endpoints."
    );
  }

  return {
    getNetworkId: () => minaNetworkId,
    /**
   * @deprecated use {@link Mina.getNetworkConstants}
   */
    accountCreationFee: () => defaultNetworkConstants.accountCreationFee,
    getNetworkConstants() {
      if (currentTransaction()?.fetchMode === 'test') {
        Fetch.markNetworkToBeFetched(minaGraphqlEndpoint);
        const genesisConstants =
          Fetch.getCachedGenesisConstants(minaGraphqlEndpoint);
        return genesisConstants !== undefined
          ? genesisToNetworkConstants(genesisConstants)
          : defaultNetworkConstants;
      }
      if (
        !currentTransaction.has() ||
        currentTransaction.get().fetchMode === 'cached'
      ) {
        const genesisConstants =
          Fetch.getCachedGenesisConstants(minaGraphqlEndpoint);
        if (genesisConstants !== undefined)
          return genesisToNetworkConstants(genesisConstants);
      }
      return defaultNetworkConstants;
    },
    currentSlot() {
      throw Error(
        'currentSlot() is not implemented yet for remote blockchains.'
      );
    },
    hasAccount(publicKey: PublicKey, tokenId: Field = TokenId.default) {
      if (
        !currentTransaction.has() ||
        currentTransaction.get().fetchMode === 'cached'
      ) {
        return !!Fetch.getCachedAccount(
          publicKey,
          tokenId,
          minaGraphqlEndpoint
        );
      }
      return false;
    },
    getAccount(publicKey: PublicKey, tokenId: Field = TokenId.default) {
      if (currentTransaction()?.fetchMode === 'test') {
        Fetch.markAccountToBeFetched(publicKey, tokenId, minaGraphqlEndpoint);
        let account = Fetch.getCachedAccount(
          publicKey,
          tokenId,
          minaGraphqlEndpoint
        );
        return account ?? dummyAccount(publicKey);
      }
      if (
        !currentTransaction.has() ||
        currentTransaction.get().fetchMode === 'cached'
      ) {
        let account = Fetch.getCachedAccount(
          publicKey,
          tokenId,
          minaGraphqlEndpoint
        );
        if (account !== undefined) return account;
      }
      throw Error(
        `${reportGetAccountError(
          publicKey.toBase58(),
          TokenId.toBase58(tokenId)
        )}\nGraphql endpoint: ${minaGraphqlEndpoint}`
      );
    },
    getNetworkState() {
      if (currentTransaction()?.fetchMode === 'test') {
        Fetch.markNetworkToBeFetched(minaGraphqlEndpoint);
        let network = Fetch.getCachedNetwork(minaGraphqlEndpoint);
        return network ?? defaultNetworkState();
      }
      if (
        !currentTransaction.has() ||
        currentTransaction.get().fetchMode === 'cached'
      ) {
        let network = Fetch.getCachedNetwork(minaGraphqlEndpoint);
        if (network !== undefined) return network;
      }
      throw Error(
        `getNetworkState: Could not fetch network state from graphql endpoint ${minaGraphqlEndpoint} outside of a transaction.`
      );
    },
    async sendTransaction(txn: Transaction) {
      txn.sign();

      verifyTransactionLimits(txn.transaction);

      let [response, error] = await Fetch.sendZkapp(txn.toJSON());
      let errors: any[] | undefined;
      if (response === undefined && error !== undefined) {
        console.log('Error: Failed to send transaction', error);
        errors = [error];
      } else if (response && response.errors && response.errors.length > 0) {
        console.log(
          'Error: Transaction returned with errors',
          JSON.stringify(response.errors, null, 2)
        );
        errors = response.errors;
      }

      let isSuccess = errors === undefined;
      let maxAttempts: number;
      let attempts = 0;
      let interval: number;

      return {
        isSuccess,
        data: response?.data,
        errors,
        async wait(options?: { maxAttempts?: number; interval?: number }) {
          if (!isSuccess) {
            console.warn(
              'Transaction.wait(): returning immediately because the transaction was not successful.'
            );
            return;
          }
          // default is 45 attempts * 20s each = 15min
          // the block time on berkeley is currently longer than the average 3-4min, so its better to target a higher block time
          // fetching an update every 20s is more than enough with a current block time of 3min
          maxAttempts = options?.maxAttempts ?? 45;
          interval = options?.interval ?? 20000;

          const executePoll = async (
            resolve: () => void,
            reject: (err: Error) => void | Error
          ) => {
            let txId = response?.data?.sendZkapp?.zkapp?.hash;
            let res;
            try {
              res = await Fetch.checkZkappTransaction(txId);
            } catch (error) {
              isSuccess = false;
              return reject(error as Error);
            }
            attempts++;
            if (res.success) {
              isSuccess = true;
              return resolve();
            } else if (res.failureReason) {
              isSuccess = false;
              return reject(
                new Error(
                  `Transaction failed.\nTransactionId: ${txId}\nAttempts: ${attempts}\nfailureReason(s): ${res.failureReason}`
                )
              );
            } else if (maxAttempts && attempts === maxAttempts) {
              isSuccess = false;
              return reject(
                new Error(
                  `Exceeded max attempts.\nTransactionId: ${txId}\nAttempts: ${attempts}\nLast received status: ${res}`
                )
              );
            } else {
              setTimeout(executePoll, interval, resolve, reject);
            }
          };

          return new Promise(executePoll);
        },
        hash() {
          return response?.data?.sendZkapp?.zkapp?.hash;
        },
      };
    },
    async transaction(sender: DeprecatedFeePayerSpec, f: () => void) {
      let tx = createTransaction(sender, f, 0, {
        fetchMode: 'test',
        isFinalRunOutsideCircuit: false,
      });
      await Fetch.fetchMissingData(minaGraphqlEndpoint, archiveEndpoint);
      let hasProofs = tx.transaction.accountUpdates.some(
        Authorization.hasLazyProof
      );
      return createTransaction(sender, f, 1, {
        fetchMode: 'cached',
        isFinalRunOutsideCircuit: !hasProofs,
      });
    },
    async fetchEvents(
      publicKey: PublicKey,
      tokenId: Field = TokenId.default,
      filterOptions: Fetch.EventActionFilterOptions = {}
    ) {
      let pubKey = publicKey.toBase58();
      let token = TokenId.toBase58(tokenId);

      return Fetch.fetchEvents(
        { publicKey: pubKey, tokenId: token },
        archiveEndpoint,
        filterOptions
      );
    },
    async fetchActions(
      publicKey: PublicKey,
      actionStates?: ActionStates,
      tokenId: Field = TokenId.default
    ) {
      let pubKey = publicKey.toBase58();
      let token = TokenId.toBase58(tokenId);
      let { fromActionState, endActionState } = actionStates ?? {};
      let fromActionStateBase58 = fromActionState
        ? fromActionState.toString()
        : undefined;
      let endActionStateBase58 = endActionState
        ? endActionState.toString()
        : undefined;

      return Fetch.fetchActions(
        {
          publicKey: pubKey,
          actionStates: {
            fromActionState: fromActionStateBase58,
            endActionState: endActionStateBase58,
          },
          tokenId: token,
        },
        archiveEndpoint
      );
    },
    getActions(
      publicKey: PublicKey,
      actionStates?: ActionStates,
      tokenId: Field = TokenId.default
    ) {
      if (currentTransaction()?.fetchMode === 'test') {
        Fetch.markActionsToBeFetched(
          publicKey,
          tokenId,
          archiveEndpoint,
          actionStates
        );
        let actions = Fetch.getCachedActions(publicKey, tokenId);
        return actions ?? [];
      }
      if (
        !currentTransaction.has() ||
        currentTransaction.get().fetchMode === 'cached'
      ) {
        let actions = Fetch.getCachedActions(publicKey, tokenId);
        if (actions !== undefined) return actions;
      }
      throw Error(
        `getActions: Could not find actions for the public key ${publicKey}`
      );
    },
    proofsEnabled: true,
  };
}

/**
 *
 * @deprecated This is deprecated in favor of {@link Mina.Network}, which is exactly the same function.
 * The name `BerkeleyQANet` was misleading because it suggested that this is specific to a particular network.
 */
function BerkeleyQANet(graphqlEndpoint: string) {
  return Network(graphqlEndpoint);
}

<<<<<<< HEAD
=======
let activeInstance: Mina = {
  getNetworkId: () => 'testnet',
  /**
   * @deprecated use {@link Mina.getNetworkConstants}
   */
  accountCreationFee: () => defaultNetworkConstants.accountCreationFee,
  getNetworkConstants() {
    return defaultNetworkConstants;
  },
  currentSlot: () => {
    throw new Error('must call Mina.setActiveInstance first');
  },
  hasAccount(publicKey: PublicKey, tokenId: Field = TokenId.default) {
    if (
      !currentTransaction.has() ||
      currentTransaction.get().fetchMode === 'cached'
    ) {
      return !!Fetch.getCachedAccount(
        publicKey,
        tokenId,
        Fetch.networkConfig.minaEndpoint
      );
    }
    return false;
  },
  getAccount(publicKey: PublicKey, tokenId: Field = TokenId.default) {
    if (currentTransaction()?.fetchMode === 'test') {
      Fetch.markAccountToBeFetched(
        publicKey,
        tokenId,
        Fetch.networkConfig.minaEndpoint
      );
      return dummyAccount(publicKey);
    }
    if (
      !currentTransaction.has() ||
      currentTransaction.get().fetchMode === 'cached'
    ) {
      let account = Fetch.getCachedAccount(
        publicKey,
        tokenId,
        Fetch.networkConfig.minaEndpoint
      );
      if (account === undefined)
        throw Error(
          `${reportGetAccountError(
            publicKey.toBase58(),
            TokenId.toBase58(tokenId)
          )}\n\nEither call Mina.setActiveInstance first or explicitly add the account with addCachedAccount`
        );
      return account;
    }
    throw new Error('must call Mina.setActiveInstance first');
  },
  getNetworkState() {
    throw new Error('must call Mina.setActiveInstance first');
  },
  sendTransaction() {
    throw new Error('must call Mina.setActiveInstance first');
  },
  async transaction(sender: DeprecatedFeePayerSpec, f: () => void) {
    return createTransaction(sender, f, 0);
  },
  fetchEvents(_publicKey: PublicKey, _tokenId: Field = TokenId.default) {
    throw Error('must call Mina.setActiveInstance first');
  },
  fetchActions(
    _publicKey: PublicKey,
    _actionStates?: ActionStates,
    _tokenId: Field = TokenId.default
  ) {
    throw Error('must call Mina.setActiveInstance first');
  },
  getActions(
    _publicKey: PublicKey,
    _actionStates?: ActionStates,
    _tokenId: Field = TokenId.default
  ) {
    throw Error('must call Mina.setActiveInstance first');
  },
  proofsEnabled: true,
};

/**
 * Set the currently used Mina instance.
 */
function setActiveInstance(m: Mina) {
  activeInstance = m;
}

>>>>>>> 6f61b567
/**
 * Construct a smart contract transaction. Within the callback passed to this function,
 * you can call into the methods of smart contracts.
 *
 * ```
 * let tx = await Mina.transaction(sender, () => {
 *   myZkapp.update();
 *   someOtherZkapp.someOtherMethod();
 * });
 * ```
 *
 * @return A transaction that can subsequently be submitted to the chain.
 */
function transaction(sender: FeePayerSpec, f: () => void): Promise<Transaction>;
function transaction(f: () => void): Promise<Transaction>;
/**
 * @deprecated It's deprecated to pass in the fee payer's private key. Pass in the public key instead.
 * ```
 * // good
 * Mina.transaction(publicKey, ...);
 * Mina.transaction({ sender: publicKey }, ...);
 *
 * // deprecated
 * Mina.transaction(privateKey, ...);
 * Mina.transaction({ feePayerKey: privateKey }, ...);
 * ```
 */
function transaction(
  sender: DeprecatedFeePayerSpec,
  f: () => void
): Promise<Transaction>;
function transaction(
  senderOrF: DeprecatedFeePayerSpec | (() => void),
  fOrUndefined?: () => void
): Promise<Transaction> {
  let sender: DeprecatedFeePayerSpec;
  let f: () => void;
  try {
    if (fOrUndefined !== undefined) {
      sender = senderOrF as DeprecatedFeePayerSpec;
      f = fOrUndefined;
    } else {
      sender = undefined;
      f = senderOrF as () => void;
    }
    return activeInstance.transaction(sender, f);
  } catch (error) {
    throw prettifyStacktrace(error);
  }
}

/**
 * Returns the public key of the current transaction's sender account.
 *
 * Throws an error if not inside a transaction, or the sender wasn't passed in.
 */
function sender() {
  let tx = currentTransaction();
  if (tx === undefined)
    throw Error(
      `The sender is not available outside a transaction. Make sure you only use it within \`Mina.transaction\` blocks or smart contract methods.`
    );
  let sender = currentTransaction()?.sender;
  if (sender === undefined)
    throw Error(
      `The sender is not available, because the transaction block was created without the optional \`sender\` argument.
Here's an example for how to pass in the sender and make it available:

Mina.transaction(sender, // <-- pass in sender's public key here
() => {
  // methods can use this.sender
});
`
    );
  return sender;
}

/**
 * @return The current slot number, according to the active Mina instance.
 */
function currentSlot(): UInt32 {
  return activeInstance.currentSlot();
}

/**
 * @return The account data associated to the given public key.
 */
function getAccount(publicKey: PublicKey, tokenId?: Field): Account {
  return activeInstance.getAccount(publicKey, tokenId);
}

/**
 * Checks if an account exists within the ledger.
 */
function hasAccount(publicKey: PublicKey, tokenId?: Field): boolean {
  return activeInstance.hasAccount(publicKey, tokenId);
}

/**
 * @return The current Mina network ID.
 */
function getNetworkId() {
  return activeInstance.getNetworkId();
}

/**
 * @return Data associated with the current Mina network constants.
 */
function getNetworkConstants() {
  return activeInstance.getNetworkConstants();
}

/**
 * @return Data associated with the current state of the Mina network.
 */
function getNetworkState() {
  return activeInstance.getNetworkState();
}

/**
 * @return The balance associated to the given public key.
 */
function getBalance(publicKey: PublicKey, tokenId?: Field) {
  return activeInstance.getAccount(publicKey, tokenId).balance;
}

/**
 * Returns the default account creation fee.
 * @deprecated use {@link Mina.getNetworkConstants}
 */
function accountCreationFee() {
  return activeInstance.accountCreationFee();
}

async function sendTransaction(txn: Transaction) {
  return await activeInstance.sendTransaction(txn);
}

/**
 * @return A list of emitted events associated to the given public key.
 */
async function fetchEvents(
  publicKey: PublicKey,
  tokenId: Field,
  filterOptions: Fetch.EventActionFilterOptions = {}
) {
  return await activeInstance.fetchEvents(publicKey, tokenId, filterOptions);
}

/**
 * @return A list of emitted sequencing actions associated to the given public key.
 */
async function fetchActions(
  publicKey: PublicKey,
  actionStates?: ActionStates,
  tokenId?: Field
) {
  return await activeInstance.fetchActions(publicKey, actionStates, tokenId);
}

/**
 * @return A list of emitted sequencing actions associated to the given public key.
 */
function getActions(
  publicKey: PublicKey,
  actionStates?: ActionStates,
  tokenId?: Field
) {
  return activeInstance.getActions(publicKey, actionStates, tokenId);
}

function getProofsEnabled() {
  return activeInstance.proofsEnabled;
}

function dummyAccount(pubkey?: PublicKey): Account {
  let dummy = Types.Account.empty();
  if (pubkey) dummy.publicKey = pubkey;
  return dummy;
}

function defaultNetworkState(): NetworkValue {
  let epochData: NetworkValue['stakingEpochData'] = {
    ledger: { hash: Field(0), totalCurrency: UInt64.zero },
    seed: Field(0),
    startCheckpoint: Field(0),
    lockCheckpoint: Field(0),
    epochLength: UInt32.zero,
  };
  return {
    snarkedLedgerHash: Field(0),
    blockchainLength: UInt32.zero,
    minWindowDensity: UInt32.zero,
    totalCurrency: UInt64.zero,
    globalSlotSinceGenesis: UInt32.zero,
    stakingEpochData: epochData,
    nextEpochData: cloneCircuitValue(epochData),
  };
}

async function verifyAccountUpdate(
  account: Account,
  accountUpdate: AccountUpdate,
  transactionCommitments: { commitment: bigint; fullCommitment: bigint },
  proofsEnabled: boolean,
  networkId: NetworkId
): Promise<void> {
  // check that that top-level updates have mayUseToken = No
  // (equivalent check exists in the Mina node)
  if (
    accountUpdate.body.callDepth === 0 &&
    !AccountUpdate.MayUseToken.isNo(accountUpdate).toBoolean()
  ) {
    throw Error(
      'Top-level account update can not use or pass on token permissions. Make sure that\n' +
        'accountUpdate.body.mayUseToken = AccountUpdate.MayUseToken.No;'
    );
  }

  let perm = account.permissions;

  // check if addMissingSignatures failed to include a signature
  // due to a missing private key
  if (accountUpdate.authorization === dummySignature()) {
    let pk = PublicKey.toBase58(accountUpdate.body.publicKey);
    throw Error(
      `verifyAccountUpdate: Detected a missing signature for (${pk}), private key was missing.`
    );
  }
  // we are essentially only checking if the update is empty or an actual update
  function includesChange<T extends {}>(
    val: T | string | null | (string | null)[]
  ): boolean {
    if (Array.isArray(val)) {
      return !val.every((v) => v === null);
    } else {
      return val !== null;
    }
  }

  function permissionForUpdate(key: string): Types.AuthRequired {
    switch (key) {
      case 'appState':
        return perm.editState;
      case 'delegate':
        return perm.setDelegate;
      case 'verificationKey':
        return perm.setVerificationKey;
      case 'permissions':
        return perm.setPermissions;
      case 'zkappUri':
        return perm.setZkappUri;
      case 'tokenSymbol':
        return perm.setTokenSymbol;
      case 'timing':
        return perm.setTiming;
      case 'votingFor':
        return perm.setVotingFor;
      case 'actions':
        return perm.editActionState;
      case 'incrementNonce':
        return perm.incrementNonce;
      case 'send':
        return perm.send;
      case 'receive':
        return perm.receive;
      default:
        throw Error(`Invalid permission for field ${key}: does not exist.`);
    }
  }

  let accountUpdateJson = accountUpdate.toJSON();
  const update = accountUpdateJson.body.update;

  let errorTrace = '';

  let isValidProof = false;
  let isValidSignature = false;

  // we don't check if proofs aren't enabled
  if (!proofsEnabled) isValidProof = true;

  if (accountUpdate.authorization.proof && proofsEnabled) {
    try {
      let publicInput = accountUpdate.toPublicInput();
      let publicInputFields = ZkappPublicInput.toFields(publicInput);

      const proof = SmartContract.Proof().fromJSON({
        maxProofsVerified: 2,
        proof: accountUpdate.authorization.proof!,
        publicInput: publicInputFields.map((f) => f.toString()),
        publicOutput: [],
      });

      let verificationKey = account.zkapp?.verificationKey?.data!;
      isValidProof = await verify(proof.toJSON(), verificationKey);
      if (!isValidProof) {
        throw Error(
          `Invalid proof for account update\n${JSON.stringify(update)}`
        );
      }
    } catch (error) {
      errorTrace += '\n\n' + (error as Error).message;
      isValidProof = false;
    }
  }

  if (accountUpdate.authorization.signature) {
    // checking permissions and authorization for each account update individually
    try {
      isValidSignature = verifyAccountUpdateSignature(
        TypesBigint.AccountUpdate.fromJSON(accountUpdateJson),
        transactionCommitments,
        networkId
      );
    } catch (error) {
      errorTrace += '\n\n' + (error as Error).message;
      isValidSignature = false;
    }
  }

  let verified = false;

  function checkPermission(p0: Types.AuthRequired, field: string) {
    let p = Types.AuthRequired.toJSON(p0);
    if (p === 'None') return;

    if (p === 'Impossible') {
      throw Error(
        `Transaction verification failed: Cannot update field '${field}' because permission for this field is '${p}'`
      );
    }

    if (p === 'Signature' || p === 'Either') {
      verified ||= isValidSignature;
    }

    if (p === 'Proof' || p === 'Either') {
      verified ||= isValidProof;
    }

    if (!verified) {
      throw Error(
        `Transaction verification failed: Cannot update field '${field}' because permission for this field is '${p}', but the required authorization was not provided or is invalid.
        ${errorTrace !== '' ? 'Error trace: ' + errorTrace : ''}`
      );
    }
  }

  // goes through the update field on a transaction
  Object.entries(update).forEach(([key, value]) => {
    if (includesChange(value)) {
      let p = permissionForUpdate(key);
      checkPermission(p, key);
    }
  });

  // checks the sequence events (which result in an updated sequence state)
  if (accountUpdate.body.actions.data.length > 0) {
    let p = permissionForUpdate('actions');
    checkPermission(p, 'actions');
  }

  if (accountUpdate.body.incrementNonce.toBoolean()) {
    let p = permissionForUpdate('incrementNonce');
    checkPermission(p, 'incrementNonce');
  }

  // this checks for an edge case where an account update can be approved using proofs but
  // a) the proof is invalid (bad verification key)
  // and b) there are no state changes initiate so no permissions will be checked
  // however, if the verification key changes, the proof should still be invalid
  if (errorTrace && !verified) {
    throw Error(
      `One or more proofs were invalid and no other form of authorization was provided.\n${errorTrace}`
    );
  }
}

function verifyTransactionLimits({ accountUpdates }: ZkappCommand) {
  let eventElements = { events: 0, actions: 0 };

  let authKinds = accountUpdates.map((update) => {
    eventElements.events += countEventElements(update.body.events);
    eventElements.actions += countEventElements(update.body.actions);
    let { isSigned, isProved, verificationKeyHash } =
      update.body.authorizationKind;
    return {
      isSigned: isSigned.toBoolean(),
      isProved: isProved.toBoolean(),
      verificationKeyHash: verificationKeyHash.toString(),
    };
  });
  // insert entry for the fee payer
  authKinds.unshift({
    isSigned: true,
    isProved: false,
    verificationKeyHash: '',
  });
  let authTypes = filterGroups(authKinds);

  /*
  np := proof
  n2 := signedPair
  n1 := signedSingle
  
  formula used to calculate how expensive a zkapp transaction is

  10.26*np + 10.08*n2 + 9.14*n1 < 69.45
  */
  let totalTimeRequired =
    TransactionCost.PROOF_COST * authTypes.proof +
    TransactionCost.SIGNED_PAIR_COST * authTypes.signedPair +
    TransactionCost.SIGNED_SINGLE_COST * authTypes.signedSingle;

  let isWithinCostLimit = totalTimeRequired < TransactionCost.COST_LIMIT;

  let isWithinEventsLimit =
    eventElements.events <= TransactionLimits.MAX_EVENT_ELEMENTS;
  let isWithinActionsLimit =
    eventElements.actions <= TransactionLimits.MAX_ACTION_ELEMENTS;

  let error = '';

  if (!isWithinCostLimit) {
    // TODO: we should add a link to the docs explaining the reasoning behind it once we have such an explainer
    error += `Error: The transaction is too expensive, try reducing the number of AccountUpdates that are attached to the transaction.
Each transaction needs to be processed by the snark workers on the network.
Certain layouts of AccountUpdates require more proving time than others, and therefore are too expensive.

${JSON.stringify(authTypes)}
\n\n`;
  }

  if (!isWithinEventsLimit) {
    error += `Error: The account updates in your transaction are trying to emit too much event data. The maximum allowed number of field elements in events is ${TransactionLimits.MAX_EVENT_ELEMENTS}, but you tried to emit ${eventElements.events}.\n\n`;
  }

  if (!isWithinActionsLimit) {
    error += `Error: The account updates in your transaction are trying to emit too much action data. The maximum allowed number of field elements in actions is ${TransactionLimits.MAX_ACTION_ELEMENTS}, but you tried to emit ${eventElements.actions}.\n\n`;
  }

  if (error) throw Error('Error during transaction sending:\n\n' + error);
}

function countEventElements({ data }: Events) {
  return data.reduce((acc, ev) => acc + ev.length, 0);
}

type AuthorizationKind = { isProved: boolean; isSigned: boolean };

const isPair = (a: AuthorizationKind, b: AuthorizationKind) =>
  !a.isProved && !b.isProved;

function filterPairs(xs: AuthorizationKind[]): {
  xs: { isProved: boolean; isSigned: boolean }[];
  pairs: number;
} {
  if (xs.length <= 1) return { xs, pairs: 0 };
  if (isPair(xs[0], xs[1])) {
    let rec = filterPairs(xs.slice(2));
    return { xs: rec.xs, pairs: rec.pairs + 1 };
  } else {
    let rec = filterPairs(xs.slice(1));
    return { xs: [xs[0]].concat(rec.xs), pairs: rec.pairs };
  }
}

function filterGroups(xs: AuthorizationKind[]) {
  let pairs = filterPairs(xs);
  xs = pairs.xs;

  let singleCount = 0;
  let proofCount = 0;

  xs.forEach((t) => {
    if (t.isProved) proofCount++;
    else singleCount++;
  });

  return {
    signedPair: pairs.pairs,
    signedSingle: singleCount,
    proof: proofCount,
  };
}

async function waitForFunding(address: string): Promise<void> {
  let attempts = 0;
  let maxAttempts = 30;
  let interval = 30000;
  const executePoll = async (
    resolve: () => void,
    reject: (err: Error) => void | Error
  ) => {
    let { account } = await Fetch.fetchAccount({ publicKey: address });
    attempts++;
    if (account) {
      return resolve();
    } else if (maxAttempts && attempts === maxAttempts) {
      return reject(new Error(`Exceeded max attempts`));
    } else {
      setTimeout(executePoll, interval, resolve, reject);
    }
  };
  return new Promise(executePoll);
}

/**
 * Requests the [testnet faucet](https://faucet.minaprotocol.com/api/v1/faucet) to fund a public key.
 */
async function faucet(pub: PublicKey, network: string = 'berkeley-qanet') {
  let address = pub.toBase58();
  let response = await fetch('https://faucet.minaprotocol.com/api/v1/faucet', {
    method: 'POST',
    headers: { 'Content-Type': 'application/json' },
    body: JSON.stringify({
      network,
      address: address,
    }),
  });
  response = await response.json();
  if (response.status.toString() !== 'success') {
    throw new Error(
      `Error funding account ${address}, got response status: ${response.status}, text: ${response.statusText}`
    );
  }
  await waitForFunding(address);
}

function genesisToNetworkConstants(
  genesisConstants: Fetch.GenesisConstants
): NetworkConstants {
  return {
    genesisTimestamp: UInt64.from(
      Date.parse(genesisConstants.genesisTimestamp)
    ),
    slotTime: UInt64.from(genesisConstants.slotDuration),
    accountCreationFee: UInt64.from(genesisConstants.accountCreationFee),
  };
}<|MERGE_RESOLUTION|>--- conflicted
+++ resolved
@@ -32,7 +32,7 @@
   transactionCommitments,
   verifyAccountUpdateSignature,
 } from '../mina-signer/src/sign-zkapp-command.js';
-<<<<<<< HEAD
+import { NetworkId } from '../mina-signer/src/TSTypes.js';
 import { FetchMode, currentTransaction } from './mina/transaction-context.js';
 import {
   activeInstance,
@@ -42,9 +42,6 @@
   DeprecatedFeePayerSpec,
   ActionStates,
 } from './mina/mina-instance.js';
-=======
-import { NetworkId } from '../mina-signer/src/TSTypes.js';
->>>>>>> 6f61b567
 
 export {
   createTransaction,
@@ -80,7 +77,6 @@
   type NetworkConstants,
 };
 
-<<<<<<< HEAD
 // patch active instance so that we can still create basic transactions without giving Mina network details
 setActiveInstance({
   ...activeInstance,
@@ -89,8 +85,6 @@
   },
 });
 
-=======
->>>>>>> 6f61b567
 interface TransactionId {
   isSuccess: boolean;
   wait(options?: { maxAttempts?: number; interval?: number }): Promise<void>;
@@ -141,66 +135,6 @@
   },
 };
 
-<<<<<<< HEAD
-=======
-type FetchMode = 'fetch' | 'cached' | 'test';
-type CurrentTransaction = {
-  sender?: PublicKey;
-  accountUpdates: AccountUpdate[];
-  fetchMode: FetchMode;
-  isFinalRunOutsideCircuit: boolean;
-  numberOfRuns: 0 | 1 | undefined;
-};
-
-let currentTransaction = Context.create<CurrentTransaction>();
-
-/**
- * Allows you to specify information about the fee payer account and the transaction.
- */
-type FeePayerSpec =
-  | PublicKey
-  | {
-      sender: PublicKey;
-      fee?: number | string | UInt64;
-      memo?: string;
-      nonce?: number;
-    }
-  | undefined;
-
-type DeprecatedFeePayerSpec =
-  | PublicKey
-  | PrivateKey
-  | ((
-      | {
-          feePayerKey: PrivateKey;
-          sender?: PublicKey;
-        }
-      | {
-          feePayerKey?: PrivateKey;
-          sender: PublicKey;
-        }
-    ) & {
-      fee?: number | string | UInt64;
-      memo?: string;
-      nonce?: number;
-    })
-  | undefined;
-
-type ActionStates = {
-  fromActionState?: Field;
-  endActionState?: Field;
-};
-
-type NetworkConstants = {
-  genesisTimestamp: UInt64;
-  /**
-   * Duration of 1 slot in milliseconds
-   */
-  slotTime: UInt64;
-  accountCreationFee: UInt64;
-};
-
->>>>>>> 6f61b567
 function reportGetAccountError(publicKey: string, tokenId: string) {
   if (tokenId === TokenId.toBase58(TokenId.default)) {
     return `getAccount: Could not find account for public key ${publicKey}`;
@@ -370,50 +304,6 @@
   return self;
 }
 
-<<<<<<< HEAD
-=======
-interface Mina {
-  transaction(
-    sender: DeprecatedFeePayerSpec,
-    f: () => void
-  ): Promise<Transaction>;
-  currentSlot(): UInt32;
-  hasAccount(publicKey: PublicKey, tokenId?: Field): boolean;
-  getAccount(publicKey: PublicKey, tokenId?: Field): Account;
-  getNetworkState(): NetworkValue;
-  getNetworkConstants(): NetworkConstants;
-  /**
-   * @deprecated use {@link getNetworkConstants}
-   */
-  accountCreationFee(): UInt64;
-  sendTransaction(transaction: Transaction): Promise<TransactionId>;
-  fetchEvents: (
-    publicKey: PublicKey,
-    tokenId?: Field,
-    filterOptions?: Fetch.EventActionFilterOptions
-  ) => ReturnType<typeof Fetch.fetchEvents>;
-  fetchActions: (
-    publicKey: PublicKey,
-    actionStates?: ActionStates,
-    tokenId?: Field
-  ) => ReturnType<typeof Fetch.fetchActions>;
-  getActions: (
-    publicKey: PublicKey,
-    actionStates?: ActionStates,
-    tokenId?: Field
-  ) => { hash: string; actions: string[][] }[];
-  proofsEnabled: boolean;
-  getNetworkId(): NetworkId;
-}
-
->>>>>>> 6f61b567
-const defaultAccountCreationFee = 1_000_000_000;
-const defaultNetworkConstants: NetworkConstants = {
-  genesisTimestamp: UInt64.from(0),
-  slotTime: UInt64.from(3 * 60 * 1000),
-  accountCreationFee: UInt64.from(defaultAccountCreationFee),
-};
-
 /**
  * A mock Mina blockchain running locally and useful for testing.
  */
@@ -457,8 +347,8 @@
     getNetworkId: () => minaNetworkId,
     proofsEnabled,
     /**
-   * @deprecated use {@link Mina.getNetworkConstants}
-   */
+     * @deprecated use {@link Mina.getNetworkConstants}
+     */
     accountCreationFee: () => defaultNetworkConstants.accountCreationFee,
     getNetworkConstants() {
       return {
@@ -546,7 +436,8 @@
           // TODO: label updates, and try to give precise explanations about what went wrong
           let errors = JSON.parse(err.message);
           err.message = invalidTransactionError(txn.transaction, errors, {
-            accountCreationFee: defaultNetworkConstants.accountCreationFee.toString(),
+            accountCreationFee:
+              defaultNetworkConstants.accountCreationFee.toString(),
           });
         } finally {
           throw err;
@@ -792,8 +683,8 @@
   return {
     getNetworkId: () => minaNetworkId,
     /**
-   * @deprecated use {@link Mina.getNetworkConstants}
-   */
+     * @deprecated use {@link Mina.getNetworkConstants}
+     */
     accountCreationFee: () => defaultNetworkConstants.accountCreationFee,
     getNetworkConstants() {
       if (currentTransaction()?.fetchMode === 'test') {
@@ -1054,99 +945,6 @@
   return Network(graphqlEndpoint);
 }
 
-<<<<<<< HEAD
-=======
-let activeInstance: Mina = {
-  getNetworkId: () => 'testnet',
-  /**
-   * @deprecated use {@link Mina.getNetworkConstants}
-   */
-  accountCreationFee: () => defaultNetworkConstants.accountCreationFee,
-  getNetworkConstants() {
-    return defaultNetworkConstants;
-  },
-  currentSlot: () => {
-    throw new Error('must call Mina.setActiveInstance first');
-  },
-  hasAccount(publicKey: PublicKey, tokenId: Field = TokenId.default) {
-    if (
-      !currentTransaction.has() ||
-      currentTransaction.get().fetchMode === 'cached'
-    ) {
-      return !!Fetch.getCachedAccount(
-        publicKey,
-        tokenId,
-        Fetch.networkConfig.minaEndpoint
-      );
-    }
-    return false;
-  },
-  getAccount(publicKey: PublicKey, tokenId: Field = TokenId.default) {
-    if (currentTransaction()?.fetchMode === 'test') {
-      Fetch.markAccountToBeFetched(
-        publicKey,
-        tokenId,
-        Fetch.networkConfig.minaEndpoint
-      );
-      return dummyAccount(publicKey);
-    }
-    if (
-      !currentTransaction.has() ||
-      currentTransaction.get().fetchMode === 'cached'
-    ) {
-      let account = Fetch.getCachedAccount(
-        publicKey,
-        tokenId,
-        Fetch.networkConfig.minaEndpoint
-      );
-      if (account === undefined)
-        throw Error(
-          `${reportGetAccountError(
-            publicKey.toBase58(),
-            TokenId.toBase58(tokenId)
-          )}\n\nEither call Mina.setActiveInstance first or explicitly add the account with addCachedAccount`
-        );
-      return account;
-    }
-    throw new Error('must call Mina.setActiveInstance first');
-  },
-  getNetworkState() {
-    throw new Error('must call Mina.setActiveInstance first');
-  },
-  sendTransaction() {
-    throw new Error('must call Mina.setActiveInstance first');
-  },
-  async transaction(sender: DeprecatedFeePayerSpec, f: () => void) {
-    return createTransaction(sender, f, 0);
-  },
-  fetchEvents(_publicKey: PublicKey, _tokenId: Field = TokenId.default) {
-    throw Error('must call Mina.setActiveInstance first');
-  },
-  fetchActions(
-    _publicKey: PublicKey,
-    _actionStates?: ActionStates,
-    _tokenId: Field = TokenId.default
-  ) {
-    throw Error('must call Mina.setActiveInstance first');
-  },
-  getActions(
-    _publicKey: PublicKey,
-    _actionStates?: ActionStates,
-    _tokenId: Field = TokenId.default
-  ) {
-    throw Error('must call Mina.setActiveInstance first');
-  },
-  proofsEnabled: true,
-};
-
-/**
- * Set the currently used Mina instance.
- */
-function setActiveInstance(m: Mina) {
-  activeInstance = m;
-}
-
->>>>>>> 6f61b567
 /**
  * Construct a smart contract transaction. Within the callback passed to this function,
  * you can call into the methods of smart contracts.
