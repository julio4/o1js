/**
 * Wrapper file for various gadgets, with a namespace and doccomments.
 */
import {
  compactMultiRangeCheck,
  multiRangeCheck,
  rangeCheck16,
  rangeCheck64,
<<<<<<< HEAD
  rangeCheck32,
  rangeCheckN,
  isInRangeN,
} from './range-check.js';
import {
  not,
  rotate32,
  rotate64,
  xor,
  and,
  leftShift64,
  rightShift64,
  leftShift32,
} from './bitwise.js';
import { Field } from '../core.js';
import { ForeignField, Field3 } from './foreign-field.js';
import { divMod32, addMod32 } from './arithmetic.js';
=======
  rangeCheck8,
} from './range-check.js';
import { not, rotate, xor, and, leftShift, rightShift } from './bitwise.js';
import { Field } from '../field.js';
import { ForeignField, Field3, Sum } from './foreign-field.js';
>>>>>>> ec789794

export { Gadgets };

const Gadgets = {
  /**
   * Asserts that the input value is in the range [0, 2^64).
   *
   * This function proves that the provided field element can be represented with 64 bits.
   * If the field element exceeds 64 bits, an error is thrown.
   *
   * @param x - The value to be range-checked.
   *
   * @throws Throws an error if the input value exceeds 64 bits.
   *
   * @example
   * ```ts
   * const x = Provable.witness(Field, () => Field(12345678n));
   * Gadgets.rangeCheck64(x); // successfully proves 64-bit range
   *
   * const xLarge = Provable.witness(Field, () => Field(12345678901234567890123456789012345678n));
   * Gadgets.rangeCheck64(xLarge); // throws an error since input exceeds 64 bits
   * ```
   *
   * **Note**: Small "negative" field element inputs are interpreted as large integers close to the field size,
   * and don't pass the 64-bit check. If you want to prove that a value lies in the int64 range [-2^63, 2^63),
   * you could use `rangeCheck64(x.add(1n << 63n))`.
   */
  rangeCheck64(x: Field) {
    return rangeCheck64(x);
  },

  /**
<<<<<<< HEAD
   * Asserts that the input value is in the range [0, 2^32).
   *
   * This function proves that the provided field element can be represented with 32 bits.
   * If the field element exceeds 32 bits, an error is thrown.
   *
   * @param x - The value to be range-checked.
   *
   * @throws Throws an error if the input value exceeds 32 bits.
   *
   * @example
   * ```ts
   * const x = Provable.witness(Field, () => Field(12345678n));
   * Gadgets.rangeCheck32(x); // successfully proves 32-bit range
   *
   * const xLarge = Provable.witness(Field, () => Field(12345678901234567890123456789012345678n));
   * Gadgets.rangeCheck32(xLarge); // throws an error since input exceeds 32 bits
   * ```
   *
   * **Note**: Small "negative" field element inputs are interpreted as large integers close to the field size,
   * and don't pass the 32-bit check. If you want to prove that a value lies in the int32 range [-2^31, 2^31),
   * you could use `rangeCheck32(x.add(1n << 31n))`.
   */
  rangeCheck32(x: Field) {
    return rangeCheck32(x);
  },

  /**
   * Asserts that the input value is in the range [0, 2^n). `n` must be a multiple of 16.
   *
   * This function proves that the provided field element can be represented with `n` bits.
   * If the field element exceeds `n` bits, an error is thrown.
   *
   * @param x - The value to be range-checked.
   * @param n - The number of bits to be considered for the range check.
   * @param message - Optional message to be displayed when the range check fails.
   *
   * @throws Throws an error if the input value exceeds `n` bits.
   *
   * @example
   * ```ts
   * const x = Provable.witness(Field, () => Field(12345678n));
   * Gadgets.rangeCheckN(32, x); // successfully proves 32-bit range
   *
   * const xLarge = Provable.witness(Field, () => Field(12345678901234567890123456789012345678n));
   * Gadgets.rangeCheckN(32, xLarge); // throws an error since input exceeds 32 bits
   * ```
   */
  rangeCheckN(n: number, x: Field, message?: string) {
    return rangeCheckN(n, x, message);
  },

  /**
   * Checks whether the input value is in the range [0, 2^n). `n` must be a multiple of 16.
   *
   * This function proves that the provided field element can be represented with `n` bits.
   * If the field element exceeds `n` bits, `Bool(false)` is returned and `Bool(true)` otherwise.
   *
   * @param x - The value to be range-checked.
   * @param n - The number of bits to be considered for the range check.
   *
   * @returns a Bool indicating whether the input value is in the range [0, 2^n).
   *
   * @example
   * ```ts
   * const x = Provable.witness(Field, () => Field(12345678n));
   * let inRange = Gadgets.isInRangeN(32, x); // return Bool(true)
   * ```
   */
  isInRangeN(n: number, x: Field) {
    return isInRangeN(n, x);
=======
   * Asserts that the input value is in the range [0, 2^16).
   *
   * See {@link Gadgets.rangeCheck64} for analogous details and usage examples.
   */
  rangeCheck16(x: Field) {
    return rangeCheck16(x);
  },

  /**
   * Asserts that the input value is in the range [0, 2^8).
   *
   * See {@link Gadgets.rangeCheck64} for analogous details and usage examples.
   */
  rangeCheck8(x: Field) {
    return rangeCheck8(x);
>>>>>>> ec789794
  },

  /**
   * A (left and right) rotation operates similarly to the shift operation (`<<` for left and `>>` for right) in JavaScript,
   * with the distinction that the bits are circulated to the opposite end of a 64-bit representation rather than being discarded.
   * For a left rotation, this means that bits shifted off the left end reappear at the right end.
   * Conversely, for a right rotation, bits shifted off the right end reappear at the left end.
   *
   * It’s important to note that these operations are performed considering the big-endian 64-bit representation of the number,
   * where the most significant (64th) bit is on the left end and the least significant bit is on the right end.
   * The `direction` parameter is a string that accepts either `'left'` or `'right'`, determining the direction of the rotation.
   *
   * **Important:** The gadget assumes that its input is at most 64 bits in size.
   *
   * If the input exceeds 64 bits, the gadget is invalid and fails to prove correct execution of the rotation.
   * To safely use `rotate64()`, you need to make sure that the value passed in is range-checked to 64 bits;
   * for example, using {@link Gadgets.rangeCheck64}.
   *
   * You can find more details about the implementation in the [Mina book](https://o1-labs.github.io/proof-systems/specs/kimchi.html?highlight=gates#rotation)
   *
   * @param field {@link Field} element to rotate.
   * @param bits amount of bits to rotate this {@link Field} element with.
   * @param direction left or right rotation direction.
   *
   * @throws Throws an error if the input value exceeds 64 bits.
   *
   * @example
   * ```ts
   * const x = Provable.witness(Field, () => Field(0b001100));
   * const y = Gadgets.rotate64(x, 2, 'left'); // left rotation by 2 bits
   * const z = Gadgets.rotate64(x, 2, 'right'); // right rotation by 2 bits
   * y.assertEquals(0b110000);
   * z.assertEquals(0b000011);
   *
   * const xLarge = Provable.witness(Field, () => Field(12345678901234567890123456789012345678n));
   * Gadgets.rotate64(xLarge, 32, "left"); // throws an error since input exceeds 64 bits
   * ```
   */
  rotate64(field: Field, bits: number, direction: 'left' | 'right' = 'left') {
    return rotate64(field, bits, direction);
  },
  /**
   * A (left and right) rotation operates similarly to the shift operation (`<<` for left and `>>` for right) in JavaScript,
   * with the distinction that the bits are circulated to the opposite end of a 32-bit representation rather than being discarded.
   * For a left rotation, this means that bits shifted off the left end reappear at the right end.
   * Conversely, for a right rotation, bits shifted off the right end reappear at the left end.
   *
   * It’s important to note that these operations are performed considering the big-endian 32-bit representation of the number,
   * where the most significant (32th) bit is on the left end and the least significant bit is on the right end.
   * The `direction` parameter is a string that accepts either `'left'` or `'right'`, determining the direction of the rotation.
   *
   * **Important:** The gadget assumes that its input is at most 32 bits in size.
   *
   * If the input exceeds 32 bits, the gadget is invalid and fails to prove correct execution of the rotation.
   * To safely use `rotate32()`, you need to make sure that the value passed in is range-checked to 32 bits;
   * for example, using {@link Gadgets.rangeCheck32}.
   *
   *
   * @param field {@link Field} element to rotate.
   * @param bits amount of bits to rotate this {@link Field} element with.
   * @param direction left or right rotation direction.
   *
   * @throws Throws an error if the input value exceeds 32 bits.
   *
   * @example
   * ```ts
   * const x = Provable.witness(Field, () => Field(0b001100));
   * const y = Gadgets.rotate32(x, 2, 'left'); // left rotation by 2 bits
   * const z = Gadgets.rotate32(x, 2, 'right'); // right rotation by 2 bits
   * y.assertEquals(0b110000);
   * z.assertEquals(0b000011);
   *
   * const xLarge = Provable.witness(Field, () => Field(12345678901234567890123456789012345678n));
   * Gadgets.rotate32(xLarge, 32, "left"); // throws an error since input exceeds 32 bits
   * ```
   */
  rotate32(field: Field, bits: number, direction: 'left' | 'right' = 'left') {
    return rotate32(field, bits, direction);
  },
  /**
   * Bitwise XOR gadget on {@link Field} elements. Equivalent to the [bitwise XOR `^` operator in JavaScript](https://developer.mozilla.org/en-US/docs/Web/JavaScript/Reference/Operators/Bitwise_XOR).
   * A XOR gate works by comparing two bits and returning `1` if two bits differ, and `0` if two bits are equal.
   *
   * This gadget builds a chain of XOR gates recursively. Each XOR gate can verify 16 bit at most. If your input elements exceed 16 bit, another XOR gate will be added to the chain.
   *
   * The `length` parameter lets you define how many bits should be compared. `length` is rounded to the nearest multiple of 16, `paddedLength = ceil(length / 16) * 16`, and both input values are constrained to fit into `paddedLength` bits. The output is guaranteed to have at most `paddedLength` bits as well.
   *
   * **Note:** Specifying a larger `length` parameter adds additional constraints.
   *
   * It is also important to mention that specifying a smaller `length` allows the verifier to infer the length of the original input data (e.g. smaller than 16 bit if only one XOR gate has been used).
   * A zkApp developer should consider these implications when choosing the `length` parameter and carefully weigh the trade-off between increased amount of constraints and security.
   *
   * **Important:** Both {@link Field} elements need to fit into `2^paddedLength - 1`. Otherwise, an error is thrown and no proof can be generated.
   *
   * For example, with `length = 2` (`paddedLength = 16`), `xor()` will fail for any input that is larger than `2**16`.
   *
   * You can find more details about the implementation in the [Mina book](https://o1-labs.github.io/proof-systems/specs/kimchi.html?highlight=gates#xor-1)
   *
   * @param a {@link Field} element to compare.
   * @param b {@link Field} element to compare.
   * @param length amount of bits to compare.
   *
   * @throws Throws an error if the input values exceed `2^paddedLength - 1`.
   *
   * @example
   * ```ts
   * let a = Field(0b0101);
   * let b = Field(0b0011);
   *
   * let c = Gadgets.xor(a, b, 4); // xor-ing 4 bits
   * c.assertEquals(0b0110);
   * ```
   */
  xor(a: Field, b: Field, length: number) {
    return xor(a, b, length);
  },

  /**
   * Bitwise NOT gate on {@link Field} elements. Similar to the [bitwise
   * NOT `~` operator in JavaScript](https://developer.mozilla.org/en-US/docs/
   * Web/JavaScript/Reference/Operators/Bitwise_NOT).
   *
   * **Note:** The NOT gate only operates over the amount
   * of bits specified by the `length` parameter.
   *
   * A NOT gate works by returning `1` in each bit position if the
   * corresponding bit of the operand is `0`, and returning `0` if the
   * corresponding bit of the operand is `1`.
   *
   * The `length` parameter lets you define how many bits to NOT.
   *
   * **Note:** Specifying a larger `length` parameter adds additional constraints. The operation will fail if the length or the input value is larger than 254.
   *
   * NOT is implemented in two different ways. If the `checked` parameter is set to `true`
   * the {@link Gadgets.xor} gadget is reused with a second argument to be an
   * all one bitmask the same length. This approach needs as many rows as an XOR would need
   * for a single negation. If the `checked` parameter is set to `false`, NOT is
   * implemented as a subtraction of the input from the all one bitmask. This
   * implementation is returned by default if no `checked` parameter is provided.
   *
   * You can find more details about the implementation in the [Mina book](https://o1-labs.github.io/proof-systems/specs/kimchi.html?highlight=gates#not)
   *
   * @example
   * ```ts
   * // not-ing 4 bits with the unchecked version
   * let a = Field(0b0101);
   * let b = Gadgets.not(a,4,false);
   *
   * b.assertEquals(0b1010);
   *
   * // not-ing 4 bits with the checked version utilizing the xor gadget
   * let a = Field(0b0101);
   * let b = Gadgets.not(a,4,true);
   *
   * b.assertEquals(0b1010);
   * ```
   *
   * @param a - The value to apply NOT to. The operation will fail if the value is larger than 254.
   * @param length - The number of bits to be considered for the NOT operation.
   * @param checked - Optional boolean to determine if the checked or unchecked not implementation is used. If it
   * is set to `true` the {@link Gadgets.xor} gadget is reused. If it is set to `false`, NOT is implemented
   *  as a subtraction of the input from the all one bitmask. It is set to `false` by default if no parameter is provided.
   *
   * @throws Throws an error if the input value exceeds 254 bits.
   */
  not(a: Field, length: number, checked: boolean = false) {
    return not(a, length, checked);
  },

  /**
   * Performs a left shift operation on the provided {@link Field} element.
   * This operation is similar to the `<<` shift operation in JavaScript,
   * where bits are shifted to the left, and the overflowing bits are discarded.
   *
   * It’s important to note that these operations are performed considering the big-endian 64-bit representation of the number,
   * where the most significant (64th) bit is on the left end and the least significant bit is on the right end.
   *
   * **Important:** The gadgets assumes that its input is at most 64 bits in size.
   *
   * If the input exceeds 64 bits, the gadget is invalid and fails to prove correct execution of the shift.
   * Therefore, to safely use `leftShift()`, you need to make sure that the values passed in are range checked to 64 bits.
   * For example, this can be done with {@link Gadgets.rangeCheck64}.
   *
   * @param field {@link Field} element to shift.
   * @param bits Amount of bits to shift the {@link Field} element to the left. The amount should be between 0 and 64 (or else the shift will fail).
   *
   * @throws Throws an error if the input value exceeds 64 bits.
   *
   * @example
   * ```ts
   * const x = Provable.witness(Field, () => Field(0b001100)); // 12 in binary
   * const y = Gadgets.leftShift64(x, 2); // left shift by 2 bits
   * y.assertEquals(0b110000); // 48 in binary
   *
   * const xLarge = Provable.witness(Field, () => Field(12345678901234567890123456789012345678n));
   * leftShift64(xLarge, 32); // throws an error since input exceeds 64 bits
   * ```
   */
  leftShift64(field: Field, bits: number) {
    return leftShift64(field, bits);
  },

  /**
   * Performs a left shift operation on the provided {@link Field} element.
   * This operation is similar to the `<<` shift operation in JavaScript,
   * where bits are shifted to the left, and the overflowing bits are discarded.
   *
   * It’s important to note that these operations are performed considering the big-endian 32-bit representation of the number,
   * where the most significant (32th) bit is on the left end and the least significant bit is on the right end.
   *
   * **Important:** The gadgets assumes that its input is at most 32 bits in size.
   *
   * The output is range checked to 32 bits.
   *
   * @param field {@link Field} element to shift.
   * @param bits Amount of bits to shift the {@link Field} element to the left. The amount should be between 0 and 32 (or else the shift will fail).
   *
   * @example
   * ```ts
   * const x = Provable.witness(Field, () => Field(0b001100)); // 12 in binary
   * const y = Gadgets.leftShift32(x, 2); // left shift by 2 bits
   * y.assertEquals(0b110000); // 48 in binary
   * ```
   */
  leftShift32(field: Field, bits: number) {
    return leftShift32(field, bits);
  },
  /**
   * Performs a right shift operation on the provided {@link Field} element.
   * This is similar to the `>>` shift operation in JavaScript, where bits are moved to the right.
   * The `rightShift` function utilizes the rotation method internally to implement this operation.
   *
   * * It’s important to note that these operations are performed considering the big-endian 64-bit representation of the number,
   * where the most significant (64th) bit is on the left end and the least significant bit is on the right end.
   *
   * **Important:** The gadgets assumes that its input is at most 64 bits in size.
   *
   * If the input exceeds 64 bits, the gadget is invalid and fails to prove correct execution of the shift.
   * To safely use `rightShift()`, you need to make sure that the value passed in is range-checked to 64 bits;
   * for example, using {@link Gadgets.rangeCheck64}.
   *
   * @param field {@link Field} element to shift.
   * @param bits Amount of bits to shift the {@link Field} element to the right. The amount should be between 0 and 64 (or else the shift will fail).
   *
   * @throws Throws an error if the input value exceeds 64 bits.
   *
   * @example
   * ```ts
   * const x = Provable.witness(Field, () => Field(0b001100)); // 12 in binary
   * const y = Gadgets.rightShift64(x, 2); // right shift by 2 bits
   * y.assertEquals(0b000011); // 3 in binary
   *
   * const xLarge = Provable.witness(Field, () => Field(12345678901234567890123456789012345678n));
   * rightShift(xLarge, 32); // throws an error since input exceeds 64 bits
   * ```
   */
  rightShift64(field: Field, bits: number) {
    return rightShift64(field, bits);
  },
  /**
   * Bitwise AND gadget on {@link Field} elements. Equivalent to the [bitwise AND `&` operator in JavaScript](https://developer.mozilla.org/en-US/docs/Web/JavaScript/Reference/Operators/Bitwise_AND).
   * The AND gate works by comparing two bits and returning `1` if both bits are `1`, and `0` otherwise.
   *
   * It can be checked by a double generic gate that verifies the following relationship between the values below (in the process it also invokes the {@link Gadgets.xor} gadget which will create additional constraints depending on `length`).
   *
   * The generic gate verifies:\
   * `a + b = sum` and the conjunction equation `2 * and = sum - xor`\
   * Where:\
   * `a + b = sum`\
   * `a ^ b = xor`\
   * `a & b = and`
   *
   * You can find more details about the implementation in the [Mina book](https://o1-labs.github.io/proof-systems/specs/kimchi.html?highlight=gates#and)
   *
   * The `length` parameter lets you define how many bits should be compared. `length` is rounded to the nearest multiple of 16, `paddedLength = ceil(length / 16) * 16`, and both input values are constrained to fit into `paddedLength` bits. The output is guaranteed to have at most `paddedLength` bits as well.
   *
   * **Note:** Specifying a larger `length` parameter adds additional constraints.
   *
   * **Note:** Both {@link Field} elements need to fit into `2^paddedLength - 1`. Otherwise, an error is thrown and no proof can be generated.
   * For example, with `length = 2` (`paddedLength = 16`), `and()` will fail for any input that is larger than `2**16`.
   *
   * @example
   * ```typescript
   * let a = Field(3);    // ... 000011
   * let b = Field(5);    // ... 000101
   *
   * let c = Gadgets.and(a, b, 2);    // ... 000001
   * c.assertEquals(1);
   * ```
   */
  and(a: Field, b: Field, length: number) {
    return and(a, b, length);
  },

  /**
   * Multi-range check.
   *
   * Proves that x, y, z are all in the range [0, 2^88).
   *
   * This takes 4 rows, so it checks 88*3/4 = 66 bits per row. This is slightly more efficient
   * than 64-bit range checks, which can do 64 bits in 1 row.
   *
   * In particular, the 3x88-bit range check supports bigints up to 264 bits, which in turn is enough
   * to support foreign field multiplication with moduli up to 2^259.
   *
   * @example
   * ```ts
   * Gadgets.multiRangeCheck([x, y, z]);
   * ```
   *
   * @throws Throws an error if one of the input values exceeds 88 bits.
   */
  multiRangeCheck(limbs: Field3) {
    multiRangeCheck(limbs);
  },

  /**
   * Compact multi-range check
   *
   * This is a variant of {@link multiRangeCheck} where the first two variables are passed in
   * combined form xy = x + 2^88*y.
   *
   * The gadget
   * - splits up xy into x and y
   * - proves that xy = x + 2^88*y
   * - proves that x, y, z are all in the range [0, 2^88).
   *
   * The split form [x, y, z] is returned.
   *
   * @example
   * ```ts
   * let [x, y] = Gadgets.compactMultiRangeCheck([xy, z]);
   * ```
   *
   * @throws Throws an error if `xy` exceeds 2*88 = 176 bits, or if z exceeds 88 bits.
   */
  compactMultiRangeCheck(xy: Field, z: Field) {
    return compactMultiRangeCheck(xy, z);
  },

  /**
   * Gadgets for foreign field operations.
   *
   * A _foreign field_ is a finite field different from the native field of the proof system.
   *
   * The `ForeignField` namespace exposes operations like modular addition and multiplication,
   * which work for any finite field of size less than 2^259.
   *
   * Foreign field elements are represented as 3 limbs of native field elements.
   * Each limb holds 88 bits of the total, in little-endian order.
   *
   * All `ForeignField` gadgets expect that their input limbs are constrained to the range [0, 2^88).
   * Range checks on outputs are added by the gadget itself.
   */
  ForeignField: {
    /**
     * Foreign field addition: `x + y mod f`
     *
     * The modulus `f` does not need to be prime.
     *
     * Inputs and outputs are 3-tuples of native Fields.
     * Each input limb is assumed to be in the range [0, 2^88), and the gadget is invalid if this is not the case.
     * The result limbs are guaranteed to be in the same range.
     *
     * @example
     * ```ts
     * let x = Provable.witness(Field3.provable, () => Field3.from(9n));
     * let y = Provable.witness(Field3.provable, () => Field3.from(10n));
     *
     * // range check x and y
     * Gadgets.multiRangeCheck(x);
     * Gadgets.multiRangeCheck(y);
     *
     * // compute x + y mod 17
     * let z = ForeignField.add(x, y, 17n);
     *
     * Provable.log(z); // ['2', '0', '0'] = limb representation of 2 = 9 + 10 mod 17
     * ```
     *
     * **Warning**: The gadget does not assume that inputs are reduced modulo f,
     * and does not prove that the result is reduced modulo f.
     * It only guarantees that the result is in the correct residue class.
     *
     * @param x left summand
     * @param y right summand
     * @param f modulus
     * @returns x + y mod f
     */
    add(x: Field3, y: Field3, f: bigint) {
      return ForeignField.add(x, y, f);
    },

    /**
     * Foreign field subtraction: `x - y mod f`
     *
     * See {@link Gadgets.ForeignField.add} for assumptions and usage examples.
     *
     * @throws fails if `x - y < -f`, where the result cannot be brought back to a positive number by adding `f` once.
     */
    sub(x: Field3, y: Field3, f: bigint) {
      return ForeignField.sub(x, y, f);
    },

    /**
     * Foreign field negation: `-x mod f = f - x`
     *
     * See {@link ForeignField.add} for assumptions and usage examples.
     *
     * @throws fails if `x > f`, where `f - x < 0`.
     */
    neg(x: Field3, f: bigint) {
      return ForeignField.negate(x, f);
    },

    /**
     * Foreign field sum: `xs[0] + signs[0] * xs[1] + ... + signs[n-1] * xs[n] mod f`
     *
     * This gadget takes a list of inputs and a list of signs (of size one less than the inputs),
     * and computes a chain of additions or subtractions, depending on the sign.
     * A sign is of type `1n | -1n`, where `1n` represents addition and `-1n` represents subtraction.
     *
     * **Note**: For 3 or more inputs, `sum()` uses fewer constraints than a sequence of `add()` and `sub()` calls,
     * because we can avoid range checks on intermediate results.
     *
     * See {@link Gadgets.ForeignField.add} for assumptions on inputs.
     *
     * @example
     * ```ts
     * let x = Provable.witness(Field3.provable, () => Field3.from(4n));
     * let y = Provable.witness(Field3.provable, () => Field3.from(5n));
     * let z = Provable.witness(Field3.provable, () => Field3.from(10n));
     *
     * // range check x, y, z
     * Gadgets.multiRangeCheck(x);
     * Gadgets.multiRangeCheck(y);
     * Gadgets.multiRangeCheck(z);
     *
     * // compute x + y - z mod 17
     * let sum = ForeignField.sum([x, y, z], [1n, -1n], 17n);
     *
     * Provable.log(sum); // ['16', '0', '0'] = limb representation of 16 = 4 + 5 - 10 mod 17
     * ```
     */
    sum(xs: Field3[], signs: (1n | -1n)[], f: bigint) {
      return ForeignField.sum(xs, signs, f);
    },

    /**
     * Foreign field multiplication: `x * y mod f`
     *
     * The modulus `f` does not need to be prime, but has to be smaller than 2^259.
     *
     * **Assumptions**: In addition to the assumption that input limbs are in the range [0, 2^88), as in all foreign field gadgets,
     * this assumes an additional bound on the inputs: `x * y < 2^264 * p`, where p is the native modulus.
     * We usually assert this bound by proving that `x[2] < f[2] + 1`, where `x[2]` is the most significant limb of x.
     * To do this, we use an 88-bit range check on `2^88 - x[2] - (f[2] + 1)`, and same for y.
     * The implication is that x and y are _almost_ reduced modulo f.
     *
     * All of the above assumptions are checked by {@link Gadgets.ForeignField.assertAlmostReduced}.
     *
     * **Warning**: This gadget does not add the extra bound check on the result.
     * So, to use the result in another foreign field multiplication, you have to add the bound check on it yourself, again.
     *
     * @example
     * ```ts
     * // example modulus: secp256k1 prime
     * let f = (1n << 256n) - (1n << 32n) - 0b1111010001n;
     *
     * let x = Provable.witness(Field3.provable, () => Field3.from(f - 1n));
     * let y = Provable.witness(Field3.provable, () => Field3.from(f - 2n));
     *
     * // range check x, y and prove additional bounds x[2] <= f[2]
     * ForeignField.assertAlmostReduced([x, y], f);
     *
     * // compute x * y mod f
     * let z = ForeignField.mul(x, y, f);
     *
     * Provable.log(z); // ['2', '0', '0'] = limb representation of 2 = (-1)*(-2) mod f
     * ```
     */
    mul(x: Field3, y: Field3, f: bigint) {
      return ForeignField.mul(x, y, f);
    },

    /**
     * Foreign field inverse: `x^(-1) mod f`
     *
     * See {@link Gadgets.ForeignField.mul} for assumptions on inputs and usage examples.
     *
     * This gadget adds an extra bound check on the result, so it can be used directly in another foreign field multiplication.
     */
    inv(x: Field3, f: bigint) {
      return ForeignField.inv(x, f);
    },

    /**
     * Foreign field division: `x * y^(-1) mod f`
     *
     * See {@link Gadgets.ForeignField.mul} for assumptions on inputs and usage examples.
     *
     * This gadget adds an extra bound check on the result, so it can be used directly in another foreign field multiplication.
     *
     * @throws Different than {@link Gadgets.ForeignField.mul}, this fails on unreduced input `x`, because it checks that `x === (x/y)*y` and the right side will be reduced.
     */
    div(x: Field3, y: Field3, f: bigint) {
      return ForeignField.div(x, y, f);
    },

    /**
     * Optimized multiplication of sums in a foreign field, for example: `(x - y)*z = a + b + c mod f`
     *
     * Note: This is much more efficient than using {@link Gadgets.ForeignField.add} and {@link Gadgets.ForeignField.sub} separately to
     * compute the multiplication inputs and outputs, and then using {@link Gadgets.ForeignField.mul} to constrain the result.
     *
     * The sums passed into this method are "lazy sums" created with {@link Gadgets.ForeignField.Sum}.
     * You can also pass in plain {@link Field3} elements.
     *
     * **Assumptions**: The assumptions on the _summands_ are analogous to the assumptions described in {@link Gadgets.ForeignField.mul}:
     * - each summand's limbs are in the range [0, 2^88)
     * - summands that are part of a multiplication input satisfy `x[2] <= f[2]`
     *
     * @throws if the modulus is so large that the second assumption no longer suffices for validity of the multiplication.
     * For small sums and moduli < 2^256, this will not fail.
     *
     * @throws if the provided multiplication result is not correct modulo f.
     *
     * @example
     * ```ts
     * // range-check x, y, z, a, b, c
     * ForeignField.assertAlmostReduced([x, y, z], f);
     * Gadgets.multiRangeCheck(a);
     * Gadgets.multiRangeCheck(b);
     * Gadgets.multiRangeCheck(c);
     *
     * // create lazy input sums
     * let xMinusY = ForeignField.Sum(x).sub(y);
     * let aPlusBPlusC = ForeignField.Sum(a).add(b).add(c);
     *
     * // assert that (x - y)*z = a + b + c mod f
     * ForeignField.assertMul(xMinusY, z, aPlusBPlusC, f);
     * ```
     */
    assertMul(x: Field3 | Sum, y: Field3 | Sum, z: Field3 | Sum, f: bigint) {
      return ForeignField.assertMul(x, y, z, f);
    },

    /**
     * Lazy sum of {@link Field3} elements, which can be used as input to {@link Gadgets.ForeignField.assertMul}.
     */
    Sum(x: Field3) {
      return ForeignField.Sum(x);
    },

    /**
     * Prove that each of the given {@link Field3} elements is "almost" reduced modulo f,
     * i.e., satisfies the assumptions required by {@link Gadgets.ForeignField.mul} and other gadgets:
     * - each limb is in the range [0, 2^88)
     * - the most significant limb is less or equal than the modulus, x[2] <= f[2]
     *
     * **Note**: This method is most efficient when the number of input elements is a multiple of 3.
     *
     * @throws if any of the assumptions is violated.
     *
     * @example
     * ```ts
     * let x = Provable.witness(Field3.provable, () => Field3.from(4n));
     * let y = Provable.witness(Field3.provable, () => Field3.from(5n));
     * let z = Provable.witness(Field3.provable, () => Field3.from(10n));
     *
     * ForeignField.assertAlmostReduced([x, y, z], f);
     *
     * // now we can use x, y, z as inputs to foreign field multiplication
     * let xy = ForeignField.mul(x, y, f);
     * let xyz = ForeignField.mul(xy, z, f);
     *
     * // since xy is an input to another multiplication, we need to prove that it is almost reduced again!
     * ForeignField.assertAlmostReduced([xy], f); // TODO: would be more efficient to batch this with 2 other elements
     * ```
     */
    assertAlmostReduced(xs: Field3[], f: bigint, { skipMrc = false } = {}) {
      ForeignField.assertAlmostReduced(xs, f, skipMrc);
    },

    /**
     * Prove that x < f for any constant f < 2^264.
     *
     * If f is a finite field modulus, this means that the given field element is fully reduced modulo f.
     * This is a stronger statement than {@link ForeignField.assertAlmostReduced}
     * and also uses more constraints; it should not be needed in most use cases.
     *
     * **Note**: This assumes that the limbs of x are in the range [0, 2^88), in contrast to
     * {@link ForeignField.assertAlmostReduced} which adds that check itself.
     *
     * @throws if x is greater or equal to f.
     *
     * @example
     * ```ts
     * let x = Provable.witness(Field3.provable, () => Field3.from(0x1235n));
     *
     *  // range check limbs of x
     * Gadgets.multiRangeCheck(x);
     *
     * // prove that x is fully reduced mod f
     * Gadgets.ForeignField.assertLessThan(x, f);
     * ```
     */
    assertLessThan(x: Field3, f: bigint) {
      ForeignField.assertLessThan(x, f);
    },
  },

  /**
   * Helper methods to interact with 3-limb vectors of Fields.
   *
   * **Note:** This interface does not contain any provable methods.
   */
  Field3,
  /**
   * Division modulo 2^32. The operation decomposes a {@link Field} element in the range [0, 2^64) into two 32-bit limbs, `remainder` and `quotient`, using the following equation: `n = quotient * 2^32 + remainder`.
   *
   * **Note:** The gadget acts as a proof that the input is in the range [0, 2^64). If the input exceeds 64 bits, the gadget fails.
   *
   * Asserts that both `remainder` and `quotient` are in the range [0, 2^32) using {@link Gadgets.rangeCheck32}.
   *
   * @example
   * ```ts
   * let n = Field((1n << 32n) + 8n)
   * let { remainder, quotient } = Gadgets.divMod32(n);
   * // remainder = 8, quotient = 1
   *
   * n.assertEquals(quotient.mul(1n << 32n).add(remainder));
   * ```
   */
  divMod32,

  /**
   * Addition modulo 2^32. The operation adds two {@link Field} elements in the range [0, 2^64] and returns the result modulo 2^32.
   *
   * Asserts that the result is in the range [0, 2^32) using {@link Gadgets.rangeCheck32}.
   *
   * It uses {@link Gadgets.divMod32} internally by adding the two {@link Field} elements and then decomposing the result into `remainder` and `quotient` and returning the `remainder`.
   *
   * **Note:** The gadget assumes both inputs to be in the range [0, 2^64). When called with non-range-checked inputs, be aware that the sum `a + b` can overflow the native field and the gadget can succeed but return an invalid result.
   *
   * @example
   * ```ts
   * let a = Field(8n);
   * let b = Field(1n << 32n);
   *
   * Gadgets.addMod32(a, b).assertEquals(Field(8n));
   * ```
   *    */
  addMod32,
};

export namespace Gadgets {
  /**
   * A 3-tuple of Fields, representing a 3-limb bigint.
   */
  export type Field3 = [Field, Field, Field];

  export namespace ForeignField {
    /**
     * Lazy sum of {@link Field3} elements, which can be used as input to {@link Gadgets.ForeignField.assertMul}.
     */
    export type Sum = Sum_;
  }
}
type Sum_ = Sum;<|MERGE_RESOLUTION|>--- conflicted
+++ resolved
@@ -6,10 +6,10 @@
   multiRangeCheck,
   rangeCheck16,
   rangeCheck64,
-<<<<<<< HEAD
   rangeCheck32,
   rangeCheckN,
   isInRangeN,
+  rangeCheck8,
 } from './range-check.js';
 import {
   not,
@@ -22,15 +22,8 @@
   leftShift32,
 } from './bitwise.js';
 import { Field } from '../core.js';
-import { ForeignField, Field3 } from './foreign-field.js';
+import { ForeignField, Field3, Sum } from './foreign-field.js';
 import { divMod32, addMod32 } from './arithmetic.js';
-=======
-  rangeCheck8,
-} from './range-check.js';
-import { not, rotate, xor, and, leftShift, rightShift } from './bitwise.js';
-import { Field } from '../field.js';
-import { ForeignField, Field3, Sum } from './foreign-field.js';
->>>>>>> ec789794
 
 export { Gadgets };
 
@@ -63,7 +56,6 @@
   },
 
   /**
-<<<<<<< HEAD
    * Asserts that the input value is in the range [0, 2^32).
    *
    * This function proves that the provided field element can be represented with 32 bits.
@@ -134,7 +126,8 @@
    */
   isInRangeN(n: number, x: Field) {
     return isInRangeN(n, x);
-=======
+  },
+  /*
    * Asserts that the input value is in the range [0, 2^16).
    *
    * See {@link Gadgets.rangeCheck64} for analogous details and usage examples.
@@ -150,7 +143,6 @@
    */
   rangeCheck8(x: Field) {
     return rangeCheck8(x);
->>>>>>> ec789794
   },
 
   /**
