/**
 * Wrapper file for various gadgets, with a namespace and doccomments.
 */
import {
  compactMultiRangeCheck,
  multiRangeCheck,
  rangeCheck64,
} from './range-check.js';
import { not, rotate, xor, and, leftShift, rightShift } from './bitwise.js';
<<<<<<< HEAD
import { Field } from '../core.js';
import { ForeignField, Field3, Sum } from './foreign-field.js';
import { Ecdsa, Point } from './elliptic-curve.js';
import { CurveAffine } from '../../bindings/crypto/elliptic_curve.js';
import { Crypto } from '../crypto.js';
=======
import { Field } from '../field.js';
import { ForeignField, Field3 } from './foreign-field.js';
>>>>>>> 5e3d6a28

export { Gadgets };

const Gadgets = {
  /**
   * Asserts that the input value is in the range [0, 2^64).
   *
   * This function proves that the provided field element can be represented with 64 bits.
   * If the field element exceeds 64 bits, an error is thrown.
   *
   * @param x - The value to be range-checked.
   *
   * @throws Throws an error if the input value exceeds 64 bits.
   *
   * @example
   * ```ts
   * const x = Provable.witness(Field, () => Field(12345678n));
   * Gadgets.rangeCheck64(x); // successfully proves 64-bit range
   *
   * const xLarge = Provable.witness(Field, () => Field(12345678901234567890123456789012345678n));
   * Gadgets.rangeCheck64(xLarge); // throws an error since input exceeds 64 bits
   * ```
   *
   * **Note**: Small "negative" field element inputs are interpreted as large integers close to the field size,
   * and don't pass the 64-bit check. If you want to prove that a value lies in the int64 range [-2^63, 2^63),
   * you could use `rangeCheck64(x.add(1n << 63n))`.
   */
  rangeCheck64(x: Field) {
    return rangeCheck64(x);
  },
  /**
   * A (left and right) rotation operates similarly to the shift operation (`<<` for left and `>>` for right) in JavaScript,
   * with the distinction that the bits are circulated to the opposite end of a 64-bit representation rather than being discarded.
   * For a left rotation, this means that bits shifted off the left end reappear at the right end.
   * Conversely, for a right rotation, bits shifted off the right end reappear at the left end.
   *
   * It’s important to note that these operations are performed considering the big-endian 64-bit representation of the number,
   * where the most significant (64th) bit is on the left end and the least significant bit is on the right end.
   * The `direction` parameter is a string that accepts either `'left'` or `'right'`, determining the direction of the rotation.
   *
   * **Important:** The gadget assumes that its input is at most 64 bits in size.
   *
   * If the input exceeds 64 bits, the gadget is invalid and fails to prove correct execution of the rotation.
   * To safely use `rotate()`, you need to make sure that the value passed in is range-checked to 64 bits;
   * for example, using {@link Gadgets.rangeCheck64}.
   *
   * You can find more details about the implementation in the [Mina book](https://o1-labs.github.io/proof-systems/specs/kimchi.html?highlight=gates#rotation)
   *
   * @param field {@link Field} element to rotate.
   * @param bits amount of bits to rotate this {@link Field} element with.
   * @param direction left or right rotation direction.
   *
   * @throws Throws an error if the input value exceeds 64 bits.
   *
   * @example
   * ```ts
   * const x = Provable.witness(Field, () => Field(0b001100));
   * const y = Gadgets.rotate(x, 2, 'left'); // left rotation by 2 bits
   * const z = Gadgets.rotate(x, 2, 'right'); // right rotation by 2 bits
   * y.assertEquals(0b110000);
   * z.assertEquals(0b000011);
   *
   * const xLarge = Provable.witness(Field, () => Field(12345678901234567890123456789012345678n));
   * Gadgets.rotate(xLarge, 32, "left"); // throws an error since input exceeds 64 bits
   * ```
   */
  rotate(field: Field, bits: number, direction: 'left' | 'right' = 'left') {
    return rotate(field, bits, direction);
  },
  /**
   * Bitwise XOR gadget on {@link Field} elements. Equivalent to the [bitwise XOR `^` operator in JavaScript](https://developer.mozilla.org/en-US/docs/Web/JavaScript/Reference/Operators/Bitwise_XOR).
   * A XOR gate works by comparing two bits and returning `1` if two bits differ, and `0` if two bits are equal.
   *
   * This gadget builds a chain of XOR gates recursively. Each XOR gate can verify 16 bit at most. If your input elements exceed 16 bit, another XOR gate will be added to the chain.
   *
   * The `length` parameter lets you define how many bits should be compared. `length` is rounded to the nearest multiple of 16, `paddedLength = ceil(length / 16) * 16`, and both input values are constrained to fit into `paddedLength` bits. The output is guaranteed to have at most `paddedLength` bits as well.
   *
   * **Note:** Specifying a larger `length` parameter adds additional constraints.
   *
   * It is also important to mention that specifying a smaller `length` allows the verifier to infer the length of the original input data (e.g. smaller than 16 bit if only one XOR gate has been used).
   * A zkApp developer should consider these implications when choosing the `length` parameter and carefully weigh the trade-off between increased amount of constraints and security.
   *
   * **Important:** Both {@link Field} elements need to fit into `2^paddedLength - 1`. Otherwise, an error is thrown and no proof can be generated.
   *
   * For example, with `length = 2` (`paddedLength = 16`), `xor()` will fail for any input that is larger than `2**16`.
   *
   * You can find more details about the implementation in the [Mina book](https://o1-labs.github.io/proof-systems/specs/kimchi.html?highlight=gates#xor-1)
   *
   * @param a {@link Field} element to compare.
   * @param b {@link Field} element to compare.
   * @param length amount of bits to compare.
   *
   * @throws Throws an error if the input values exceed `2^paddedLength - 1`.
   *
   * @example
   * ```ts
   * let a = Field(0b0101);
   * let b = Field(0b0011);
   *
   * let c = Gadgets.xor(a, b, 4); // xor-ing 4 bits
   * c.assertEquals(0b0110);
   * ```
   */
  xor(a: Field, b: Field, length: number) {
    return xor(a, b, length);
  },

  /**
   * Bitwise NOT gate on {@link Field} elements. Similar to the [bitwise
   * NOT `~` operator in JavaScript](https://developer.mozilla.org/en-US/docs/
   * Web/JavaScript/Reference/Operators/Bitwise_NOT).
   *
   * **Note:** The NOT gate only operates over the amount
   * of bits specified by the `length` parameter.
   *
   * A NOT gate works by returning `1` in each bit position if the
   * corresponding bit of the operand is `0`, and returning `0` if the
   * corresponding bit of the operand is `1`.
   *
   * The `length` parameter lets you define how many bits to NOT.
   *
   * **Note:** Specifying a larger `length` parameter adds additional constraints. The operation will fail if the length or the input value is larger than 254.
   *
   * NOT is implemented in two different ways. If the `checked` parameter is set to `true`
   * the {@link Gadgets.xor} gadget is reused with a second argument to be an
   * all one bitmask the same length. This approach needs as many rows as an XOR would need
   * for a single negation. If the `checked` parameter is set to `false`, NOT is
   * implemented as a subtraction of the input from the all one bitmask. This
   * implementation is returned by default if no `checked` parameter is provided.
   *
   * You can find more details about the implementation in the [Mina book](https://o1-labs.github.io/proof-systems/specs/kimchi.html?highlight=gates#not)
   *
   * @example
   * ```ts
   * // not-ing 4 bits with the unchecked version
   * let a = Field(0b0101);
   * let b = Gadgets.not(a,4,false);
   *
   * b.assertEquals(0b1010);
   *
   * // not-ing 4 bits with the checked version utilizing the xor gadget
   * let a = Field(0b0101);
   * let b = Gadgets.not(a,4,true);
   *
   * b.assertEquals(0b1010);
   * ```
   *
   * @param a - The value to apply NOT to. The operation will fail if the value is larger than 254.
   * @param length - The number of bits to be considered for the NOT operation.
   * @param checked - Optional boolean to determine if the checked or unchecked not implementation is used. If it
   * is set to `true` the {@link Gadgets.xor} gadget is reused. If it is set to `false`, NOT is implemented
   *  as a subtraction of the input from the all one bitmask. It is set to `false` by default if no parameter is provided.
   *
   * @throws Throws an error if the input value exceeds 254 bits.
   */
  not(a: Field, length: number, checked: boolean = false) {
    return not(a, length, checked);
  },

  /**
   * Performs a left shift operation on the provided {@link Field} element.
   * This operation is similar to the `<<` shift operation in JavaScript,
   * where bits are shifted to the left, and the overflowing bits are discarded.
   *
   * It’s important to note that these operations are performed considering the big-endian 64-bit representation of the number,
   * where the most significant (64th) bit is on the left end and the least significant bit is on the right end.
   *
   * **Important:** The gadgets assumes that its input is at most 64 bits in size.
   *
   * If the input exceeds 64 bits, the gadget is invalid and fails to prove correct execution of the shift.
   * Therefore, to safely use `leftShift()`, you need to make sure that the values passed in are range checked to 64 bits.
   * For example, this can be done with {@link Gadgets.rangeCheck64}.
   *
   * @param field {@link Field} element to shift.
   * @param bits Amount of bits to shift the {@link Field} element to the left. The amount should be between 0 and 64 (or else the shift will fail).
   *
   * @throws Throws an error if the input value exceeds 64 bits.
   *
   * @example
   * ```ts
   * const x = Provable.witness(Field, () => Field(0b001100)); // 12 in binary
   * const y = Gadgets.leftShift(x, 2); // left shift by 2 bits
   * y.assertEquals(0b110000); // 48 in binary
   *
   * const xLarge = Provable.witness(Field, () => Field(12345678901234567890123456789012345678n));
   * leftShift(xLarge, 32); // throws an error since input exceeds 64 bits
   * ```
   */
  leftShift(field: Field, bits: number) {
    return leftShift(field, bits);
  },

  /**
   * Performs a right shift operation on the provided {@link Field} element.
   * This is similar to the `>>` shift operation in JavaScript, where bits are moved to the right.
   * The `rightShift` function utilizes the rotation method internally to implement this operation.
   *
   * * It’s important to note that these operations are performed considering the big-endian 64-bit representation of the number,
   * where the most significant (64th) bit is on the left end and the least significant bit is on the right end.
   *
   * **Important:** The gadgets assumes that its input is at most 64 bits in size.
   *
   * If the input exceeds 64 bits, the gadget is invalid and fails to prove correct execution of the shift.
   * To safely use `rightShift()`, you need to make sure that the value passed in is range-checked to 64 bits;
   * for example, using {@link Gadgets.rangeCheck64}.
   *
   * @param field {@link Field} element to shift.
   * @param bits Amount of bits to shift the {@link Field} element to the right. The amount should be between 0 and 64 (or else the shift will fail).
   *
   * @throws Throws an error if the input value exceeds 64 bits.
   *
   * @example
   * ```ts
   * const x = Provable.witness(Field, () => Field(0b001100)); // 12 in binary
   * const y = Gadgets.rightShift(x, 2); // right shift by 2 bits
   * y.assertEquals(0b000011); // 3 in binary
   *
   * const xLarge = Provable.witness(Field, () => Field(12345678901234567890123456789012345678n));
   * rightShift(xLarge, 32); // throws an error since input exceeds 64 bits
   * ```
   */
  rightShift(field: Field, bits: number) {
    return rightShift(field, bits);
  },
  /**
   * Bitwise AND gadget on {@link Field} elements. Equivalent to the [bitwise AND `&` operator in JavaScript](https://developer.mozilla.org/en-US/docs/Web/JavaScript/Reference/Operators/Bitwise_AND).
   * The AND gate works by comparing two bits and returning `1` if both bits are `1`, and `0` otherwise.
   *
   * It can be checked by a double generic gate that verifies the following relationship between the values below (in the process it also invokes the {@link Gadgets.xor} gadget which will create additional constraints depending on `length`).
   *
   * The generic gate verifies:\
   * `a + b = sum` and the conjunction equation `2 * and = sum - xor`\
   * Where:\
   * `a + b = sum`\
   * `a ^ b = xor`\
   * `a & b = and`
   *
   * You can find more details about the implementation in the [Mina book](https://o1-labs.github.io/proof-systems/specs/kimchi.html?highlight=gates#and)
   *
   * The `length` parameter lets you define how many bits should be compared. `length` is rounded to the nearest multiple of 16, `paddedLength = ceil(length / 16) * 16`, and both input values are constrained to fit into `paddedLength` bits. The output is guaranteed to have at most `paddedLength` bits as well.
   *
   * **Note:** Specifying a larger `length` parameter adds additional constraints.
   *
   * **Note:** Both {@link Field} elements need to fit into `2^paddedLength - 1`. Otherwise, an error is thrown and no proof can be generated.
   * For example, with `length = 2` (`paddedLength = 16`), `and()` will fail for any input that is larger than `2**16`.
   *
   * @example
   * ```typescript
   * let a = Field(3);    // ... 000011
   * let b = Field(5);    // ... 000101
   *
   * let c = Gadgets.and(a, b, 2);    // ... 000001
   * c.assertEquals(1);
   * ```
   */
  and(a: Field, b: Field, length: number) {
    return and(a, b, length);
  },

  /**
   * Multi-range check.
   *
   * Proves that x, y, z are all in the range [0, 2^88).
   *
   * This takes 4 rows, so it checks 88*3/4 = 66 bits per row. This is slightly more efficient
   * than 64-bit range checks, which can do 64 bits in 1 row.
   *
   * In particular, the 3x88-bit range check supports bigints up to 264 bits, which in turn is enough
   * to support foreign field multiplication with moduli up to 2^259.
   *
   * @example
   * ```ts
   * Gadgets.multiRangeCheck([x, y, z]);
   * ```
   *
   * @throws Throws an error if one of the input values exceeds 88 bits.
   */
  multiRangeCheck(limbs: Field3) {
    multiRangeCheck(limbs);
  },

  /**
   * Compact multi-range check
   *
   * This is a variant of {@link multiRangeCheck} where the first two variables are passed in
   * combined form xy = x + 2^88*y.
   *
   * The gadget
   * - splits up xy into x and y
   * - proves that xy = x + 2^88*y
   * - proves that x, y, z are all in the range [0, 2^88).
   *
   * The split form [x, y, z] is returned.
   *
   * @example
   * ```ts
   * let [x, y] = Gadgets.compactMultiRangeCheck([xy, z]);
   * ```
   *
   * @throws Throws an error if `xy` exceeds 2*88 = 176 bits, or if z exceeds 88 bits.
   */
  compactMultiRangeCheck(xy: Field, z: Field) {
    return compactMultiRangeCheck(xy, z);
  },

  /**
   * Gadgets for foreign field operations.
   *
   * A _foreign field_ is a finite field different from the native field of the proof system.
   *
   * The `ForeignField` namespace exposes operations like modular addition and multiplication,
   * which work for any finite field of size less than 2^259.
   *
   * Foreign field elements are represented as 3 limbs of native field elements.
   * Each limb holds 88 bits of the total, in little-endian order.
   *
   * All `ForeignField` gadgets expect that their input limbs are constrained to the range [0, 2^88).
   * Range checks on outputs are added by the gadget itself.
   */
  ForeignField: {
    /**
     * Foreign field addition: `x + y mod f`
     *
     * The modulus `f` does not need to be prime.
     *
     * Inputs and outputs are 3-tuples of native Fields.
     * Each input limb is assumed to be in the range [0, 2^88), and the gadget is invalid if this is not the case.
     * The result limbs are guaranteed to be in the same range.
     *
     * @example
     * ```ts
     * let x = Provable.witness(Field3.provable, () => Field3.from(9n));
     * let y = Provable.witness(Field3.provable, () => Field3.from(10n));
     *
     * // range check x and y
     * Gadgets.multiRangeCheck(x);
     * Gadgets.multiRangeCheck(y);
     *
     * // compute x + y mod 17
     * let z = ForeignField.add(x, y, 17n);
     *
     * Provable.log(z); // ['2', '0', '0'] = limb representation of 2 = 9 + 10 mod 17
     * ```
     *
     * **Warning**: The gadget does not assume that inputs are reduced modulo f,
     * and does not prove that the result is reduced modulo f.
     * It only guarantees that the result is in the correct residue class.
     *
     * @param x left summand
     * @param y right summand
     * @param f modulus
     * @returns x + y mod f
     */
    add(x: Field3, y: Field3, f: bigint) {
      return ForeignField.add(x, y, f);
    },

    /**
     * Foreign field subtraction: `x - y mod f`
     *
     * See {@link ForeignField.add} for assumptions and usage examples.
     *
     * @throws fails if `x - y < -f`, where the result cannot be brought back to a positive number by adding `f` once.
     */
    sub(x: Field3, y: Field3, f: bigint) {
      return ForeignField.sub(x, y, f);
    },

    /**
     * Foreign field negation: `-x mod f = f - x`
     *
     * See {@link ForeignField.add} for assumptions and usage examples.
     *
     * @throws fails if `x > f`, where `f - x < 0`.
     */
    neg(x: Field3, f: bigint) {
      return ForeignField.negate(x, f);
    },

    /**
     * Foreign field sum: `xs[0] + signs[0] * xs[1] + ... + signs[n-1] * xs[n] mod f`
     *
     * This gadget takes a list of inputs and a list of signs (of size one less than the inputs),
     * and computes a chain of additions or subtractions, depending on the sign.
     * A sign is of type `1n | -1n`, where `1n` represents addition and `-1n` represents subtraction.
     *
     * **Note**: For 3 or more inputs, `sum()` uses fewer constraints than a sequence of `add()` and `sub()` calls,
     * because we can avoid range checks on intermediate results.
     *
     * See {@link ForeignField.add} for assumptions on inputs.
     *
     * @example
     * ```ts
     * let x = Provable.witness(Field3.provable, () => Field3.from(4n));
     * let y = Provable.witness(Field3.provable, () => Field3.from(5n));
     * let z = Provable.witness(Field3.provable, () => Field3.from(10n));
     *
     * // range check x, y, z
     * Gadgets.multiRangeCheck(x);
     * Gadgets.multiRangeCheck(y);
     * Gadgets.multiRangeCheck(z);
     *
     * // compute x + y - z mod 17
     * let sum = ForeignField.sum([x, y, z], [1n, -1n], 17n);
     *
     * Provable.log(sum); // ['16', '0', '0'] = limb representation of 16 = 4 + 5 - 10 mod 17
     * ```
     */
    sum(xs: Field3[], signs: (1n | -1n)[], f: bigint) {
      return ForeignField.sum(xs, signs, f);
    },

    /**
     * Foreign field multiplication: `x * y mod f`
     *
     * The modulus `f` does not need to be prime, but has to be smaller than 2^259.
     *
     * **Assumptions**: In addition to the assumption that input limbs are in the range [0, 2^88), as in all foreign field gadgets,
     * this assumes an additional bound on the inputs: `x * y < 2^264 * p`, where p is the native modulus.
     * We usually assert this bound by proving that `x[2] < f[2] + 1`, where `x[2]` is the most significant limb of x.
     * To do this, we use an 88-bit range check on `2^88 - x[2] - (f[2] + 1)`, and same for y.
     * The implication is that x and y are _almost_ reduced modulo f.
     *
     * All of the above assumptions are checked by {@link ForeignField.assertAlmostFieldElements}.
     *
     * **Warning**: This gadget does not add the extra bound check on the result.
     * So, to use the result in another foreign field multiplication, you have to add the bound check on it yourself, again.
     *
     * @example
     * ```ts
     * // example modulus: secp256k1 prime
     * let f = (1n << 256n) - (1n << 32n) - 0b1111010001n;
     *
     * let x = Provable.witness(Field3.provable, () => Field3.from(f - 1n));
     * let y = Provable.witness(Field3.provable, () => Field3.from(f - 2n));
     *
     * // range check x, y and prove additional bounds x[2] <= f[2]
     * ForeignField.assertAlmostFieldElements([x, y], f);
     *
     * // compute x * y mod f
     * let z = ForeignField.mul(x, y, f);
     *
     * Provable.log(z); // ['2', '0', '0'] = limb representation of 2 = (-1)*(-2) mod f
     * ```
     */
    mul(x: Field3, y: Field3, f: bigint) {
      return ForeignField.mul(x, y, f);
    },

    /**
     * Foreign field inverse: `x^(-1) mod f`
     *
     * See {@link ForeignField.mul} for assumptions on inputs and usage examples.
     *
     * This gadget adds an extra bound check on the result, so it can be used directly in another foreign field multiplication.
     */
    inv(x: Field3, f: bigint) {
      return ForeignField.inv(x, f);
    },

    /**
     * Foreign field division: `x * y^(-1) mod f`
     *
     * See {@link ForeignField.mul} for assumptions on inputs and usage examples.
     *
     * This gadget adds an extra bound check on the result, so it can be used directly in another foreign field multiplication.
     *
     * @throws Different than {@link ForeignField.mul}, this fails on unreduced input `x`, because it checks that `x === (x/y)*y` and the right side will be reduced.
     */
    div(x: Field3, y: Field3, f: bigint) {
      return ForeignField.div(x, y, f);
    },

    /**
     * Optimized multiplication of sums in a foreign field, for example: `(x - y)*z = a + b + c mod f`
     *
     * Note: This is much more efficient than using {@link ForeignField.add} and {@link ForeignField.sub} separately to
     * compute the multiplication inputs and outputs, and then using {@link ForeignField.mul} to constrain the result.
     *
     * The sums passed into this gadgets are "lazy sums" created with {@link ForeignField.Sum}.
     * You can also pass in plain {@link Field3} elements.
     *
     * **Assumptions**: The assumptions on the _summands_ are analogous to the assumptions described in {@link ForeignField.mul}:
     * - each summand's limbs are in the range [0, 2^88)
     * - summands that are part of a multiplication input satisfy `x[2] <= f[2]`
     *
     * @throws if the modulus is so large that the second assumption no longer suffices for validity of the multiplication.
     * For small sums and moduli < 2^256, this will not fail.
     *
     * @throws if the provided multiplication result is not correct modulo f.
     *
     * @example
     * ```ts
     * // range-check x, y, z, a, b, c
     * ForeignField.assertAlmostFieldElements([x, y, z], f);
     * Gadgets.multiRangeCheck(a);
     * Gadgets.multiRangeCheck(b);
     * Gadgets.multiRangeCheck(c);
     *
     * // create lazy input sums
     * let xMinusY = ForeignField.Sum(x).sub(y);
     * let aPlusBPlusC = ForeignField.Sum(a).add(b).add(c);
     *
     * // assert that (x - y)*z = a + b + c mod f
     * ForeignField.assertMul(xMinusY, z, aPlusBPlusC, f);
     * ```
     */
    assertMul(x: Field3 | Sum, y: Field3 | Sum, z: Field3 | Sum, f: bigint) {
      return ForeignField.assertMul(x, y, z, f);
    },

    /**
     * Lazy sum of {@link Field3} elements, which can be used as input to {@link ForeignField.assertMul}.
     */
    Sum(x: Field3) {
      return ForeignField.Sum(x);
    },

    /**
     * Prove that each of the given {@link Field3} elements is "almost" reduced modulo f,
     * i.e., satisfies the assumptions required by {@link ForeignField.mul} and other gadgets:
     * - each limb is in the range [0, 2^88)
     * - the most significant limb is less or equal than the modulus, x[2] <= f[2]
     *
     * **Note**: This method is most efficient when the number of input elements is a multiple of 3.
     *
     * @throws if any of the assumptions is violated.
     *
     * @example
     * ```ts
     * let x = Provable.witness(Field3.provable, () => Field3.from(4n));
     * let y = Provable.witness(Field3.provable, () => Field3.from(5n));
     * let z = Provable.witness(Field3.provable, () => Field3.from(10n));
     *
     * ForeignField.assertAlmostFieldElements([x, y, z], f);
     *
     * // now we can use x, y, z as inputs to foreign field multiplication
     * let xy = ForeignField.mul(x, y, f);
     * let xyz = ForeignField.mul(xy, z, f);
     *
     * // since xy is an input to another multiplication, we need to prove that it is almost reduced again!
     * ForeignField.assertAlmostFieldElements([xy], f); // TODO: would be more efficient to batch this with 2 other elements
     * ```
     */
    assertAlmostFieldElements(
      xs: Field3[],
      f: bigint,
      { skipMrc = false } = {}
    ) {
      ForeignField.assertAlmostFieldElements(xs, f, skipMrc);
    },

    /**
     * Prove that x < f for any constant f < 2^264.
     *
     * If f is a finite field modulus, this means that the given field element is fully reduced modulo f.
     * This is a stronger statement than {@link ForeignField.assertAlmostFieldElements}
     * and also uses more constraints; it should not be needed in most use cases.
     *
     * **Note**: This assumes that the limbs of x are in the range [0, 2^88), in contrast to
     * {@link ForeignField.assertAlmostFieldElements} which adds that check itself.
     *
     * @throws if x is greater or equal to f.
     *
     * @example
     * ```ts
     * let x = Provable.witness(Field3.provable, () => Field3.from(0x1235n));
     *
     *  // range check limbs of x
     * Gadgets.multiRangeCheck(x);
     *
     * // prove that x is fully reduced mod f
     * Gadgets.ForeignField.assertLessThan(x, f);
     * ```
     */
    assertLessThan(x: Field3, f: bigint) {
      ForeignField.assertLessThan(x, f);
    },
  },

  /**
   * ECDSA verification gadget and helper methods.
   */
  Ecdsa: {
    // TODO add an easy way to prove that the public key lies on the curve, and show in the example
    /**
     * Verify an ECDSA signature.
     *
     * **Important:** This method returns a {@link Bool} which indicates whether the signature is valid.
     * So, to actually prove validity of a signature, you need to assert that the result is true.
     *
     * @example
     * ```ts
     * const Curve = Crypto.createCurve(Crypto.CurveParams.Secp256k1);
     *
     * // assert that message hash and signature are valid scalar field elements
     * Gadgets.ForeignField.assertAlmostFieldElements(
     *   [signature.r, signature.s, msgHash],
     *   Curve.order
     * );
     *
     * // verify signature
     * let isValid = Gadgets.Ecdsa.verify(Curve, signature, msgHash, publicKey);
     * isValid.assertTrue();
     * ```
     */
    verify(
      Curve: CurveAffine,
      signature: Ecdsa.Signature,
      msgHash: Field3,
      publicKey: Point
    ) {
      Ecdsa.verify(Curve, signature, msgHash, publicKey);
    },

    /**
     * Sign a message hash using ECDSA.
     *
     * _This method is not provable._
     */
    sign(
      Curve: Crypto.Curve,
      msgHash: bigint,
      privateKey: bigint
    ): Ecdsa.signature {
      return Ecdsa.sign(Curve, msgHash, privateKey);
    },

    /**
     * Non-provable helper methods for interacting with ECDSA signatures.
     */
    Signature: Ecdsa.Signature,
  },

  /**
   * Helper methods to interact with 3-limb vectors of Fields.
   *
   * **Note:** This interface does not contain any provable methods.
   */
  Field3,
};

export namespace Gadgets {
  /**
   * A 3-tuple of Fields, representing a 3-limb bigint.
   */
  export type Field3 = [Field, Field, Field];

  export namespace ForeignField {
    /**
     * Lazy sum of {@link Field3} elements, which can be used as input to {@link ForeignField.assertMul}.
     */
    export type Sum = Sum_;
  }

  export namespace Ecdsa {
    /**
     * ECDSA signature consisting of two curve scalars.
     */
    export type Signature = EcdsaSignature;
    export type signature = ecdsaSignature;
  }
}
type Sum_ = Sum;
type EcdsaSignature = Ecdsa.Signature;
type ecdsaSignature = Ecdsa.signature;<|MERGE_RESOLUTION|>--- conflicted
+++ resolved
@@ -7,16 +7,11 @@
   rangeCheck64,
 } from './range-check.js';
 import { not, rotate, xor, and, leftShift, rightShift } from './bitwise.js';
-<<<<<<< HEAD
-import { Field } from '../core.js';
+import { Field } from '../field.js';
 import { ForeignField, Field3, Sum } from './foreign-field.js';
 import { Ecdsa, Point } from './elliptic-curve.js';
 import { CurveAffine } from '../../bindings/crypto/elliptic_curve.js';
 import { Crypto } from '../crypto.js';
-=======
-import { Field } from '../field.js';
-import { ForeignField, Field3 } from './foreign-field.js';
->>>>>>> 5e3d6a28
 
 export { Gadgets };
 
