/**
 * Wrapper file for various gadgets, with a namespace and doccomments.
 */
import {
  compactMultiRangeCheck,
  multiRangeCheck,
  rangeCheck64,
  rangeCheck8,
} from './range-check.js';
import { not, rotate, xor, and, leftShift, rightShift } from './bitwise.js';
<<<<<<< HEAD
import { Field } from '../field.js';
=======
import { Field } from '../core.js';
>>>>>>> 4999fe8e
import { ForeignField, Field3, Sum } from './foreign-field.js';
import { Ecdsa, Point } from './elliptic-curve.js';
import { CurveAffine } from '../../bindings/crypto/elliptic_curve.js';
import { Crypto } from '../crypto.js';

export { Gadgets };

const Gadgets = {
  /**
   * Asserts that the input value is in the range [0, 2^64).
   *
   * This function proves that the provided field element can be represented with 64 bits.
   * If the field element exceeds 64 bits, an error is thrown.
   *
   * @param x - The value to be range-checked.
   *
   * @throws Throws an error if the input value exceeds 64 bits.
   *
   * @example
   * ```ts
   * const x = Provable.witness(Field, () => Field(12345678n));
   * Gadgets.rangeCheck64(x); // successfully proves 64-bit range
   *
   * const xLarge = Provable.witness(Field, () => Field(12345678901234567890123456789012345678n));
   * Gadgets.rangeCheck64(xLarge); // throws an error since input exceeds 64 bits
   * ```
   *
   * **Note**: Small "negative" field element inputs are interpreted as large integers close to the field size,
   * and don't pass the 64-bit check. If you want to prove that a value lies in the int64 range [-2^63, 2^63),
   * you could use `rangeCheck64(x.add(1n << 63n))`.
   */
  rangeCheck64(x: Field) {
    return rangeCheck64(x);
  },

  /**
   * Asserts that the input value is in the range [0, 2^8).
   *
   * See {@link Gadgets.rangeCheck64} for analogous details and usage examples.
   */
  rangeCheck8(x: Field) {
    return rangeCheck8(x);
  },

  /**
   * A (left and right) rotation operates similarly to the shift operation (`<<` for left and `>>` for right) in JavaScript,
   * with the distinction that the bits are circulated to the opposite end of a 64-bit representation rather than being discarded.
   * For a left rotation, this means that bits shifted off the left end reappear at the right end.
   * Conversely, for a right rotation, bits shifted off the right end reappear at the left end.
   *
   * It’s important to note that these operations are performed considering the big-endian 64-bit representation of the number,
   * where the most significant (64th) bit is on the left end and the least significant bit is on the right end.
   * The `direction` parameter is a string that accepts either `'left'` or `'right'`, determining the direction of the rotation.
   *
   * **Important:** The gadget assumes that its input is at most 64 bits in size.
   *
   * If the input exceeds 64 bits, the gadget is invalid and fails to prove correct execution of the rotation.
   * To safely use `rotate()`, you need to make sure that the value passed in is range-checked to 64 bits;
   * for example, using {@link Gadgets.rangeCheck64}.
   *
   * You can find more details about the implementation in the [Mina book](https://o1-labs.github.io/proof-systems/specs/kimchi.html?highlight=gates#rotation)
   *
   * @param field {@link Field} element to rotate.
   * @param bits amount of bits to rotate this {@link Field} element with.
   * @param direction left or right rotation direction.
   *
   * @throws Throws an error if the input value exceeds 64 bits.
   *
   * @example
   * ```ts
   * const x = Provable.witness(Field, () => Field(0b001100));
   * const y = Gadgets.rotate(x, 2, 'left'); // left rotation by 2 bits
   * const z = Gadgets.rotate(x, 2, 'right'); // right rotation by 2 bits
   * y.assertEquals(0b110000);
   * z.assertEquals(0b000011);
   *
   * const xLarge = Provable.witness(Field, () => Field(12345678901234567890123456789012345678n));
   * Gadgets.rotate(xLarge, 32, "left"); // throws an error since input exceeds 64 bits
   * ```
   */
  rotate(field: Field, bits: number, direction: 'left' | 'right' = 'left') {
    return rotate(field, bits, direction);
  },
  /**
   * Bitwise XOR gadget on {@link Field} elements. Equivalent to the [bitwise XOR `^` operator in JavaScript](https://developer.mozilla.org/en-US/docs/Web/JavaScript/Reference/Operators/Bitwise_XOR).
   * A XOR gate works by comparing two bits and returning `1` if two bits differ, and `0` if two bits are equal.
   *
   * This gadget builds a chain of XOR gates recursively. Each XOR gate can verify 16 bit at most. If your input elements exceed 16 bit, another XOR gate will be added to the chain.
   *
   * The `length` parameter lets you define how many bits should be compared. `length` is rounded to the nearest multiple of 16, `paddedLength = ceil(length / 16) * 16`, and both input values are constrained to fit into `paddedLength` bits. The output is guaranteed to have at most `paddedLength` bits as well.
   *
   * **Note:** Specifying a larger `length` parameter adds additional constraints.
   *
   * It is also important to mention that specifying a smaller `length` allows the verifier to infer the length of the original input data (e.g. smaller than 16 bit if only one XOR gate has been used).
   * A zkApp developer should consider these implications when choosing the `length` parameter and carefully weigh the trade-off between increased amount of constraints and security.
   *
   * **Important:** Both {@link Field} elements need to fit into `2^paddedLength - 1`. Otherwise, an error is thrown and no proof can be generated.
   *
   * For example, with `length = 2` (`paddedLength = 16`), `xor()` will fail for any input that is larger than `2**16`.
   *
   * You can find more details about the implementation in the [Mina book](https://o1-labs.github.io/proof-systems/specs/kimchi.html?highlight=gates#xor-1)
   *
   * @param a {@link Field} element to compare.
   * @param b {@link Field} element to compare.
   * @param length amount of bits to compare.
   *
   * @throws Throws an error if the input values exceed `2^paddedLength - 1`.
   *
   * @example
   * ```ts
   * let a = Field(0b0101);
   * let b = Field(0b0011);
   *
   * let c = Gadgets.xor(a, b, 4); // xor-ing 4 bits
   * c.assertEquals(0b0110);
   * ```
   */
  xor(a: Field, b: Field, length: number) {
    return xor(a, b, length);
  },

  /**
   * Bitwise NOT gate on {@link Field} elements. Similar to the [bitwise
   * NOT `~` operator in JavaScript](https://developer.mozilla.org/en-US/docs/
   * Web/JavaScript/Reference/Operators/Bitwise_NOT).
   *
   * **Note:** The NOT gate only operates over the amount
   * of bits specified by the `length` parameter.
   *
   * A NOT gate works by returning `1` in each bit position if the
   * corresponding bit of the operand is `0`, and returning `0` if the
   * corresponding bit of the operand is `1`.
   *
   * The `length` parameter lets you define how many bits to NOT.
   *
   * **Note:** Specifying a larger `length` parameter adds additional constraints. The operation will fail if the length or the input value is larger than 254.
   *
   * NOT is implemented in two different ways. If the `checked` parameter is set to `true`
   * the {@link Gadgets.xor} gadget is reused with a second argument to be an
   * all one bitmask the same length. This approach needs as many rows as an XOR would need
   * for a single negation. If the `checked` parameter is set to `false`, NOT is
   * implemented as a subtraction of the input from the all one bitmask. This
   * implementation is returned by default if no `checked` parameter is provided.
   *
   * You can find more details about the implementation in the [Mina book](https://o1-labs.github.io/proof-systems/specs/kimchi.html?highlight=gates#not)
   *
   * @example
   * ```ts
   * // not-ing 4 bits with the unchecked version
   * let a = Field(0b0101);
   * let b = Gadgets.not(a,4,false);
   *
   * b.assertEquals(0b1010);
   *
   * // not-ing 4 bits with the checked version utilizing the xor gadget
   * let a = Field(0b0101);
   * let b = Gadgets.not(a,4,true);
   *
   * b.assertEquals(0b1010);
   * ```
   *
   * @param a - The value to apply NOT to. The operation will fail if the value is larger than 254.
   * @param length - The number of bits to be considered for the NOT operation.
   * @param checked - Optional boolean to determine if the checked or unchecked not implementation is used. If it
   * is set to `true` the {@link Gadgets.xor} gadget is reused. If it is set to `false`, NOT is implemented
   *  as a subtraction of the input from the all one bitmask. It is set to `false` by default if no parameter is provided.
   *
   * @throws Throws an error if the input value exceeds 254 bits.
   */
  not(a: Field, length: number, checked: boolean = false) {
    return not(a, length, checked);
  },

  /**
   * Performs a left shift operation on the provided {@link Field} element.
   * This operation is similar to the `<<` shift operation in JavaScript,
   * where bits are shifted to the left, and the overflowing bits are discarded.
   *
   * It’s important to note that these operations are performed considering the big-endian 64-bit representation of the number,
   * where the most significant (64th) bit is on the left end and the least significant bit is on the right end.
   *
   * **Important:** The gadgets assumes that its input is at most 64 bits in size.
   *
   * If the input exceeds 64 bits, the gadget is invalid and fails to prove correct execution of the shift.
   * Therefore, to safely use `leftShift()`, you need to make sure that the values passed in are range checked to 64 bits.
   * For example, this can be done with {@link Gadgets.rangeCheck64}.
   *
   * @param field {@link Field} element to shift.
   * @param bits Amount of bits to shift the {@link Field} element to the left. The amount should be between 0 and 64 (or else the shift will fail).
   *
   * @throws Throws an error if the input value exceeds 64 bits.
   *
   * @example
   * ```ts
   * const x = Provable.witness(Field, () => Field(0b001100)); // 12 in binary
   * const y = Gadgets.leftShift(x, 2); // left shift by 2 bits
   * y.assertEquals(0b110000); // 48 in binary
   *
   * const xLarge = Provable.witness(Field, () => Field(12345678901234567890123456789012345678n));
   * leftShift(xLarge, 32); // throws an error since input exceeds 64 bits
   * ```
   */
  leftShift(field: Field, bits: number) {
    return leftShift(field, bits);
  },

  /**
   * Performs a right shift operation on the provided {@link Field} element.
   * This is similar to the `>>` shift operation in JavaScript, where bits are moved to the right.
   * The `rightShift` function utilizes the rotation method internally to implement this operation.
   *
   * * It’s important to note that these operations are performed considering the big-endian 64-bit representation of the number,
   * where the most significant (64th) bit is on the left end and the least significant bit is on the right end.
   *
   * **Important:** The gadgets assumes that its input is at most 64 bits in size.
   *
   * If the input exceeds 64 bits, the gadget is invalid and fails to prove correct execution of the shift.
   * To safely use `rightShift()`, you need to make sure that the value passed in is range-checked to 64 bits;
   * for example, using {@link Gadgets.rangeCheck64}.
   *
   * @param field {@link Field} element to shift.
   * @param bits Amount of bits to shift the {@link Field} element to the right. The amount should be between 0 and 64 (or else the shift will fail).
   *
   * @throws Throws an error if the input value exceeds 64 bits.
   *
   * @example
   * ```ts
   * const x = Provable.witness(Field, () => Field(0b001100)); // 12 in binary
   * const y = Gadgets.rightShift(x, 2); // right shift by 2 bits
   * y.assertEquals(0b000011); // 3 in binary
   *
   * const xLarge = Provable.witness(Field, () => Field(12345678901234567890123456789012345678n));
   * rightShift(xLarge, 32); // throws an error since input exceeds 64 bits
   * ```
   */
  rightShift(field: Field, bits: number) {
    return rightShift(field, bits);
  },
  /**
   * Bitwise AND gadget on {@link Field} elements. Equivalent to the [bitwise AND `&` operator in JavaScript](https://developer.mozilla.org/en-US/docs/Web/JavaScript/Reference/Operators/Bitwise_AND).
   * The AND gate works by comparing two bits and returning `1` if both bits are `1`, and `0` otherwise.
   *
   * It can be checked by a double generic gate that verifies the following relationship between the values below (in the process it also invokes the {@link Gadgets.xor} gadget which will create additional constraints depending on `length`).
   *
   * The generic gate verifies:\
   * `a + b = sum` and the conjunction equation `2 * and = sum - xor`\
   * Where:\
   * `a + b = sum`\
   * `a ^ b = xor`\
   * `a & b = and`
   *
   * You can find more details about the implementation in the [Mina book](https://o1-labs.github.io/proof-systems/specs/kimchi.html?highlight=gates#and)
   *
   * The `length` parameter lets you define how many bits should be compared. `length` is rounded to the nearest multiple of 16, `paddedLength = ceil(length / 16) * 16`, and both input values are constrained to fit into `paddedLength` bits. The output is guaranteed to have at most `paddedLength` bits as well.
   *
   * **Note:** Specifying a larger `length` parameter adds additional constraints.
   *
   * **Note:** Both {@link Field} elements need to fit into `2^paddedLength - 1`. Otherwise, an error is thrown and no proof can be generated.
   * For example, with `length = 2` (`paddedLength = 16`), `and()` will fail for any input that is larger than `2**16`.
   *
   * @example
   * ```typescript
   * let a = Field(3);    // ... 000011
   * let b = Field(5);    // ... 000101
   *
   * let c = Gadgets.and(a, b, 2);    // ... 000001
   * c.assertEquals(1);
   * ```
   */
  and(a: Field, b: Field, length: number) {
    return and(a, b, length);
  },

  /**
   * Multi-range check.
   *
   * Proves that x, y, z are all in the range [0, 2^88).
   *
   * This takes 4 rows, so it checks 88*3/4 = 66 bits per row. This is slightly more efficient
   * than 64-bit range checks, which can do 64 bits in 1 row.
   *
   * In particular, the 3x88-bit range check supports bigints up to 264 bits, which in turn is enough
   * to support foreign field multiplication with moduli up to 2^259.
   *
   * @example
   * ```ts
   * Gadgets.multiRangeCheck([x, y, z]);
   * ```
   *
   * @throws Throws an error if one of the input values exceeds 88 bits.
   */
  multiRangeCheck(limbs: Field3) {
    multiRangeCheck(limbs);
  },

  /**
   * Compact multi-range check
   *
   * This is a variant of {@link multiRangeCheck} where the first two variables are passed in
   * combined form xy = x + 2^88*y.
   *
   * The gadget
   * - splits up xy into x and y
   * - proves that xy = x + 2^88*y
   * - proves that x, y, z are all in the range [0, 2^88).
   *
   * The split form [x, y, z] is returned.
   *
   * @example
   * ```ts
   * let [x, y] = Gadgets.compactMultiRangeCheck([xy, z]);
   * ```
   *
   * @throws Throws an error if `xy` exceeds 2*88 = 176 bits, or if z exceeds 88 bits.
   */
  compactMultiRangeCheck(xy: Field, z: Field) {
    return compactMultiRangeCheck(xy, z);
  },

  /**
   * Gadgets for foreign field operations.
   *
   * A _foreign field_ is a finite field different from the native field of the proof system.
   *
   * The `ForeignField` namespace exposes operations like modular addition and multiplication,
   * which work for any finite field of size less than 2^259.
   *
   * Foreign field elements are represented as 3 limbs of native field elements.
   * Each limb holds 88 bits of the total, in little-endian order.
   *
   * All `ForeignField` gadgets expect that their input limbs are constrained to the range [0, 2^88).
   * Range checks on outputs are added by the gadget itself.
   */
  ForeignField: {
    /**
     * Foreign field addition: `x + y mod f`
     *
     * The modulus `f` does not need to be prime.
     *
     * Inputs and outputs are 3-tuples of native Fields.
     * Each input limb is assumed to be in the range [0, 2^88), and the gadget is invalid if this is not the case.
     * The result limbs are guaranteed to be in the same range.
     *
     * @example
     * ```ts
     * let x = Provable.witness(Field3.provable, () => Field3.from(9n));
     * let y = Provable.witness(Field3.provable, () => Field3.from(10n));
     *
     * // range check x and y
     * Gadgets.multiRangeCheck(x);
     * Gadgets.multiRangeCheck(y);
     *
     * // compute x + y mod 17
     * let z = ForeignField.add(x, y, 17n);
     *
     * Provable.log(z); // ['2', '0', '0'] = limb representation of 2 = 9 + 10 mod 17
     * ```
     *
     * **Warning**: The gadget does not assume that inputs are reduced modulo f,
     * and does not prove that the result is reduced modulo f.
     * It only guarantees that the result is in the correct residue class.
     *
     * @param x left summand
     * @param y right summand
     * @param f modulus
     * @returns x + y mod f
     */
    add(x: Field3, y: Field3, f: bigint) {
      return ForeignField.add(x, y, f);
    },

    /**
     * Foreign field subtraction: `x - y mod f`
     *
     * See {@link Gadgets.ForeignField.add} for assumptions and usage examples.
     *
     * @throws fails if `x - y < -f`, where the result cannot be brought back to a positive number by adding `f` once.
     */
    sub(x: Field3, y: Field3, f: bigint) {
      return ForeignField.sub(x, y, f);
    },

    /**
     * Foreign field negation: `-x mod f = f - x`
     *
     * See {@link ForeignField.add} for assumptions and usage examples.
     *
     * @throws fails if `x > f`, where `f - x < 0`.
     */
    neg(x: Field3, f: bigint) {
      return ForeignField.negate(x, f);
    },

    /**
     * Foreign field sum: `xs[0] + signs[0] * xs[1] + ... + signs[n-1] * xs[n] mod f`
     *
     * This gadget takes a list of inputs and a list of signs (of size one less than the inputs),
     * and computes a chain of additions or subtractions, depending on the sign.
     * A sign is of type `1n | -1n`, where `1n` represents addition and `-1n` represents subtraction.
     *
     * **Note**: For 3 or more inputs, `sum()` uses fewer constraints than a sequence of `add()` and `sub()` calls,
     * because we can avoid range checks on intermediate results.
     *
     * See {@link Gadgets.ForeignField.add} for assumptions on inputs.
     *
     * @example
     * ```ts
     * let x = Provable.witness(Field3.provable, () => Field3.from(4n));
     * let y = Provable.witness(Field3.provable, () => Field3.from(5n));
     * let z = Provable.witness(Field3.provable, () => Field3.from(10n));
     *
     * // range check x, y, z
     * Gadgets.multiRangeCheck(x);
     * Gadgets.multiRangeCheck(y);
     * Gadgets.multiRangeCheck(z);
     *
     * // compute x + y - z mod 17
     * let sum = ForeignField.sum([x, y, z], [1n, -1n], 17n);
     *
     * Provable.log(sum); // ['16', '0', '0'] = limb representation of 16 = 4 + 5 - 10 mod 17
     * ```
     */
    sum(xs: Field3[], signs: (1n | -1n)[], f: bigint) {
      return ForeignField.sum(xs, signs, f);
    },

    /**
     * Foreign field multiplication: `x * y mod f`
     *
     * The modulus `f` does not need to be prime, but has to be smaller than 2^259.
     *
     * **Assumptions**: In addition to the assumption that input limbs are in the range [0, 2^88), as in all foreign field gadgets,
     * this assumes an additional bound on the inputs: `x * y < 2^264 * p`, where p is the native modulus.
     * We usually assert this bound by proving that `x[2] < f[2] + 1`, where `x[2]` is the most significant limb of x.
     * To do this, we use an 88-bit range check on `2^88 - x[2] - (f[2] + 1)`, and same for y.
     * The implication is that x and y are _almost_ reduced modulo f.
     *
<<<<<<< HEAD
     * All of the above assumptions are checked by {@link ForeignField.assertAlmostFieldElements}.
=======
     * All of the above assumptions are checked by {@link Gadgets.ForeignField.assertAlmostReduced}.
>>>>>>> 4999fe8e
     *
     * **Warning**: This gadget does not add the extra bound check on the result.
     * So, to use the result in another foreign field multiplication, you have to add the bound check on it yourself, again.
     *
     * @example
     * ```ts
     * // example modulus: secp256k1 prime
     * let f = (1n << 256n) - (1n << 32n) - 0b1111010001n;
     *
     * let x = Provable.witness(Field3.provable, () => Field3.from(f - 1n));
     * let y = Provable.witness(Field3.provable, () => Field3.from(f - 2n));
     *
     * // range check x, y and prove additional bounds x[2] <= f[2]
<<<<<<< HEAD
     * ForeignField.assertAlmostFieldElements([x, y], f);
=======
     * ForeignField.assertAlmostReduced([x, y], f);
>>>>>>> 4999fe8e
     *
     * // compute x * y mod f
     * let z = ForeignField.mul(x, y, f);
     *
     * Provable.log(z); // ['2', '0', '0'] = limb representation of 2 = (-1)*(-2) mod f
     * ```
     */
    mul(x: Field3, y: Field3, f: bigint) {
      return ForeignField.mul(x, y, f);
    },

    /**
     * Foreign field inverse: `x^(-1) mod f`
     *
     * See {@link Gadgets.ForeignField.mul} for assumptions on inputs and usage examples.
     *
     * This gadget adds an extra bound check on the result, so it can be used directly in another foreign field multiplication.
     */
    inv(x: Field3, f: bigint) {
      return ForeignField.inv(x, f);
    },

    /**
     * Foreign field division: `x * y^(-1) mod f`
     *
     * See {@link Gadgets.ForeignField.mul} for assumptions on inputs and usage examples.
     *
     * This gadget adds an extra bound check on the result, so it can be used directly in another foreign field multiplication.
     *
     * @throws Different than {@link Gadgets.ForeignField.mul}, this fails on unreduced input `x`, because it checks that `x === (x/y)*y` and the right side will be reduced.
     */
    div(x: Field3, y: Field3, f: bigint) {
      return ForeignField.div(x, y, f);
    },

    /**
     * Optimized multiplication of sums in a foreign field, for example: `(x - y)*z = a + b + c mod f`
     *
<<<<<<< HEAD
     * Note: This is much more efficient than using {@link ForeignField.add} and {@link ForeignField.sub} separately to
     * compute the multiplication inputs and outputs, and then using {@link ForeignField.mul} to constrain the result.
     *
     * The sums passed into this gadgets are "lazy sums" created with {@link ForeignField.Sum}.
     * You can also pass in plain {@link Field3} elements.
     *
     * **Assumptions**: The assumptions on the _summands_ are analogous to the assumptions described in {@link ForeignField.mul}:
=======
     * Note: This is much more efficient than using {@link Gadgets.ForeignField.add} and {@link Gadgets.ForeignField.sub} separately to
     * compute the multiplication inputs and outputs, and then using {@link Gadgets.ForeignField.mul} to constrain the result.
     *
     * The sums passed into this gadgets are "lazy sums" created with {@link Gadgets.ForeignField.Sum}.
     * You can also pass in plain {@link Field3} elements.
     *
     * **Assumptions**: The assumptions on the _summands_ are analogous to the assumptions described in {@link Gadgets.ForeignField.mul}:
>>>>>>> 4999fe8e
     * - each summand's limbs are in the range [0, 2^88)
     * - summands that are part of a multiplication input satisfy `x[2] <= f[2]`
     *
     * @throws if the modulus is so large that the second assumption no longer suffices for validity of the multiplication.
     * For small sums and moduli < 2^256, this will not fail.
     *
     * @throws if the provided multiplication result is not correct modulo f.
     *
     * @example
     * ```ts
     * // range-check x, y, z, a, b, c
<<<<<<< HEAD
     * ForeignField.assertAlmostFieldElements([x, y, z], f);
=======
     * ForeignField.assertAlmostReduced([x, y, z], f);
>>>>>>> 4999fe8e
     * Gadgets.multiRangeCheck(a);
     * Gadgets.multiRangeCheck(b);
     * Gadgets.multiRangeCheck(c);
     *
     * // create lazy input sums
     * let xMinusY = ForeignField.Sum(x).sub(y);
     * let aPlusBPlusC = ForeignField.Sum(a).add(b).add(c);
     *
     * // assert that (x - y)*z = a + b + c mod f
     * ForeignField.assertMul(xMinusY, z, aPlusBPlusC, f);
     * ```
     */
    assertMul(x: Field3 | Sum, y: Field3 | Sum, z: Field3 | Sum, f: bigint) {
      return ForeignField.assertMul(x, y, z, f);
    },

    /**
<<<<<<< HEAD
     * Lazy sum of {@link Field3} elements, which can be used as input to {@link ForeignField.assertMul}.
=======
     * Lazy sum of {@link Field3} elements, which can be used as input to {@link Gadgets.ForeignField.assertMul}.
>>>>>>> 4999fe8e
     */
    Sum(x: Field3) {
      return ForeignField.Sum(x);
    },

    /**
     * Prove that each of the given {@link Field3} elements is "almost" reduced modulo f,
<<<<<<< HEAD
     * i.e., satisfies the assumptions required by {@link ForeignField.mul} and other gadgets:
=======
     * i.e., satisfies the assumptions required by {@link Gadgets.ForeignField.mul} and other gadgets:
>>>>>>> 4999fe8e
     * - each limb is in the range [0, 2^88)
     * - the most significant limb is less or equal than the modulus, x[2] <= f[2]
     *
     * **Note**: This method is most efficient when the number of input elements is a multiple of 3.
     *
     * @throws if any of the assumptions is violated.
     *
     * @example
     * ```ts
     * let x = Provable.witness(Field3.provable, () => Field3.from(4n));
     * let y = Provable.witness(Field3.provable, () => Field3.from(5n));
     * let z = Provable.witness(Field3.provable, () => Field3.from(10n));
     *
<<<<<<< HEAD
     * ForeignField.assertAlmostFieldElements([x, y, z], f);
=======
     * ForeignField.assertAlmostReduced([x, y, z], f);
>>>>>>> 4999fe8e
     *
     * // now we can use x, y, z as inputs to foreign field multiplication
     * let xy = ForeignField.mul(x, y, f);
     * let xyz = ForeignField.mul(xy, z, f);
     *
     * // since xy is an input to another multiplication, we need to prove that it is almost reduced again!
<<<<<<< HEAD
     * ForeignField.assertAlmostFieldElements([xy], f); // TODO: would be more efficient to batch this with 2 other elements
     * ```
     */
    assertAlmostFieldElements(
      xs: Field3[],
      f: bigint,
      { skipMrc = false } = {}
    ) {
      ForeignField.assertAlmostFieldElements(xs, f, skipMrc);
    },

    /**
     * Prove that x < f for any constant f < 2^264.
     *
     * If f is a finite field modulus, this means that the given field element is fully reduced modulo f.
     * This is a stronger statement than {@link ForeignField.assertAlmostFieldElements}
     * and also uses more constraints; it should not be needed in most use cases.
     *
     * **Note**: This assumes that the limbs of x are in the range [0, 2^88), in contrast to
     * {@link ForeignField.assertAlmostFieldElements} which adds that check itself.
     *
     * @throws if x is greater or equal to f.
     *
     * @example
     * ```ts
     * let x = Provable.witness(Field3.provable, () => Field3.from(0x1235n));
     *
     *  // range check limbs of x
     * Gadgets.multiRangeCheck(x);
     *
     * // prove that x is fully reduced mod f
     * Gadgets.ForeignField.assertLessThan(x, f);
     * ```
     */
    assertLessThan(x: Field3, f: bigint) {
      ForeignField.assertLessThan(x, f);
=======
     * ForeignField.assertAlmostReduced([xy], f); // TODO: would be more efficient to batch this with 2 other elements
     * ```
     */
    assertAlmostReduced(xs: Field3[], f: bigint) {
      ForeignField.assertAlmostReduced(xs, f);
>>>>>>> 4999fe8e
    },
  },

  /**
   * ECDSA verification gadget and helper methods.
   */
  Ecdsa: {
    // TODO add an easy way to prove that the public key lies on the curve, and show in the example
    /**
     * Verify an ECDSA signature.
     *
     * **Important:** This method returns a {@link Bool} which indicates whether the signature is valid.
     * So, to actually prove validity of a signature, you need to assert that the result is true.
     *
     * @example
     * ```ts
     * const Curve = Crypto.createCurve(Crypto.CurveParams.Secp256k1);
     *
     * // assert that message hash and signature are valid scalar field elements
<<<<<<< HEAD
     * Gadgets.ForeignField.assertAlmostFieldElements(
=======
     * Gadgets.ForeignField.assertAlmostReduced(
>>>>>>> 4999fe8e
     *   [signature.r, signature.s, msgHash],
     *   Curve.order
     * );
     *
     * // verify signature
     * let isValid = Gadgets.Ecdsa.verify(Curve, signature, msgHash, publicKey);
     * isValid.assertTrue();
     * ```
     */
    verify(
      Curve: CurveAffine,
      signature: Ecdsa.Signature,
      msgHash: Field3,
      publicKey: Point
    ) {
      Ecdsa.verify(Curve, signature, msgHash, publicKey);
    },

    /**
     * Sign a message hash using ECDSA.
     *
     * _This method is not provable._
     */
    sign(
      Curve: Crypto.Curve,
      msgHash: bigint,
      privateKey: bigint
    ): Ecdsa.signature {
      return Ecdsa.sign(Curve, msgHash, privateKey);
    },

    /**
     * Non-provable helper methods for interacting with ECDSA signatures.
     */
    Signature: Ecdsa.Signature,
  },

  /**
   * Helper methods to interact with 3-limb vectors of Fields.
   *
   * **Note:** This interface does not contain any provable methods.
   */
  Field3,
};

export namespace Gadgets {
  /**
   * A 3-tuple of Fields, representing a 3-limb bigint.
   */
  export type Field3 = [Field, Field, Field];

  export namespace ForeignField {
    /**
<<<<<<< HEAD
     * Lazy sum of {@link Field3} elements, which can be used as input to {@link ForeignField.assertMul}.
=======
     * Lazy sum of {@link Field3} elements, which can be used as input to {@link Gadgets.ForeignField.assertMul}.
>>>>>>> 4999fe8e
     */
    export type Sum = Sum_;
  }

  export namespace Ecdsa {
    /**
     * ECDSA signature consisting of two curve scalars.
     */
    export type Signature = EcdsaSignature;
    export type signature = ecdsaSignature;
  }
}
type Sum_ = Sum;
type EcdsaSignature = Ecdsa.Signature;
type ecdsaSignature = Ecdsa.signature;<|MERGE_RESOLUTION|>--- conflicted
+++ resolved
@@ -8,11 +8,7 @@
   rangeCheck8,
 } from './range-check.js';
 import { not, rotate, xor, and, leftShift, rightShift } from './bitwise.js';
-<<<<<<< HEAD
 import { Field } from '../field.js';
-=======
-import { Field } from '../core.js';
->>>>>>> 4999fe8e
 import { ForeignField, Field3, Sum } from './foreign-field.js';
 import { Ecdsa, Point } from './elliptic-curve.js';
 import { CurveAffine } from '../../bindings/crypto/elliptic_curve.js';
@@ -450,11 +446,7 @@
      * To do this, we use an 88-bit range check on `2^88 - x[2] - (f[2] + 1)`, and same for y.
      * The implication is that x and y are _almost_ reduced modulo f.
      *
-<<<<<<< HEAD
-     * All of the above assumptions are checked by {@link ForeignField.assertAlmostFieldElements}.
-=======
      * All of the above assumptions are checked by {@link Gadgets.ForeignField.assertAlmostReduced}.
->>>>>>> 4999fe8e
      *
      * **Warning**: This gadget does not add the extra bound check on the result.
      * So, to use the result in another foreign field multiplication, you have to add the bound check on it yourself, again.
@@ -468,11 +460,7 @@
      * let y = Provable.witness(Field3.provable, () => Field3.from(f - 2n));
      *
      * // range check x, y and prove additional bounds x[2] <= f[2]
-<<<<<<< HEAD
-     * ForeignField.assertAlmostFieldElements([x, y], f);
-=======
      * ForeignField.assertAlmostReduced([x, y], f);
->>>>>>> 4999fe8e
      *
      * // compute x * y mod f
      * let z = ForeignField.mul(x, y, f);
@@ -511,15 +499,6 @@
     /**
      * Optimized multiplication of sums in a foreign field, for example: `(x - y)*z = a + b + c mod f`
      *
-<<<<<<< HEAD
-     * Note: This is much more efficient than using {@link ForeignField.add} and {@link ForeignField.sub} separately to
-     * compute the multiplication inputs and outputs, and then using {@link ForeignField.mul} to constrain the result.
-     *
-     * The sums passed into this gadgets are "lazy sums" created with {@link ForeignField.Sum}.
-     * You can also pass in plain {@link Field3} elements.
-     *
-     * **Assumptions**: The assumptions on the _summands_ are analogous to the assumptions described in {@link ForeignField.mul}:
-=======
      * Note: This is much more efficient than using {@link Gadgets.ForeignField.add} and {@link Gadgets.ForeignField.sub} separately to
      * compute the multiplication inputs and outputs, and then using {@link Gadgets.ForeignField.mul} to constrain the result.
      *
@@ -527,7 +506,6 @@
      * You can also pass in plain {@link Field3} elements.
      *
      * **Assumptions**: The assumptions on the _summands_ are analogous to the assumptions described in {@link Gadgets.ForeignField.mul}:
->>>>>>> 4999fe8e
      * - each summand's limbs are in the range [0, 2^88)
      * - summands that are part of a multiplication input satisfy `x[2] <= f[2]`
      *
@@ -539,11 +517,7 @@
      * @example
      * ```ts
      * // range-check x, y, z, a, b, c
-<<<<<<< HEAD
-     * ForeignField.assertAlmostFieldElements([x, y, z], f);
-=======
      * ForeignField.assertAlmostReduced([x, y, z], f);
->>>>>>> 4999fe8e
      * Gadgets.multiRangeCheck(a);
      * Gadgets.multiRangeCheck(b);
      * Gadgets.multiRangeCheck(c);
@@ -561,11 +535,7 @@
     },
 
     /**
-<<<<<<< HEAD
-     * Lazy sum of {@link Field3} elements, which can be used as input to {@link ForeignField.assertMul}.
-=======
      * Lazy sum of {@link Field3} elements, which can be used as input to {@link Gadgets.ForeignField.assertMul}.
->>>>>>> 4999fe8e
      */
     Sum(x: Field3) {
       return ForeignField.Sum(x);
@@ -573,11 +543,7 @@
 
     /**
      * Prove that each of the given {@link Field3} elements is "almost" reduced modulo f,
-<<<<<<< HEAD
-     * i.e., satisfies the assumptions required by {@link ForeignField.mul} and other gadgets:
-=======
      * i.e., satisfies the assumptions required by {@link Gadgets.ForeignField.mul} and other gadgets:
->>>>>>> 4999fe8e
      * - each limb is in the range [0, 2^88)
      * - the most significant limb is less or equal than the modulus, x[2] <= f[2]
      *
@@ -591,27 +557,18 @@
      * let y = Provable.witness(Field3.provable, () => Field3.from(5n));
      * let z = Provable.witness(Field3.provable, () => Field3.from(10n));
      *
-<<<<<<< HEAD
-     * ForeignField.assertAlmostFieldElements([x, y, z], f);
-=======
      * ForeignField.assertAlmostReduced([x, y, z], f);
->>>>>>> 4999fe8e
      *
      * // now we can use x, y, z as inputs to foreign field multiplication
      * let xy = ForeignField.mul(x, y, f);
      * let xyz = ForeignField.mul(xy, z, f);
      *
      * // since xy is an input to another multiplication, we need to prove that it is almost reduced again!
-<<<<<<< HEAD
-     * ForeignField.assertAlmostFieldElements([xy], f); // TODO: would be more efficient to batch this with 2 other elements
+     * ForeignField.assertAlmostReduced([xy], f); // TODO: would be more efficient to batch this with 2 other elements
      * ```
      */
-    assertAlmostFieldElements(
-      xs: Field3[],
-      f: bigint,
-      { skipMrc = false } = {}
-    ) {
-      ForeignField.assertAlmostFieldElements(xs, f, skipMrc);
+    assertAlmostReduced(xs: Field3[], f: bigint, { skipMrc = false } = {}) {
+      ForeignField.assertAlmostReduced(xs, f, skipMrc);
     },
 
     /**
@@ -639,13 +596,6 @@
      */
     assertLessThan(x: Field3, f: bigint) {
       ForeignField.assertLessThan(x, f);
-=======
-     * ForeignField.assertAlmostReduced([xy], f); // TODO: would be more efficient to batch this with 2 other elements
-     * ```
-     */
-    assertAlmostReduced(xs: Field3[], f: bigint) {
-      ForeignField.assertAlmostReduced(xs, f);
->>>>>>> 4999fe8e
     },
   },
 
@@ -665,11 +615,7 @@
      * const Curve = Crypto.createCurve(Crypto.CurveParams.Secp256k1);
      *
      * // assert that message hash and signature are valid scalar field elements
-<<<<<<< HEAD
-     * Gadgets.ForeignField.assertAlmostFieldElements(
-=======
      * Gadgets.ForeignField.assertAlmostReduced(
->>>>>>> 4999fe8e
      *   [signature.r, signature.s, msgHash],
      *   Curve.order
      * );
@@ -723,11 +669,7 @@
 
   export namespace ForeignField {
     /**
-<<<<<<< HEAD
-     * Lazy sum of {@link Field3} elements, which can be used as input to {@link ForeignField.assertMul}.
-=======
      * Lazy sum of {@link Field3} elements, which can be used as input to {@link Gadgets.ForeignField.assertMul}.
->>>>>>> 4999fe8e
      */
     export type Sum = Sum_;
   }
