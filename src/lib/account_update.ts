import { jsLayout } from '../provable/gen/js-layout.js';
import { Events, SequenceEvents } from '../provable/transaction-leaves.js';
import { toJSONEssential, Types } from '../provable/types.js';
import { Bool, Circuit, Field, Ledger, Pickles } from '../snarky.js';

import {
  cloneCircuitValue,
  FlexibleProvable,
  memoizationContext,
  memoizeWitness,
  provable,
  provablePure,
} from './circuit_value.js';
<<<<<<< HEAD
import * as Encoding from './encoding.js';
import { Context } from './global-context.js';
import { hashWithPrefix, packToFields, prefixes, TokenSymbol } from './hash.js';
import { Int64, Sign, UInt32, UInt64 } from './int.js';
=======
import { Field, Bool, Ledger, Circuit, Pickles } from '../snarky.js';
import { jsLayout } from '../provable/gen/js-layout.js';
import { Types, toJSONEssential } from '../provable/types.js';
import { PrivateKey, PublicKey } from './signature.js';
import { UInt64, UInt32, Int64, Sign } from './int.js';
>>>>>>> e9779b80
import * as Mina from './mina.js';
import * as Precondition from './precondition.js';
import { inCheckedComputation, Proof, Prover } from './proof_system.js';
<<<<<<< HEAD
import { PrivateKey, PublicKey } from './signature.js';
import { SmartContract } from './zkapp.js';
=======
import { hashWithPrefix, packToFields, prefixes, TokenSymbol } from './hash.js';
import * as Encoding from './encoding.js';
import { Context } from './global-context.js';
import { Events, SequenceEvents } from '../provable/transaction-leaves.js';
import { Memo } from '../mina-signer/src/memo.js';
>>>>>>> e9779b80

// external API
export { AccountUpdate, Permissions, ZkappPublicInput };
// internal API
export {
<<<<<<< HEAD
  AccountUpdatesLayout,
=======
  smartContractContext,
  SetOrKeep,
  Permission,
  Preconditions,
  Body,
  Authorization,
  FeePayerUnsigned,
  ZkappCommand,
  addMissingSignatures,
>>>>>>> e9779b80
  addMissingProofs,
  addMissingSignatures,
  Authorization,
  Body,
  CallForest,
  createChildAccountUpdate,
  Events,
  FeePayerUnsigned,
  makeChildAccountUpdate,
  Permission,
  Preconditions,
  SequenceEvents,
  SetOrKeep,
  signJsonTransaction,
  smartContractContext,
  Token,
  TokenId,
  ZkappCommand,
  zkappCommandToJson,
  zkAppProver,
  ZkappStateLength,
};

const ZkappStateLength = 8;

let smartContractContext = Context.create<{
  this: SmartContract;
  methodCallDepth: number;
  isCallback: boolean;
  selfUpdate: AccountUpdate;
}>();

let zkAppProver = Prover<{
  transaction: ZkappCommand;
  accountUpdate: AccountUpdate;
  index: number;
}>();

type AuthRequired = Types.Json.AuthRequired;

type AccountUpdateBody = Types.AccountUpdate['body'];
type Update = AccountUpdateBody['update'];

type MayUseToken = AccountUpdateBody['mayUseToken'];

/**
 * Preconditions for the network and accounts
 */
type Preconditions = AccountUpdateBody['preconditions'];

/**
 * Either set a value or keep it the same.
 */
type SetOrKeep<T> = {
  isSome: Bool;
  value: T;
};

const True = () => Bool(true);
const False = () => Bool(false);

/**
 * One specific permission value.
 *
 * A {@link Permission} tells one specific permission for our zkapp how it
 * should behave when presented with requested modifications.
 *
 * Use static factory methods on this class to use a specific behavior. See
 * documentation on those methods to learn more.
 */
type Permission = Types.AuthRequired;
let Permission = {
  /**
   * Modification is impossible.
   */
  impossible: (): Permission => ({
    constant: True(),
    signatureNecessary: True(),
    signatureSufficient: False(),
  }),

  /**
   * Modification is always permitted
   */
  none: (): Permission => ({
    constant: True(),
    signatureNecessary: False(),
    signatureSufficient: True(),
  }),

  /**
   * Modification is permitted by zkapp proofs only
   */
  proof: (): Permission => ({
    constant: False(),
    signatureNecessary: False(),
    signatureSufficient: False(),
  }),

  /**
   * Modification is permitted by signatures only, using the private key of the
   * zkapp account
   */
  signature: (): Permission => ({
    constant: False(),
    signatureNecessary: True(),
    signatureSufficient: True(),
  }),

  /**
   * Modification is permitted by zkapp proofs or signatures
   */
  proofOrSignature: (): Permission => ({
    constant: False(),
    signatureNecessary: False(),
    signatureSufficient: True(),
  }),
};

// TODO: we could replace the interface below if we could bridge annotations
// from OCaml
type Permissions_ = Update['permissions']['value'];

/**
 * Permissions specify how specific aspects of the zkapp account are allowed to
 * be modified. All fields are denominated by a {@link Permission}.
 */
interface Permissions extends Permissions_ {
  /**
   * The {@link Permission} corresponding to the 8 state fields associated with
   * an account.
   */
  editState: Permission;

  /**
   * The {@link Permission} corresponding to the ability to send transactions
   * from this account.
   */
  send: Permission;

  /**
   * The {@link Permission} corresponding to the ability to receive transactions
   * to this account.
   */
  receive: Permission;

  /**
   * The {@link Permission} corresponding to the ability to set the delegate
   * field of the account.
   */
  setDelegate: Permission;

  /**
   * The {@link Permission} corresponding to the ability to set the permissions
   * field of the account.
   */
  setPermissions: Permission;

  /**
   * The {@link Permission} corresponding to the ability to set the verification
   * key associated with the circuit tied to this account. Effectively
   * "upgradeability" of the smart contract.
   */
  setVerificationKey: Permission;

  /**
   * The {@link Permission} corresponding to the ability to set the zkapp uri
   * typically pointing to the source code of the smart contract. Usually this
   * should be changed whenever the {@link Permissions.setVerificationKey} is
   * changed. Effectively "upgradeability" of the smart contract.
   */
  setZkappUri: Permission;

  /**
   * The {@link Permission} corresponding to the ability to change the sequence
   * state associated with the account.
   *
   * TODO: Define sequence state here as well.
   */
  editSequenceState: Permission;

  /**
   * The {@link Permission} corresponding to the ability to set the token symbol
   * for this account.
   */
  setTokenSymbol: Permission;

  // TODO: doccomments
  incrementNonce: Permission;
  setVotingFor: Permission;
  setTiming: Permission;

  /**
   * Permission to control the ability to include _any_ account update for this
   * account in a transaction. Note that this is more restrictive than all other
   * permissions combined. For normal accounts it can safely be set to `none`,
   * but for token contracts this has to be more restrictive, to prevent
   * unauthorized token interactions -- for example, it could be
   * `proofOrSignature`.
   */
  access: Permission;
}
let Permissions = {
  ...Permission,
  /**
   * Default permissions are:
   *
   *   {@link Permissions.editState} = {@link Permission.proof}
   *
   *   {@link Permissions.send} = {@link Permission.signature}
   *
   *   {@link Permissions.receive} = {@link Permission.none}
   *
   *   {@link Permissions.setDelegate} = {@link Permission.signature}
   *
   *   {@link Permissions.setPermissions} = {@link Permission.signature}
   *
   *   {@link Permissions.setVerificationKey} = {@link Permission.signature}
   *
   *   {@link Permissions.setZkappUri} = {@link Permission.signature}
   *
   *   {@link Permissions.editSequenceState} = {@link Permission.proof}
   *
   *   {@link Permissions.setTokenSymbol} = {@link Permission.signature}
   *
   */
  default: (): Permissions => ({
    editState: Permission.proof(),
    send: Permission.proof(),
    receive: Permission.none(),
    setDelegate: Permission.signature(),
    setPermissions: Permission.signature(),
    setVerificationKey: Permission.signature(),
    setZkappUri: Permission.signature(),
    editSequenceState: Permission.proof(),
    setTokenSymbol: Permission.signature(),
    incrementNonce: Permission.signature(),
    setVotingFor: Permission.signature(),
    setTiming: Permission.signature(),
    access: Permission.none(),
  }),

  initial: (): Permissions => ({
    editState: Permission.signature(),
    send: Permission.signature(),
    receive: Permission.none(),
    setDelegate: Permission.signature(),
    setPermissions: Permission.signature(),
    setVerificationKey: Permission.signature(),
    setZkappUri: Permission.signature(),
    editSequenceState: Permission.signature(),
    setTokenSymbol: Permission.signature(),
    incrementNonce: Permission.signature(),
    setVotingFor: Permission.signature(),
    setTiming: Permission.signature(),
    access: Permission.none(),
  }),

  dummy: (): Permissions => ({
    editState: Permission.none(),
    send: Permission.none(),
    receive: Permission.none(),
    access: Permission.none(),
    setDelegate: Permission.none(),
    setPermissions: Permission.none(),
    setVerificationKey: Permission.none(),
    setZkappUri: Permission.none(),
    editSequenceState: Permission.none(),
    setTokenSymbol: Permission.none(),
    incrementNonce: Permission.none(),
    setVotingFor: Permission.none(),
    setTiming: Permission.none(),
  }),

  fromString: (permission: AuthRequired): Permission => {
    switch (permission) {
      case 'None':
        return Permission.none();
      case 'Either':
        return Permission.proofOrSignature();
      case 'Proof':
        return Permission.proof();
      case 'Signature':
        return Permission.signature();
      case 'Impossible':
        return Permission.impossible();
      default:
        throw Error(
          `Cannot parse invalid permission. ${permission} does not exist.`
        );
    }
  },

  fromJSON: (
    permissions: NonNullable<
      Types.Json.AccountUpdate['body']['update']['permissions']
    >
  ): Permissions => {
    return Object.fromEntries(
      Object.entries(permissions).map(([k, v]) => [
        k,
        Permissions.fromString(v),
      ])
    ) as unknown as Permissions;
  },
};

// TODO: get docstrings from OCaml and delete this interface

/**
 * The body of describing how some [[ AccountUpdate ]] should change.
 */
interface Body extends AccountUpdateBody {
  /**
   * The address for this body.
   */
  publicKey: PublicKey;

  /**
   * Specify {@link Update}s to tweakable pieces of the account record backing
   * this address in the ledger.
   */
  update: Update;

  /**
   * The TokenId for this account.
   */
  tokenId: Field;

  /**
   * By what {@link Int64} should the balance of this account change. All
   * balanceChanges must balance by the end of smart contract execution.
   */
  balanceChange: { magnitude: UInt64; sgn: Sign };

  /**
   * Recent events that have been emitted from this account.
   * Events can be collected by archive nodes.
   *
   * [Check out our documentation about
   * Events!](https://docs.minaprotocol.com/zkapps/advanced-snarkyjs/events)
   */
  events: Events;
  /**
   * Recent {@link Action}s emitted from this account.
   * Actions can be collected by archive nodes and used in combination with
   * a {@link Reducer}.
   *
   * [Check out our documentation about
   * Actions!](https://docs.minaprotocol.com/zkapps/advanced-snarkyjs/actions-and-reducer)
   */
  actions: Events;
  /**
   * The type of call.
   */
  mayUseToken: MayUseToken;
  callData: Field;
  callDepth: number;
  /**
   * A list of {@link Preconditions} that need to be fulfilled in order for
   * the {@link AccountUpdate} to be valid.
   */
  preconditions: Preconditions;
  /**
   * Defines if a full commitment is required for this transaction.
   */
  useFullCommitment: Bool;
  /**
   * Defines if the fee for creating this account should be paid out of this
   * account's balance change.
   *
   * This must only be true if the balance change is larger than the account
   * creation fee and the token ID is the default.
   */
  implicitAccountCreationFee: Bool;
  /**
   * Defines if the nonce should be incremented with this {@link AccountUpdate}.
   */
  incrementNonce: Bool;
  /**
   * Defines the type of authorization that is needed for this {@link
   * AccountUpdate}.
   *
   * A authorization can be one of three types: None, Proof or Signature
   */
  authorizationKind: AccountUpdateBody['authorizationKind'];
}
const Body = {
  /**
   * A body that doesn't change the underlying account record
   */
  keepAll(
    publicKey: PublicKey,
    tokenId?: Field,
    mayUseToken?: MayUseToken
  ): Body {
    let { body } = Types.AccountUpdate.emptyValue();
    body.publicKey = publicKey;
    if (tokenId) {
      body.tokenId = tokenId;
      body.mayUseToken = Circuit.if(
        tokenId.equals(TokenId.default),
        AccountUpdate.MayUseToken.type,
        AccountUpdate.MayUseToken.No,
        AccountUpdate.MayUseToken.ParentsOwnToken
      );
    }
    if (mayUseToken) {
      body.mayUseToken = mayUseToken;
    }
    return body;
  },

  dummy(): Body {
    return Types.AccountUpdate.emptyValue().body;
  },
};

type FeePayer = Types.ZkappCommand['feePayer'];
type FeePayerBody = FeePayer['body'];
const FeePayerBody = {
  keepAll(publicKey: PublicKey, nonce: UInt32): FeePayerBody {
    return {
      publicKey,
      nonce,
      fee: UInt64.zero,
      validUntil: undefined,
    };
  },
};
type FeePayerUnsigned = FeePayer & {
  lazyAuthorization?: LazySignature | undefined;
};

/**
 * Either check a value or ignore it.
 *
 * Used within [[ AccountPredicate ]]s and [[ ProtocolStatePredicate ]]s.
 */
type OrIgnore<T> = {
  isSome: Bool;
  value: T;
};

/**
 * An interval representing all the values between `lower` and `upper` inclusive
 * of both the `lower` and `upper` values.
 *
 * @typeParam A something with an ordering where one can quantify a lower and
 *            upper bound.
 */
type ClosedInterval<T> = {
  lower: T;
  upper: T;
};

type NetworkPrecondition = Preconditions['network'];
let NetworkPrecondition = {
  ignoreAll(): NetworkPrecondition {
    let stakingEpochData = {
      ledger: { hash: ignore(Field(0)), totalCurrency: ignore(uint64()) },
      seed: ignore(Field(0)),
      startCheckpoint: ignore(Field(0)),
      lockCheckpoint: ignore(Field(0)),
      epochLength: ignore(uint32()),
    };
    let nextEpochData = cloneCircuitValue(stakingEpochData);
    return {
      snarkedLedgerHash: ignore(Field(0)),
      blockchainLength: ignore(uint32()),
      minWindowDensity: ignore(uint32()),
      totalCurrency: ignore(uint64()),
      globalSlotSinceGenesis: ignore(uint32()),
      stakingEpochData,
      nextEpochData,
    };
  },
};

/**
 * Ignores a `dummy`
 *
 * @param dummy The value to ignore
 * @returns Always an ignored value regardless of the input.
 */
function ignore<T>(dummy: T): OrIgnore<T> {
  return { isSome: Bool(false), value: dummy };
}

/**
 * Ranges between all uint32 values
 */
const uint32 = () => ({ lower: UInt32.from(0), upper: UInt32.MAXINT() });

/**
 * Ranges between all uint64 values
 */
const uint64 = () => ({ lower: UInt64.from(0), upper: UInt64.MAXINT() });

type AccountPrecondition = Preconditions['account'];
const AccountPrecondition = {
  ignoreAll(): AccountPrecondition {
    let appState: Array<OrIgnore<Field>> = [];
    for (let i = 0; i < ZkappStateLength; ++i) {
      appState.push(ignore(Field(0)));
    }
    return {
      balance: ignore(uint64()),
      nonce: ignore(uint32()),
      receiptChainHash: ignore(Field(0)),
      delegate: ignore(PublicKey.empty()),
      state: appState,
      sequenceState: ignore(SequenceEvents.emptySequenceState()),
      provedState: ignore(Bool(false)),
      isNew: ignore(Bool(false)),
    };
  },
  nonce(nonce: UInt32): AccountPrecondition {
    let p = AccountPrecondition.ignoreAll();
    AccountUpdate.assertEquals(p.nonce, nonce);
    return p;
  },
};

type ValidWhilePrecondition = Preconditions['validWhile'];
const ValidWhilePrecondition = {
  ignoreAll(): ValidWhilePrecondition {
    return ignore(uint32());
  },
};

const Preconditions = {
  ignoreAll(): Preconditions {
    return {
      account: AccountPrecondition.ignoreAll(),
      network: NetworkPrecondition.ignoreAll(),
      validWhile: ValidWhilePrecondition.ignoreAll(),
    };
  },
};

type Control = Types.AccountUpdate['authorization'];
type LazyNone = {
  kind: 'lazy-none';
};
type LazySignature = {
  kind: 'lazy-signature';
  privateKey?: PrivateKey;
};
type LazyProof = {
  kind: 'lazy-proof';
  methodName: string;
  args: any[];
  previousProofs: { publicInput: Field[]; proof: Pickles.Proof }[];
  ZkappClass: typeof SmartContract;
  memoized: { fields: Field[]; aux: any[] }[];
  blindingValue: Field;
};

const TokenId = {
  ...Types.TokenId,
  ...Encoding.TokenId,
  get default() {
    return Field(1);
  },
};

class Token {
  readonly id: Field;
  readonly parentTokenId: Field;
  readonly tokenOwner: PublicKey;

  static Id = TokenId;

  static getId(tokenOwner: PublicKey, parentTokenId = TokenId.default) {
    if (tokenOwner.isConstant() && parentTokenId.isConstant()) {
      return Ledger.customTokenId(tokenOwner, parentTokenId);
    } else {
      return Ledger.customTokenIdChecked(tokenOwner, parentTokenId);
    }
  }

  constructor({
    tokenOwner,
    parentTokenId = TokenId.default,
  }: {
    tokenOwner: PublicKey;
    parentTokenId?: Field;
  }) {
    this.parentTokenId = parentTokenId;
    this.tokenOwner = tokenOwner;
    try {
      this.id = Token.getId(tokenOwner, parentTokenId);
    } catch (e) {
      throw new Error(
        `Could not create a custom token id:\nError: ${(e as Error).message}`
      );
    }
  }
}
/**
 * An {@link AccountUpdate} is a set of instructions for the Mina network.
 * It includes {@link Preconditions} and a list of state updates, which need to
 * be authorized by either a {@link Signature} or {@link Proof}.
 */
class AccountUpdate implements Types.AccountUpdate {
  id: number;
  /**
   * A human-readable label for the account update, indicating how that update
   * was created. Can be modified by applications to add richer information.
   */
  label: string = '';
  body: Body;
  authorization: Control;
  lazyAuthorization: LazySignature | LazyProof | LazyNone | undefined =
    undefined;
  account: Precondition.Account;
  network: Precondition.Network;
  validWhile: Precondition.ValidWhile;
  children: {
    callsType:
      | { type: 'None' }
      | { type: 'Witness' }
      | {
          type: 'Equals';
          value: Field;
        };
    accountUpdates: AccountUpdate[];
  } = {
    callsType: { type: 'None' },
    accountUpdates: [],
  };
  parent: AccountUpdate | undefined = undefined;

  private isSelf: boolean;

  static SequenceEvents = SequenceEvents;

  constructor(body: Body, authorization?: Control);
  constructor(body: Body, authorization: Control = {}, isSelf = false) {
    this.id = Math.random();
    this.body = body;
    this.authorization = authorization;
    let { account, network, validWhile } = Precondition.preconditions(
      this,
      isSelf
    );
    this.account = account;
    this.network = network;
    this.validWhile = validWhile;
    this.isSelf = isSelf;
  }

  /**
   * Clones the {@link AccountUpdate}.
   */
  static clone(accountUpdate: AccountUpdate) {
    let body = cloneCircuitValue(accountUpdate.body);
    let authorization = cloneCircuitValue(accountUpdate.authorization);
    let cloned: AccountUpdate = new (AccountUpdate as any)(
      body,
      authorization,
      accountUpdate.isSelf
    );
    cloned.lazyAuthorization = accountUpdate.lazyAuthorization;
    cloned.children.callsType = accountUpdate.children.callsType;
    cloned.children.accountUpdates = accountUpdate.children.accountUpdates.map(
      AccountUpdate.clone
    );
    cloned.id = accountUpdate.id;
    cloned.label = accountUpdate.label;
    cloned.parent = accountUpdate.parent;
    return cloned;
  }

  token() {
    let thisAccountUpdate = this;
    let customToken = new Token({
      tokenOwner: thisAccountUpdate.body.publicKey,
      parentTokenId: thisAccountUpdate.body.tokenId,
    });

    return {
      id: customToken.id,
      parentTokenId: customToken.parentTokenId,
      tokenOwner: customToken.tokenOwner,

      mint({
        address,
        amount,
      }: {
        address: PublicKey;
        amount: number | bigint | UInt64;
      }) {
        let receiver = AccountUpdate.defaultAccountUpdate(address, this.id);
        thisAccountUpdate.approve(receiver);
        // Add the amount to mint to the receiver's account
        receiver.body.balanceChange = Int64.fromObject(
          receiver.body.balanceChange
        ).add(amount);
        return receiver;
      },

      burn({
        address,
        amount,
      }: {
        address: PublicKey;
        amount: number | bigint | UInt64;
      }) {
        let sender = AccountUpdate.defaultAccountUpdate(address, this.id);
        thisAccountUpdate.approve(sender);
        sender.body.useFullCommitment = Bool(true);
        sender.body.implicitAccountCreationFee = Bool(false);

        // Sub the amount to burn from the sender's account
        sender.body.balanceChange = Int64.fromObject(
          sender.body.balanceChange
        ).sub(amount);

        // Require signature from the sender account being deducted
        Authorization.setLazySignature(sender);
      },

      send({
        from,
        to,
        amount,
      }: {
        from: PublicKey;
        to: PublicKey;
        amount: number | bigint | UInt64;
      }) {
        // Create a new accountUpdate for the sender to send the amount to the
        // receiver
        let sender = AccountUpdate.defaultAccountUpdate(from, this.id);
        thisAccountUpdate.approve(sender);
        sender.body.useFullCommitment = Bool(true);
        sender.body.implicitAccountCreationFee = Bool(false);
        sender.body.balanceChange = Int64.fromObject(
          sender.body.balanceChange
        ).sub(amount);

        // Require signature from the sender accountUpdate
        Authorization.setLazySignature(sender);

        let receiverAccountUpdate = createChildAccountUpdate(
          thisAccountUpdate,
          to,
          this.id
        );

        // Add the amount to send to the receiver's account
        let i1 = receiverAccountUpdate.body.balanceChange;
        receiverAccountUpdate.body.balanceChange = new Int64(
          i1.magnitude,
          i1.sgn
        ).add(amount);
        return receiverAccountUpdate;
      },
    };
  }

  get tokenId() {
    return this.body.tokenId;
  }

  /**
   * @deprecated use `this.account.tokenSymbol`
   */
  get tokenSymbol() {
    let accountUpdate = this;

    return {
      set(tokenSymbol: string) {
        accountUpdate.account.tokenSymbol.set(tokenSymbol);
      },
    };
  }

  send({
    to,
    amount,
  }: {
    to: PublicKey | AccountUpdate | SmartContract;
    amount: number | bigint | UInt64;
  }) {
    let receiver: AccountUpdate;
    if (to instanceof AccountUpdate) {
      receiver = to;
      receiver.body.tokenId.assertEquals(this.body.tokenId);
    } else if (to instanceof SmartContract) {
      receiver = to.self;
      receiver.body.tokenId.assertEquals(this.body.tokenId);
    } else {
      receiver = AccountUpdate.defaultAccountUpdate(to, this.body.tokenId);
      this.approve(receiver);
    }

    // Sub the amount from the sender's account
    this.body.balanceChange = Int64.fromObject(this.body.balanceChange).sub(
      amount
    );
    // Add the amount to the receiver's account
    receiver.body.balanceChange = Int64.fromObject(
      receiver.body.balanceChange
    ).add(amount);
  }

  /**
   * Makes an {@link AccountUpdate} a child-{@link AccountUpdate} of this and
   * approves it.
   */
  approve(
    childUpdate: AccountUpdate,
    layout: AccountUpdatesLayout = AccountUpdate.Layout.NoChildren
  ) {
    makeChildAccountUpdate(this, childUpdate);
    AccountUpdate.witnessChildren(childUpdate, layout, { skipCheck: true });
  }

  get balance() {
    let accountUpdate = this;

    return {
      addInPlace(x: Int64 | UInt32 | UInt64 | string | number | bigint) {
        let { magnitude, sgn } = accountUpdate.body.balanceChange;
        accountUpdate.body.balanceChange = new Int64(magnitude, sgn).add(x);
      },
      subInPlace(x: Int64 | UInt32 | UInt64 | string | number | bigint) {
        let { magnitude, sgn } = accountUpdate.body.balanceChange;
        accountUpdate.body.balanceChange = new Int64(magnitude, sgn).sub(x);
      },
    };
  }

  get update(): Update {
    return this.body.update;
  }

  static setValue<T>(maybeValue: SetOrKeep<T>, value: T) {
    maybeValue.isSome = Bool(true);
    maybeValue.value = value;
  }

  /**
   * Constrain a property to lie between lower and upper bounds.
   *
   * @param property The property to constrain
   * @param lower The lower bound
   * @param upper The upper bound
   *
   * Example: To constrain the account balance of a SmartContract to lie between
   * 0 and 20 MINA, you can use
   *
   * ```ts
   * \@method onlyRunsWhenBalanceIsLow() {
   *   let lower = UInt64.zero;
   *   let upper = UInt64.from(20e9);
   *   AccountUpdate.assertBetween(this.self.body.preconditions.account.balance,
   * lower, upper);
   *   // ...
   * }
   * ```
   */
  static assertBetween<T>(
    property: OrIgnore<ClosedInterval<T>>,
    lower: T,
    upper: T
  ) {
    property.isSome = Bool(true);
    property.value.lower = lower;
    property.value.upper = upper;
  }

  // TODO: assertGreaterThan, assertLowerThan?

  /**
   * Fix a property to a certain value.
   *
   * @param property The property to constrain
   * @param value The value it is fixed to
   *
   * Example: To fix the account nonce of a SmartContract to 0, you can use
   *
   * ```ts
   * \@method onlyRunsWhenNonceIsZero() {
   *   AccountUpdate.assertEquals(this.self.body.preconditions.account.nonce,
   * UInt32.zero);
   *   // ...
   * }
   * ```
   */
  static assertEquals<T extends object>(
    property: OrIgnore<ClosedInterval<T> | T>,
    value: T
  ) {
    property.isSome = Bool(true);
    if ('lower' in property.value && 'upper' in property.value) {
      property.value.lower = value;
      property.value.upper = value;
    } else {
      property.value = value;
    }
  }

  get publicKey(): PublicKey {
    return this.body.publicKey;
  }

  /**
   * Use this command if this account update should be signed by the account
   * owner, instead of not having any authorization.
   *
   * If you use this and are not relying on a wallet to sign your transaction,
   * then you should use the following code before sending your transaction:
   *
   * ```ts
   * let tx = Mina.transaction(...); // create transaction as usual, using
   * `requireSignature()` somewhere tx.sign([privateKey]); // pass the private
   * key of this account to `sign()`!
   * ```
   *
   * Note that an account's {@link Permissions} determine which updates have to
   * be (can be) authorized by a signature.
   */
  requireSignature() {
    this.sign();
  }
  /**
   * @deprecated `.sign()` is deprecated in favor of `.requireSignature()`
   */
  sign(privateKey?: PrivateKey) {
    let { nonce, isSameAsFeePayer } = AccountUpdate.getSigningInfo(this);
    // if this account is the same as the fee payer, we use the "full
    // commitment" for replay protection
    this.body.useFullCommitment = isSameAsFeePayer;
    this.body.implicitAccountCreationFee = Bool(false);
    // otherwise, we increment the nonce
    let doIncrementNonce = isSameAsFeePayer.not();
    this.body.incrementNonce = doIncrementNonce;
    // in this case, we also have to set a nonce precondition
    let lower = Circuit.if(doIncrementNonce, UInt32, nonce, UInt32.zero);
    let upper = Circuit.if(doIncrementNonce, UInt32, nonce, UInt32.MAXINT());
    this.body.preconditions.account.nonce.isSome = doIncrementNonce;
    this.body.preconditions.account.nonce.value.lower = lower;
    this.body.preconditions.account.nonce.value.upper = upper;
    // set lazy signature
    Authorization.setLazySignature(this, { privateKey });
  }

  static signFeePayerInPlace(
    feePayer: FeePayerUnsigned,
    privateKey?: PrivateKey
  ) {
    feePayer.body.nonce = this.getNonce(feePayer);
    feePayer.authorization = Ledger.dummySignature();
    feePayer.lazyAuthorization = { kind: 'lazy-signature', privateKey };
  }

  static getNonce(accountUpdate: AccountUpdate | FeePayerUnsigned) {
    return AccountUpdate.getSigningInfo(accountUpdate).nonce;
  }

  private static signingInfo = provable({
    nonce: UInt32,
    isSameAsFeePayer: Bool,
  });

  private static getSigningInfo(
    accountUpdate: AccountUpdate | FeePayerUnsigned
  ) {
    return memoizeWitness(AccountUpdate.signingInfo, () =>
      AccountUpdate.getSigningInfoUnchecked(accountUpdate)
    );
  }

  private static getSigningInfoUnchecked(
    update: AccountUpdate | FeePayerUnsigned
  ) {
    let publicKey = update.body.publicKey;
    let tokenId =
      update instanceof AccountUpdate ? update.body.tokenId : TokenId.default;
    let nonce = Number(
      Precondition.getAccountPreconditions(update.body).nonce.toString()
    );
    // if the fee payer is the same account update as this one, we have to start
    // the nonce predicate at one higher, bc the fee payer already increases its
    // nonce
    let isFeePayer = Mina.currentTransaction()?.sender?.equals(publicKey);
    let isSameAsFeePayer = !!isFeePayer
      ?.and(tokenId.equals(TokenId.default))
      .toBoolean();
    if (isSameAsFeePayer) nonce++;
    // now, we check how often this account update already updated its nonce in
    // this tx, and increase nonce from `getAccount` by that amount
    CallForest.forEachPredecessor(
      Mina.currentTransaction.get().accountUpdates,
      update as AccountUpdate,
      (otherUpdate) => {
        let shouldIncreaseNonce = otherUpdate.publicKey
          .equals(publicKey)
          .and(otherUpdate.tokenId.equals(tokenId))
          .and(otherUpdate.body.incrementNonce);
        if (shouldIncreaseNonce.toBoolean()) nonce++;
      }
    );
    return {
      nonce: UInt32.from(nonce),
      isSameAsFeePayer: Bool(isSameAsFeePayer),
    };
  }

  toJSON() {
    return Types.AccountUpdate.toJSON(this);
  }
  static toJSON(a: AccountUpdate) {
    return Types.AccountUpdate.toJSON(a);
  }
  static fromJSON(json: Types.Json.AccountUpdate) {
    let accountUpdate = Types.AccountUpdate.fromJSON(json);
    return new AccountUpdate(accountUpdate.body, accountUpdate.authorization);
  }

  hash() {
    // these two ways of hashing are (and have to be) consistent / produce the
    // same hash
    // TODO: there's no reason anymore to use two different hashing methods
    // here!
    // -- the "inCheckedComputation" branch works in all circumstances now
    // we just leave this here for a couple more weeks, because it checks
    // consistency between JS & OCaml hashing on *every single account update
    // proof* we create. It will give us 100% confidence that the two
    // implementations are equivalent, and catch regressions quickly
    if (inCheckedComputation()) {
      let input = Types.AccountUpdate.toInput(this);
      return hashWithPrefix(prefixes.body, packToFields(input));
    } else {
      let json = Types.AccountUpdate.toJSON(this);
      return Ledger.hashAccountUpdateFromJson(JSON.stringify(json));
    }
  }

  toPublicInput(): ZkappPublicInput {
    let accountUpdate = this.hash();
    let calls = CallForest.hashChildren(this);
    return { accountUpdate, calls };
  }

  static defaultAccountUpdate(address: PublicKey, tokenId?: Field) {
    return new AccountUpdate(Body.keepAll(address, tokenId));
  }
  static dummy() {
    return new AccountUpdate(Body.dummy());
  }
  isDummy() {
    return this.body.publicKey.isEmpty();
  }

  static defaultFeePayer(address: PublicKey, nonce: UInt32): FeePayerUnsigned {
    let body = FeePayerBody.keepAll(address, nonce);
    return {
      body,
      authorization: Ledger.dummySignature(),
      lazyAuthorization: { kind: 'lazy-signature' },
    };
  }

  static dummyFeePayer(): FeePayerUnsigned {
    let body = FeePayerBody.keepAll(PublicKey.empty(), UInt32.zero);
    return { body, authorization: Ledger.dummySignature() };
  }

  /**
   * Creates an account update. If this is inside a transaction, the account
   * update becomes part of the transaction. If this is inside a smart contract
   * method, the account update will not only become part of the transaction,
   * but also becomes available for the smart contract to modify, in a way that
   * becomes part of the proof.
   */
  static create(publicKey: PublicKey, tokenId?: Field) {
    let accountUpdate = AccountUpdate.defaultAccountUpdate(publicKey, tokenId);
    if (smartContractContext.has()) {
      smartContractContext.get().this.self.approve(accountUpdate);
    } else {
      Mina.currentTransaction()?.accountUpdates.push(accountUpdate);
    }
    return accountUpdate;
  }
  /**
   * Attach account update to the current transaction
   * -- if in a smart contract, to its children
   */
  static attachToTransaction(accountUpdate: AccountUpdate) {
    if (smartContractContext.has()) {
      let selfUpdate = smartContractContext.get().this.self;
      // avoid redundant attaching & cycle in account update structure, happens
      // when calling attachToTransaction(this.self) inside a @method
      // TODO avoid account update cycles more generally
      if (selfUpdate === accountUpdate) return;
      smartContractContext.get().this.self.approve(accountUpdate);
    } else {
      if (!Mina.currentTransaction.has()) return;
      let updates = Mina.currentTransaction.get().accountUpdates;
      if (!updates.find((update) => update.id === accountUpdate.id)) {
        updates.push(accountUpdate);
      }
    }
  }
  /**
   * Disattach an account update from where it's currently located in the
   * transaction
   */
  static unlink(accountUpdate: AccountUpdate) {
    let siblings =
      accountUpdate.parent?.children.accountUpdates ??
      Mina.currentTransaction()?.accountUpdates;
    if (siblings === undefined) return;
    let i = siblings?.findIndex((update) => update.id === accountUpdate.id);
    if (i !== undefined && i !== -1) {
      siblings!.splice(i, 1);
    }
    accountUpdate.parent === undefined;
  }

  /**
   * Creates an account update, like {@link AccountUpdate.create}, but also
   * makes sure this account update will be authorized with a signature.
   *
   * If you use this and are not relying on a wallet to sign your transaction,
   * then you should use the following code before sending your transaction:
   *
   * ```ts
   * let tx = Mina.transaction(...); // create transaction as usual, using
   * `createSigned()` somewhere tx.sign([privateKey]); // pass the private key
   * of this account to `sign()`!
   * ```
   *
   * Note that an account's {@link Permissions} determine which updates have to
   * be (can be) authorized by a signature.
   */
  static createSigned(signer: PublicKey, tokenId?: Field): AccountUpdate;
  /**
   * @deprecated in favor of calling this function with a `PublicKey` as
   *     `signer`
   */
  static createSigned(signer: PrivateKey, tokenId?: Field): AccountUpdate;
  static createSigned(signer: PrivateKey | PublicKey, tokenId?: Field) {
    let publicKey =
      signer instanceof PrivateKey ? signer.toPublicKey() : signer;
    let accountUpdate = AccountUpdate.create(publicKey, tokenId);
    if (signer instanceof PrivateKey) {
      accountUpdate.sign(signer);
    } else {
      accountUpdate.requireSignature();
    }
    return accountUpdate;
  }

  /**
<<<<<<< HEAD
   * Use this method to pay the account creation fee for another account.
   * Beware that you _don't_ need to pass in the new account!
   * Instead, the protocol will automatically identify accounts in your
   * transaction that need funding.
   *
   * If you provide an optional `initialBalance`, this will be subtracted from
   * the fee-paying account as well, but you have to separately ensure that it's
   * added to the new account's balance.
=======
   * Use this method to pay the account creation fee for another account (or, multiple accounts using the optional second argument).
   *
   * Beware that you _don't_ need to specify the account that is created!
   * Instead, the protocol will automatically identify that accounts need to be created,
   * and require that the net balance change of the transaction covers the account creation fee.
>>>>>>> e9779b80
   *
   * @param feePayer the address of the account that pays the fee
   * @param numberOfAccounts the number of new accounts to fund (default: 1)
   * @returns they {@link AccountUpdate} for the account which pays the fee
   */
  static fundNewAccount(
    feePayer: PublicKey,
    numberOfAccounts?: number
  ): AccountUpdate;
  /**
   * @deprecated Call this function with a `PublicKey` as `feePayer`, and remove the `initialBalance` option.
   * To send an initial balance to the new account, you can use the returned account update:
   * ```
   * let feePayerUpdate = AccountUpdate.fundNewAccount(feePayer);
   * feePayerUpdate.send({ to: receiverAddress, amount: initialBalance });
   * ```
   */
  static fundNewAccount(
    feePayer: PrivateKey | PublicKey,
    options?: { initialBalance: number | string | UInt64 } | number
  ): AccountUpdate;
  static fundNewAccount(
    feePayer: PrivateKey | PublicKey,
    numberOfAccounts?: number | { initialBalance: number | string | UInt64 }
  ) {
    let accountUpdate = AccountUpdate.createSigned(feePayer as PrivateKey);
    let fee = Mina.accountCreationFee();
    numberOfAccounts ??= 1;
    if (typeof numberOfAccounts === 'number') fee = fee.mul(numberOfAccounts);
    else fee = fee.add(UInt64.from(numberOfAccounts.initialBalance ?? 0));
    accountUpdate.balance.subInPlace(fee);
    return accountUpdate;
  }

  // static methods that implement Provable<AccountUpdate>
  static sizeInFields = Types.AccountUpdate.sizeInFields;
  static toFields = Types.AccountUpdate.toFields;
  static toAuxiliary(a?: AccountUpdate) {
    let aux = Types.AccountUpdate.toAuxiliary(a);
    let children: AccountUpdate['children'] = {
      callsType: { type: 'None' },
      accountUpdates: [],
    };
    let lazyAuthorization = a && a.lazyAuthorization;
    if (a) {
      children.callsType = a.children.callsType;
      children.accountUpdates = a.children.accountUpdates.map(
        AccountUpdate.clone
      );
    }
    let parent = a?.parent;
    let id = a?.id ?? Math.random();
    let label = a?.label ?? '';
    return [{ lazyAuthorization, children, parent, id, label }, aux];
  }
  static toInput = Types.AccountUpdate.toInput;
  static check = Types.AccountUpdate.check;
  static fromFields(fields: Field[], [other, aux]: any[]): AccountUpdate {
    let accountUpdate = Types.AccountUpdate.fromFields(fields, aux);
    return Object.assign(
      new AccountUpdate(accountUpdate.body, accountUpdate.authorization),
      other
    );
  }

  static witness<T>(
    type: FlexibleProvable<T>,
    compute: () => {
      accountUpdate: AccountUpdate;
      result: T;
    },
    { skipCheck = false } = {}
  ) {
    // construct the circuit type for a accountUpdate + other result
    let accountUpdateType = skipCheck
      ? { ...provable(AccountUpdate), check() {} }
      : AccountUpdate;
    let combinedType = provable({
      accountUpdate: accountUpdateType,
      result: type as any,
    });
    return Circuit.witness(combinedType, compute);
  }

  static witnessChildren(
    accountUpdate: AccountUpdate,
    childLayout: AccountUpdatesLayout,
    options?: { skipCheck: boolean }
  ) {
    // just witness children's hash if childLayout === null
    if (childLayout === AccountUpdate.Layout.AnyChildren) {
      accountUpdate.children.callsType = { type: 'Witness' };
      return;
    }
    if (childLayout === AccountUpdate.Layout.NoDelegation) {
      accountUpdate.children.callsType = { type: 'Witness' };
      accountUpdate.body.mayUseToken.parentsOwnToken.assertFalse();
      accountUpdate.body.mayUseToken.inheritFromParent.assertFalse();
      return;
    }
    let childArray: AccountUpdatesLayout[] =
      typeof childLayout === 'number'
        ? Array(childLayout).fill(AccountUpdate.Layout.NoChildren)
        : childLayout;
    let n = childArray.length;
    for (let i = 0; i < n; i++) {
      accountUpdate.children.accountUpdates[i] = AccountUpdate.witnessTree(
        provable(null),
        childArray[i],
        () => ({
          accountUpdate:
            accountUpdate.children.accountUpdates[i] ?? AccountUpdate.dummy(),
          result: null,
        }),
        options
      ).accountUpdate;
    }
    if (n === 0) {
      accountUpdate.children.callsType = {
        type: 'Equals',
        value: CallForest.emptyHash(),
      };
    }
  }

  /**
   * Like AccountUpdate.witness, but lets you specify a layout for the
   * accountUpdate's children, which also get witnessed
   */
  static witnessTree<T>(
    resultType: FlexibleProvable<T>,
    childLayout: AccountUpdatesLayout,
    compute: () => {
      accountUpdate: AccountUpdate;
      result: T;
    },
    options?: { skipCheck: boolean }
  ) {
    // witness the root accountUpdate
    let { accountUpdate, result } = AccountUpdate.witness(
      resultType,
      compute,
      options
    );
    // witness child account updates
    AccountUpdate.witnessChildren(accountUpdate, childLayout, options);
    return { accountUpdate, result };
  }

  /**
   * Describes the children of an account update, which are laid out in a tree.
   *
   * The tree layout is described recursively by using a combination of
   * `AccountUpdate.Layout.NoChildren`,
   * `AccountUpdate.Layout.StaticChildren(...)` and
   * `AccountUpdate.Layout.AnyChildren`.
   * - `NoChildren` means an account update that can't have children
   * - `AnyChildren` means an account update can have an arbitrary amount of
   * children, which means you can't access those children in your circuit
   * (because the circuit is static).
   * - `StaticChildren` means the account update must have a certain static
   * amount of children and expects as arguments a description of each of those
   * children. As a shortcut, you can also pass `StaticChildren` a number, which
   * means it has that amount of children but no grandchildren.
   *
   * This is best understood by examples:
   *
   * ```ts
   * let { NoChildren, AnyChildren, StaticChildren } = AccounUpdate.Layout;
   *
   * NoChildren                 // an account update with no children
   * AnyChildren                // an account update with arbitrary children
   * StaticChildren(NoChildren) // an account update with 1 child, which doesn't
   * have children itself StaticChildren(1)          // shortcut for
   * StaticChildren(NoChildren) StaticChildren(2)          // shortcut for
   * StaticChildren(NoChildren, NoChildren) StaticChildren(0)          //
   * equivalent to NoChildren
   *
   * // an update with 2 children, of which one has arbitrary children and the
   * other has exactly 1 descendant StaticChildren(AnyChildren,
   * StaticChildren(1))
   * ```
   */
  static Layout = {
    StaticChildren: ((...args: any[]) => {
      if (args.length === 1 && typeof args[0] === 'number') return args[0];
      if (args.length === 0) return 0;
      return args;
    }) as {
      (n: number): AccountUpdatesLayout;
      (...args: AccountUpdatesLayout[]): AccountUpdatesLayout;
    },
    NoChildren: 0,
    AnyChildren: 'AnyChildren' as const,
    NoDelegation: 'NoDelegation' as const,
  };

  static get MayUseToken() {
    return {
      type: provablePure(
        { parentsOwnToken: Bool, inheritFromParent: Bool },
        { customObjectKeys: ['parentsOwnToken', 'inheritFromParent'] }
      ),
      No: { parentsOwnToken: Bool(false), inheritFromParent: Bool(false) },
      ParentsOwnToken: {
        parentsOwnToken: Bool(true),
        inheritFromParent: Bool(false),
      },
      InheritFromParent: {
        parentsOwnToken: Bool(false),
        inheritFromParent: Bool(true),
      },
      isNo({
        body: {
          mayUseToken: { parentsOwnToken, inheritFromParent },
        },
      }: AccountUpdate) {
        return parentsOwnToken.or(inheritFromParent).not();
      },
      isParentsOwnToken(a: AccountUpdate) {
        return a.body.mayUseToken.parentsOwnToken;
      },
      isInheritFromParent(a: AccountUpdate) {
        return a.body.mayUseToken.inheritFromParent;
      },
    };
  }

  /**
   * Returns a JSON representation of only the fields that differ from the
   * default {@link AccountUpdate}.
   */
  toPretty() {
    function short(s: string) {
      return '..' + s.slice(-4);
    }
    let jsonUpdate: Partial<Types.Json.AccountUpdate> = toJSONEssential(
      jsLayout.AccountUpdate as any,
      this
    );
    let body: Partial<Types.Json.AccountUpdate['body']> =
      jsonUpdate.body as any;
    delete body.callData;
    body.publicKey = short(body.publicKey!);
    if (body.balanceChange?.magnitude === '0') delete body.balanceChange;
    if (body.tokenId === TokenId.toBase58(TokenId.default)) {
      delete body.tokenId;
    } else {
      body.tokenId = short(body.tokenId!);
    }
<<<<<<< HEAD
=======
    if (body.callDepth === 0) delete body.callDepth;
    if (body.caller === TokenId.toBase58(TokenId.default)) {
      delete body.caller;
    } else {
      body.caller = short(body.caller!);
    }
>>>>>>> e9779b80
    if (body.incrementNonce === false) delete body.incrementNonce;
    if (body.useFullCommitment === false) delete body.useFullCommitment;
    if (body.implicitAccountCreationFee === false)
      delete body.implicitAccountCreationFee;
    if (body.events?.length === 0) delete body.events;
    if (body.actions?.length === 0) delete body.actions;
    if (body.preconditions?.account) {
      body.preconditions.account = JSON.stringify(
        body.preconditions.account
      ) as any;
    }
    if (body.preconditions?.network) {
      body.preconditions.network = JSON.stringify(
        body.preconditions.network
      ) as any;
    }
    if (body.preconditions?.validWhile) {
      body.preconditions.validWhile = JSON.stringify(
        body.preconditions.validWhile
      ) as any;
    }
    if (jsonUpdate.authorization?.proof) {
      jsonUpdate.authorization.proof = short(jsonUpdate.authorization.proof);
    }
    if (jsonUpdate.authorization?.signature) {
      jsonUpdate.authorization.signature = short(
        jsonUpdate.authorization.signature
      );
    }
    if (body.update?.verificationKey) {
      body.update.verificationKey = JSON.stringify({
        data: short(body.update.verificationKey.data),
        hash: short(body.update.verificationKey.hash),
      }) as any;
    }
    for (let key of ['permissions', 'appState', 'timing'] as const) {
      if (body.update?.[key]) {
        body.update[key] = JSON.stringify(body.update[key]) as any;
      }
    }
    for (let key of ['events', 'actions'] as const) {
      if (body[key]) {
        body[key] = JSON.stringify(body[key]) as any;
      }
    }
    if (
      jsonUpdate.authorization !== undefined ||
      body.authorizationKind?.isProved === true ||
      body.authorizationKind?.isSigned === true
    ) {
      (body as any).authorization = jsonUpdate.authorization;
    }
    body.mayUseToken = {
      parentsOwnToken: this.body.mayUseToken.parentsOwnToken.toBoolean(),
      inheritFromParent: this.body.mayUseToken.inheritFromParent.toBoolean(),
    };
    let pretty: any = { ...body };
    let withId = false;
    if (withId) pretty = { id: Math.floor(this.id * 1000), ...pretty };
    if (this.label) pretty = { label: this.label, ...pretty };
    return pretty;
  }
}

type AccountUpdatesLayout =
  | number
  | 'AnyChildren'
  | 'NoDelegation'
  | AccountUpdatesLayout[];

type WithCallers = {
  accountUpdate: AccountUpdate;
  caller: Field;
  children: WithCallers[];
};

const CallForest = {
  // similar to Mina_base.ZkappCommand.Call_forest.to_account_updates_list
  // takes a list of accountUpdates, which each can have children, so they form
  // a "forest" (list of trees)
  // returns a flattened list, with `accountUpdate.body.callDepth` specifying
  // positions in the forest
  // also removes any "dummy" accountUpdates
  toFlatList(
    forest: AccountUpdate[],
    mutate = true,
    depth = 0
  ): AccountUpdate[] {
    let accountUpdates = [];
    for (let accountUpdate of forest) {
      if (accountUpdate.isDummy().toBoolean()) continue;
      if (mutate) accountUpdate.body.callDepth = depth;
      let children = accountUpdate.children.accountUpdates;
      accountUpdates.push(
        accountUpdate,
        ...CallForest.toFlatList(children, mutate, depth + 1)
      );
    }
    return accountUpdates;
  },

  // Mina_base.Zkapp_command.Digest.Forest.empty
  emptyHash() {
    return Field(0);
  },

  // similar to Mina_base.Zkapp_command.Call_forest.accumulate_hashes
  // hashes a accountUpdate's children (and their children, and ...) to compute
  // the `calls` field of ZkappPublicInput
  hashChildren(update: AccountUpdate): Field {
    let { callsType } = update.children;
    // compute hash outside the circuit if callsType is "Witness"
    // i.e., allowing accountUpdates with arbitrary children
    if (callsType.type === 'Witness') {
      return Circuit.witness(Field, () => CallForest.hashChildrenBase(update));
    }
    let calls = CallForest.hashChildrenBase(update);
    if (callsType.type === 'Equals' && inCheckedComputation()) {
      calls.assertEquals(callsType.value);
    }
    return calls;
  },

  hashChildrenBase({ children }: AccountUpdate) {
    let stackHash = CallForest.emptyHash();
    for (let accountUpdate of [...children.accountUpdates].reverse()) {
      let calls = CallForest.hashChildren(accountUpdate);
      let nodeHash = hashWithPrefix(prefixes.accountUpdateNode, [
        accountUpdate.hash(),
        calls,
      ]);
      let newHash = hashWithPrefix(prefixes.accountUpdateCons, [
        nodeHash,
        stackHash,
      ]);
      // skip accountUpdate if it's a dummy
      stackHash = Circuit.if(accountUpdate.isDummy(), stackHash, newHash);
    }
    return stackHash;
  },

  // Mina_base.Zkapp_command.Call_forest.add_callers
  // TODO: currently unused, but could come back when we add caller to the
  // public input
  addCallers(
    updates: AccountUpdate[],
    context: { self: Field; caller: Field } = {
      self: TokenId.default,
      caller: TokenId.default,
    }
  ): WithCallers[] {
    let withCallers: WithCallers[] = [];
    for (let update of updates) {
      let { mayUseToken } = update.body;
      let caller = Circuit.if(
        mayUseToken.parentsOwnToken,
        context.self,
        Circuit.if(
          mayUseToken.inheritFromParent,
          context.caller,
          TokenId.default
        )
      );
      let self = Token.getId(update.body.publicKey, update.body.tokenId);
      let childContext = { caller, self };
      withCallers.push({
        accountUpdate: update,
        caller,
        children: CallForest.addCallers(
          update.children.accountUpdates,
          childContext
        ),
      });
    }
    return withCallers;
  },
  /**
   * Used in the prover to witness the context from which to compute its caller
   *
   * TODO: currently unused, but could come back when we add caller to the
   * public input
   */
  computeCallerContext(update: AccountUpdate) {
    // compute the line of ancestors
    let current = update;
    let ancestors = [];
    while (true) {
      let parent = current.parent;
      if (parent === undefined) break;
      ancestors.unshift(parent);
      current = parent;
    }
    let context = { self: TokenId.default, caller: TokenId.default };
    for (let update of ancestors) {
      if (update.body.mayUseToken.parentsOwnToken.toBoolean()) {
        context.caller = context.self;
      } else if (!update.body.mayUseToken.inheritFromParent.toBoolean()) {
        context.caller = TokenId.default;
      }
      context.self = Token.getId(update.body.publicKey, update.body.tokenId);
    }
    return context;
  },
  callerContextType: provablePure({ self: Field, caller: Field }),

  computeCallDepth(update: AccountUpdate) {
    for (let callDepth = 0; ; callDepth++) {
      if (update.parent === undefined) return callDepth;
      update = update.parent;
    }
  },

  forEach(updates: AccountUpdate[], callback: (update: AccountUpdate) => void) {
    for (let update of updates) {
      callback(update);
      CallForest.forEach(update.children.accountUpdates, callback);
    }
  },

  forEachPredecessor(
    updates: AccountUpdate[],
    update: AccountUpdate,
    callback: (update: AccountUpdate) => void
  ) {
    let isPredecessor = true;
    CallForest.forEach(updates, (otherUpdate) => {
      if (otherUpdate.id === update.id) isPredecessor = false;
      if (isPredecessor) callback(otherUpdate);
    });
  },
};

function createChildAccountUpdate(
  parent: AccountUpdate,
  childAddress: PublicKey,
  tokenId?: Field
) {
  let child = AccountUpdate.defaultAccountUpdate(childAddress, tokenId);
  makeChildAccountUpdate(parent, child);
  return child;
}
function makeChildAccountUpdate(parent: AccountUpdate, child: AccountUpdate) {
  child.body.callDepth = parent.body.callDepth + 1;
  let wasChildAlready = parent.children.accountUpdates.find(
    (update) => update.id === child.id
  );
  // add to our children if not already here
  if (!wasChildAlready) {
    parent.children.accountUpdates.push(child);
    // remove the child from the top level list / its current parent
    AccountUpdate.unlink(child);
  }
  child.parent = parent;
}

// authorization

type ZkappCommand = {
  feePayer: FeePayerUnsigned;
  accountUpdates: AccountUpdate[];
  memo: string;
};
type ZkappCommandSigned = {
  feePayer: FeePayer;
  accountUpdates: (AccountUpdate & { lazyAuthorization?: LazyProof })[];
  memo: string;
};
type ZkappCommandProved = {
  feePayer: FeePayerUnsigned;
  accountUpdates: (AccountUpdate & { lazyAuthorization?: LazySignature })[];
  memo: string;
};

const ZkappCommand = {
  toPretty(transaction: ZkappCommand) {
    let feePayer = ZkappCommand.toJSON(transaction).feePayer as any;
    feePayer.body.publicKey = '..' + feePayer.body.publicKey.slice(-4);
    feePayer.body.authorization = '..' + feePayer.authorization.slice(-4);
    if (feePayer.body.validUntil === null) delete feePayer.body.validUntil;
    return [
      feePayer.body,
      ...transaction.accountUpdates.map((a) => a.toPretty()),
    ];
  },
  fromJSON(json: Types.Json.ZkappCommand): ZkappCommand {
    let { feePayer } = Types.ZkappCommand.fromJSON({
      feePayer: json.feePayer,
      accountUpdates: [],
      memo: json.memo,
    });
    let memo = Memo.toString(Memo.fromBase58(json.memo));
    let accountUpdates = json.accountUpdates.map(AccountUpdate.fromJSON);
    return { feePayer, accountUpdates, memo };
  },
  toJSON({ feePayer, accountUpdates, memo }: ZkappCommand) {
    memo = Ledger.memoToBase58(memo);
    return Types.ZkappCommand.toJSON({ feePayer, accountUpdates, memo });
  },
};

const Authorization = {
  hasLazyProof(accountUpdate: AccountUpdate) {
    return accountUpdate.lazyAuthorization?.kind === 'lazy-proof';
  },
  hasAny(accountUpdate: AccountUpdate) {
    let { authorization: auth, lazyAuthorization: lazyAuth } = accountUpdate;
    return !!(lazyAuth || 'proof' in auth || 'signature' in auth);
  },
  setSignature(accountUpdate: AccountUpdate, signature: string) {
    accountUpdate.authorization = { signature };
    accountUpdate.lazyAuthorization = undefined;
  },
  setProof(accountUpdate: AccountUpdate, proof: string) {
    accountUpdate.authorization = { proof };
    accountUpdate.lazyAuthorization = undefined;
  },
  setLazySignature(
    accountUpdate: AccountUpdate,
    signature?: Omit<LazySignature, 'kind'>
  ) {
    signature ??= {};
    accountUpdate.body.authorizationKind.isSigned = Bool(true);
    accountUpdate.body.authorizationKind.isProved = Bool(false);
    accountUpdate.authorization = {};
    accountUpdate.lazyAuthorization = { ...signature, kind: 'lazy-signature' };
  },
  setProofAuthorizationKind(
    { body }: AccountUpdate,
    priorAccountUpdates?: AccountUpdate[]
  ) {
    body.authorizationKind.isSigned = Bool(false);
    body.authorizationKind.isProved = Bool(true);
    let hash = Circuit.witness(Field, () => {
      priorAccountUpdates ??= zkAppProver.getData().transaction.accountUpdates;
      let priorAccountUpdatesFlat = CallForest.toFlatList(
        priorAccountUpdates,
        false
      );
      let accountUpdate = [...priorAccountUpdatesFlat]
        .reverse()
        .find((body_) =>
          body_.update.verificationKey.isSome
            .and(body_.tokenId.equals(body.tokenId))
            .and(body_.publicKey.equals(body.publicKey))
            .toBoolean()
        );
      if (accountUpdate !== undefined) {
        return accountUpdate.body.update.verificationKey.value.hash;
      }
      try {
        let account = Mina.getAccount(body.publicKey, body.tokenId);
        return account.verificationKey?.hash ?? Field(0);
      } catch {
        return Field(0);
      }
    });
    body.authorizationKind.verificationKeyHash = hash;
  },
  setLazyProof(
    accountUpdate: AccountUpdate,
    proof: Omit<LazyProof, 'kind'>,
    priorAccountUpdates: AccountUpdate[]
  ) {
    Authorization.setProofAuthorizationKind(accountUpdate, priorAccountUpdates);
    accountUpdate.authorization = {};
    accountUpdate.lazyAuthorization = { ...proof, kind: 'lazy-proof' };
  },
  setLazyNone(accountUpdate: AccountUpdate) {
    accountUpdate.body.authorizationKind.isSigned = Bool(false);
    accountUpdate.body.authorizationKind.isProved = Bool(false);
    accountUpdate.authorization = {};
    accountUpdate.lazyAuthorization = { kind: 'lazy-none' };
  },
};

function addMissingSignatures(
  zkappCommand: ZkappCommand,
  additionalKeys = [] as PrivateKey[]
): ZkappCommandSigned {
  let additionalPublicKeys = additionalKeys.map((sk) => sk.toPublicKey());
  let { commitment, fullCommitment } = Ledger.transactionCommitments(
    JSON.stringify(ZkappCommand.toJSON(zkappCommand))
  );
  function addFeePayerSignature(accountUpdate: FeePayerUnsigned): FeePayer {
    let { body, authorization, lazyAuthorization } =
      cloneCircuitValue(accountUpdate);
    if (lazyAuthorization === undefined) return { body, authorization };
    let { privateKey } = lazyAuthorization;
    if (privateKey === undefined) {
      let i = additionalPublicKeys.findIndex((pk) =>
        pk.equals(accountUpdate.body.publicKey).toBoolean()
      );
      if (i === -1) {
        let pk = PublicKey.toBase58(accountUpdate.body.publicKey);
        throw Error(
          `addMissingSignatures: Cannot add signature for fee payer (${pk}), private key is missing.`
        );
      }
      privateKey = additionalKeys[i];
    }
    let signature = Ledger.signFieldElement(fullCommitment, privateKey, false);
    return { body, authorization: signature };
  }

  function addSignature(accountUpdate: AccountUpdate) {
    accountUpdate = AccountUpdate.clone(accountUpdate);
    if (accountUpdate.lazyAuthorization?.kind !== 'lazy-signature') {
      return accountUpdate as AccountUpdate & { lazyAuthorization?: LazyProof };
    }
    let { privateKey } = accountUpdate.lazyAuthorization;
    if (privateKey === undefined) {
      let i = additionalPublicKeys.findIndex((pk) =>
        pk.equals(accountUpdate.body.publicKey).toBoolean()
      );
      if (i === -1)
        throw Error(
          `addMissingSignatures: Cannot add signature for ${accountUpdate.publicKey.toBase58()}, private key is missing.`
        );
      privateKey = additionalKeys[i];
    }
    let transactionCommitment = accountUpdate.body.useFullCommitment.toBoolean()
      ? fullCommitment
      : commitment;
    let signature = Ledger.signFieldElement(
      transactionCommitment,
      privateKey,
      false
    );
    Authorization.setSignature(accountUpdate, signature);
    return accountUpdate as AccountUpdate & { lazyAuthorization: undefined };
  }
  let { feePayer, accountUpdates, memo } = zkappCommand;
  return {
    feePayer: addFeePayerSignature(feePayer),
    accountUpdates: accountUpdates.map(addSignature),
    memo,
  };
}

/**
 * The public input for zkApps consists of certain hashes of the proving
 AccountUpdate (and its child accountUpdates) which is constructed during method
 execution.

  For SmartContract proving, a method is run twice: First outside the proof, to
 obtain the public input, and once in the prover, which takes the public input
 as input. The current transaction is hashed again inside the prover, which
 asserts that the result equals the input public input, as part of the snark
 circuit. The block producer will also hash the transaction they receive and
 pass it as a public input to the verifier. Thus, the transaction is fully
 constrained by the proof - the proof couldn't be used to attest to a different
 transaction.
 */
type ZkappPublicInput = {
  accountUpdate: Field;
  calls: Field;
};
let ZkappPublicInput = provablePure(
  { accountUpdate: Field, calls: Field },
  { customObjectKeys: ['accountUpdate', 'calls'] }
);

async function addMissingProofs(
  zkappCommand: ZkappCommand,
  { proofsEnabled = true }
): Promise<{
  zkappCommand: ZkappCommandProved;
  proofs: (Proof<ZkappPublicInput> | undefined)[];
}> {
  type AccountUpdateProved = AccountUpdate & {
    lazyAuthorization?: LazySignature;
  };

  async function addProof(index: number, accountUpdate: AccountUpdate) {
    accountUpdate = AccountUpdate.clone(accountUpdate);

    if (accountUpdate.lazyAuthorization?.kind !== 'lazy-proof') {
      return {
        accountUpdateProved: accountUpdate as AccountUpdateProved,
        proof: undefined,
      };
    }
    if (!proofsEnabled) {
      Authorization.setProof(accountUpdate, Pickles.dummyBase64Proof());
      return {
        accountUpdateProved: accountUpdate as AccountUpdateProved,
        proof: undefined,
      };
    }
    let {
      methodName,
      args,
      previousProofs,
      ZkappClass,
      memoized,
      blindingValue,
    } = accountUpdate.lazyAuthorization;
    let publicInput = accountUpdate.toPublicInput();
    let publicInputFields = ZkappPublicInput.toFields(publicInput);
    if (ZkappClass._provers === undefined)
      throw Error(
        `Cannot prove execution of ${methodName}(), no prover found. ` +
          `Try calling \`await ${ZkappClass.name}.compile()\` first, this will cache provers in the background.`
      );
    let provers = ZkappClass._provers;
    let methodError =
      `Error when computing proofs: Method ${methodName} not found. ` +
      `Make sure your environment supports decorators, and annotate with \`@method ${methodName}\`.`;
    if (ZkappClass._methods === undefined) throw Error(methodError);
    let i = ZkappClass._methods.findIndex((m) => m.methodName === methodName);
    if (i === -1) throw Error(methodError);
    let [, [, proof]] = await zkAppProver.run(
      [accountUpdate.publicKey, accountUpdate.tokenId, ...args],
      { transaction: zkappCommand, accountUpdate, index },
      () =>
        memoizationContext.runWithAsync(
          { memoized, currentIndex: 0, blindingValue },
          async () => {
            try {
              return await provers[i](publicInputFields, previousProofs);
            } catch (err) {
              console.error(
                `Error when proving ${ZkappClass.name}.${methodName}()`
              );
              throw err;
            }
          }
        )
    );
    Authorization.setProof(
      accountUpdate,
      Pickles.proofToBase64Transaction(proof)
    );
    let maxProofsVerified = ZkappClass._maxProofsVerified!;
    const Proof = ZkappClass.Proof();
    return {
      accountUpdateProved: accountUpdate as AccountUpdateProved,
      proof: new Proof({ publicInput, proof, maxProofsVerified }),
    };
  }

  let { feePayer, accountUpdates, memo } = zkappCommand;
  // compute proofs serially. in parallel would clash with our global variable
  // hacks
  let accountUpdatesProved: AccountUpdateProved[] = [];
  let proofs: (Proof<ZkappPublicInput> | undefined)[] = [];
  for (let i = 0; i < accountUpdates.length; i++) {
    let { accountUpdateProved, proof } = await addProof(i, accountUpdates[i]);
    accountUpdatesProved.push(accountUpdateProved);
    proofs.push(proof);
  }
  return {
    zkappCommand: { feePayer, accountUpdates: accountUpdatesProved, memo },
    proofs,
  };
}

/**
 * Sign all accountUpdates of a transaction which belong to the account
 * determined by [[ `privateKey` ]].
 * @returns the modified transaction JSON
 */
function signJsonTransaction(
  transactionJson: string,
  privateKey: PrivateKey | string
) {
  if (typeof privateKey === 'string')
    privateKey = PrivateKey.fromBase58(privateKey);
  let publicKey = privateKey.toPublicKey().toBase58();
  let zkappCommand: Types.Json.ZkappCommand = JSON.parse(transactionJson);
  let feePayer = zkappCommand.feePayer;
  if (feePayer.body.publicKey === publicKey) {
    zkappCommand = JSON.parse(
      Ledger.signFeePayer(JSON.stringify(zkappCommand), privateKey)
    );
  }
  for (let i = 0; i < zkappCommand.accountUpdates.length; i++) {
    let accountUpdate = zkappCommand.accountUpdates[i];
    if (
      accountUpdate.body.publicKey === publicKey &&
      accountUpdate.authorization.proof === null
    ) {
      zkappCommand = JSON.parse(
        Ledger.signOtherAccountUpdate(
          JSON.stringify(zkappCommand),
          privateKey,
          i
        )
      );
    }
  }
  return JSON.stringify(zkappCommand);
}<|MERGE_RESOLUTION|>--- conflicted
+++ resolved
@@ -1,8 +1,3 @@
-import { jsLayout } from '../provable/gen/js-layout.js';
-import { Events, SequenceEvents } from '../provable/transaction-leaves.js';
-import { toJSONEssential, Types } from '../provable/types.js';
-import { Bool, Circuit, Field, Ledger, Pickles } from '../snarky.js';
-
 import {
   cloneCircuitValue,
   FlexibleProvable,
@@ -11,39 +6,21 @@
   provable,
   provablePure,
 } from './circuit_value.js';
-<<<<<<< HEAD
-import * as Encoding from './encoding.js';
-import { Context } from './global-context.js';
-import { hashWithPrefix, packToFields, prefixes, TokenSymbol } from './hash.js';
-import { Int64, Sign, UInt32, UInt64 } from './int.js';
-=======
 import { Field, Bool, Ledger, Circuit, Pickles } from '../snarky.js';
 import { jsLayout } from '../provable/gen/js-layout.js';
 import { Types, toJSONEssential } from '../provable/types.js';
 import { PrivateKey, PublicKey } from './signature.js';
 import { UInt64, UInt32, Int64, Sign } from './int.js';
->>>>>>> e9779b80
 import * as Mina from './mina.js';
+import { SmartContract } from './zkapp.js';
 import * as Precondition from './precondition.js';
 import { inCheckedComputation, Proof, Prover } from './proof_system.js';
-<<<<<<< HEAD
-import { PrivateKey, PublicKey } from './signature.js';
-import { SmartContract } from './zkapp.js';
-=======
-import { hashWithPrefix, packToFields, prefixes, TokenSymbol } from './hash.js';
-import * as Encoding from './encoding.js';
-import { Context } from './global-context.js';
-import { Events, SequenceEvents } from '../provable/transaction-leaves.js';
 import { Memo } from '../mina-signer/src/memo.js';
->>>>>>> e9779b80
 
 // external API
 export { AccountUpdate, Permissions, ZkappPublicInput };
 // internal API
 export {
-<<<<<<< HEAD
-  AccountUpdatesLayout,
-=======
   smartContractContext,
   SetOrKeep,
   Permission,
@@ -53,28 +30,17 @@
   FeePayerUnsigned,
   ZkappCommand,
   addMissingSignatures,
->>>>>>> e9779b80
   addMissingProofs,
-  addMissingSignatures,
-  Authorization,
-  Body,
+  signJsonTransaction,
+  ZkappStateLength,
+  Events,
+  SequenceEvents,
+  TokenId,
+  Token,
   CallForest,
   createChildAccountUpdate,
-  Events,
-  FeePayerUnsigned,
-  makeChildAccountUpdate,
-  Permission,
-  Preconditions,
-  SequenceEvents,
-  SetOrKeep,
-  signJsonTransaction,
-  smartContractContext,
-  Token,
-  TokenId,
-  ZkappCommand,
-  zkappCommandToJson,
+  AccountUpdatesLayout,
   zkAppProver,
-  ZkappStateLength,
 };
 
 const ZkappStateLength = 8;
@@ -107,10 +73,7 @@
 /**
  * Either set a value or keep it the same.
  */
-type SetOrKeep<T> = {
-  isSome: Bool;
-  value: T;
-};
+type SetOrKeep<T> = { isSome: Bool; value: T };
 
 const True = () => Bool(true);
 const False = () => Bool(false);
@@ -154,8 +117,7 @@
   }),
 
   /**
-   * Modification is permitted by signatures only, using the private key of the
-   * zkapp account
+   * Modification is permitted by signatures only, using the private key of the zkapp account
    */
   signature: (): Permission => ({
     constant: False(),
@@ -173,8 +135,7 @@
   }),
 };
 
-// TODO: we could replace the interface below if we could bridge annotations
-// from OCaml
+// TODO: we could replace the interface below if we could bridge annotations from OCaml
 type Permissions_ = Update['permissions']['value'];
 
 /**
@@ -493,10 +454,7 @@
  *
  * Used within [[ AccountPredicate ]]s and [[ ProtocolStatePredicate ]]s.
  */
-type OrIgnore<T> = {
-  isSome: Bool;
-  value: T;
-};
+type OrIgnore<T> = { isSome: Bool; value: T };
 
 /**
  * An interval representing all the values between `lower` and `upper` inclusive
@@ -505,10 +463,7 @@
  * @typeParam A something with an ordering where one can quantify a lower and
  *            upper bound.
  */
-type ClosedInterval<T> = {
-  lower: T;
-  upper: T;
-};
+type ClosedInterval<T> = { lower: T; upper: T };
 
 type NetworkPrecondition = Preconditions['network'];
 let NetworkPrecondition = {
@@ -677,10 +632,7 @@
     callsType:
       | { type: 'None' }
       | { type: 'Witness' }
-      | {
-          type: 'Equals';
-          value: Field;
-        };
+      | { type: 'Equals'; value: Field };
     accountUpdates: AccountUpdate[];
   } = {
     callsType: { type: 'None' },
@@ -913,8 +865,7 @@
    * \@method onlyRunsWhenBalanceIsLow() {
    *   let lower = UInt64.zero;
    *   let upper = UInt64.from(20e9);
-   *   AccountUpdate.assertBetween(this.self.body.preconditions.account.balance,
-   * lower, upper);
+   *   AccountUpdate.assertBetween(this.self.body.preconditions.account.balance, lower, upper);
    *   // ...
    * }
    * ```
@@ -941,8 +892,7 @@
    *
    * ```ts
    * \@method onlyRunsWhenNonceIsZero() {
-   *   AccountUpdate.assertEquals(this.self.body.preconditions.account.nonce,
-   * UInt32.zero);
+   *   AccountUpdate.assertEquals(this.self.body.preconditions.account.nonce, UInt32.zero);
    *   // ...
    * }
    * ```
@@ -972,9 +922,8 @@
    * then you should use the following code before sending your transaction:
    *
    * ```ts
-   * let tx = Mina.transaction(...); // create transaction as usual, using
-   * `requireSignature()` somewhere tx.sign([privateKey]); // pass the private
-   * key of this account to `sign()`!
+   * let tx = Mina.transaction(...); // create transaction as usual, using `requireSignature()` somewhere
+   * tx.sign([privateKey]); // pass the private key of this account to `sign()`!
    * ```
    *
    * Note that an account's {@link Permissions} determine which updates have to
@@ -1079,10 +1028,8 @@
   }
 
   hash() {
-    // these two ways of hashing are (and have to be) consistent / produce the
-    // same hash
-    // TODO: there's no reason anymore to use two different hashing methods
-    // here!
+    // these two ways of hashing are (and have to be) consistent / produce the same hash
+    // TODO: there's no reason anymore to use two different hashing methods here!
     // -- the "inCheckedComputation" branch works in all circumstances now
     // we just leave this here for a couple more weeks, because it checks
     // consistency between JS & OCaml hashing on *every single account update
@@ -1164,8 +1111,7 @@
     }
   }
   /**
-   * Disattach an account update from where it's currently located in the
-   * transaction
+   * Disattach an account update from where it's currently located in the transaction
    */
   static unlink(accountUpdate: AccountUpdate) {
     let siblings =
@@ -1187,9 +1133,8 @@
    * then you should use the following code before sending your transaction:
    *
    * ```ts
-   * let tx = Mina.transaction(...); // create transaction as usual, using
-   * `createSigned()` somewhere tx.sign([privateKey]); // pass the private key
-   * of this account to `sign()`!
+   * let tx = Mina.transaction(...); // create transaction as usual, using `createSigned()` somewhere
+   * tx.sign([privateKey]); // pass the private key of this account to `sign()`!
    * ```
    *
    * Note that an account's {@link Permissions} determine which updates have to
@@ -1197,8 +1142,7 @@
    */
   static createSigned(signer: PublicKey, tokenId?: Field): AccountUpdate;
   /**
-   * @deprecated in favor of calling this function with a `PublicKey` as
-   *     `signer`
+   * @deprecated in favor of calling this function with a `PublicKey` as `signer`
    */
   static createSigned(signer: PrivateKey, tokenId?: Field): AccountUpdate;
   static createSigned(signer: PrivateKey | PublicKey, tokenId?: Field) {
@@ -1214,22 +1158,11 @@
   }
 
   /**
-<<<<<<< HEAD
-   * Use this method to pay the account creation fee for another account.
-   * Beware that you _don't_ need to pass in the new account!
-   * Instead, the protocol will automatically identify accounts in your
-   * transaction that need funding.
-   *
-   * If you provide an optional `initialBalance`, this will be subtracted from
-   * the fee-paying account as well, but you have to separately ensure that it's
-   * added to the new account's balance.
-=======
    * Use this method to pay the account creation fee for another account (or, multiple accounts using the optional second argument).
    *
    * Beware that you _don't_ need to specify the account that is created!
    * Instead, the protocol will automatically identify that accounts need to be created,
    * and require that the net balance change of the transaction covers the account creation fee.
->>>>>>> e9779b80
    *
    * @param feePayer the address of the account that pays the fee
    * @param numberOfAccounts the number of new accounts to fund (default: 1)
@@ -1297,10 +1230,7 @@
 
   static witness<T>(
     type: FlexibleProvable<T>,
-    compute: () => {
-      accountUpdate: AccountUpdate;
-      result: T;
-    },
+    compute: () => { accountUpdate: AccountUpdate; result: T },
     { skipCheck = false } = {}
   ) {
     // construct the circuit type for a accountUpdate + other result
@@ -1382,18 +1312,11 @@
   /**
    * Describes the children of an account update, which are laid out in a tree.
    *
-   * The tree layout is described recursively by using a combination of
-   * `AccountUpdate.Layout.NoChildren`,
-   * `AccountUpdate.Layout.StaticChildren(...)` and
-   * `AccountUpdate.Layout.AnyChildren`.
+   * The tree layout is described recursively by using a combination of `AccountUpdate.Layout.NoChildren`, `AccountUpdate.Layout.StaticChildren(...)` and `AccountUpdate.Layout.AnyChildren`.
    * - `NoChildren` means an account update that can't have children
-   * - `AnyChildren` means an account update can have an arbitrary amount of
-   * children, which means you can't access those children in your circuit
-   * (because the circuit is static).
-   * - `StaticChildren` means the account update must have a certain static
-   * amount of children and expects as arguments a description of each of those
-   * children. As a shortcut, you can also pass `StaticChildren` a number, which
-   * means it has that amount of children but no grandchildren.
+   * - `AnyChildren` means an account update can have an arbitrary amount of children, which means you can't access those children in your circuit (because the circuit is static).
+   * - `StaticChildren` means the account update must have a certain static amount of children and expects as arguments a description of each of those children.
+   *   As a shortcut, you can also pass `StaticChildren` a number, which means it has that amount of children but no grandchildren.
    *
    * This is best understood by examples:
    *
@@ -1402,15 +1325,13 @@
    *
    * NoChildren                 // an account update with no children
    * AnyChildren                // an account update with arbitrary children
-   * StaticChildren(NoChildren) // an account update with 1 child, which doesn't
-   * have children itself StaticChildren(1)          // shortcut for
-   * StaticChildren(NoChildren) StaticChildren(2)          // shortcut for
-   * StaticChildren(NoChildren, NoChildren) StaticChildren(0)          //
-   * equivalent to NoChildren
-   *
-   * // an update with 2 children, of which one has arbitrary children and the
-   * other has exactly 1 descendant StaticChildren(AnyChildren,
-   * StaticChildren(1))
+   * StaticChildren(NoChildren) // an account update with 1 child, which doesn't have children itself
+   * StaticChildren(1)          // shortcut for StaticChildren(NoChildren)
+   * StaticChildren(2)          // shortcut for StaticChildren(NoChildren, NoChildren)
+   * StaticChildren(0)          // equivalent to NoChildren
+   *
+   * // an update with 2 children, of which one has arbitrary children and the other has exactly 1 descendant
+   * StaticChildren(AnyChildren, StaticChildren(1))
    * ```
    */
   static Layout = {
@@ -1480,15 +1401,7 @@
     } else {
       body.tokenId = short(body.tokenId!);
     }
-<<<<<<< HEAD
-=======
     if (body.callDepth === 0) delete body.callDepth;
-    if (body.caller === TokenId.toBase58(TokenId.default)) {
-      delete body.caller;
-    } else {
-      body.caller = short(body.caller!);
-    }
->>>>>>> e9779b80
     if (body.incrementNonce === false) delete body.incrementNonce;
     if (body.useFullCommitment === false) delete body.useFullCommitment;
     if (body.implicitAccountCreationFee === false)
@@ -1567,10 +1480,8 @@
 
 const CallForest = {
   // similar to Mina_base.ZkappCommand.Call_forest.to_account_updates_list
-  // takes a list of accountUpdates, which each can have children, so they form
-  // a "forest" (list of trees)
-  // returns a flattened list, with `accountUpdate.body.callDepth` specifying
-  // positions in the forest
+  // takes a list of accountUpdates, which each can have children, so they form a "forest" (list of trees)
+  // returns a flattened list, with `accountUpdate.body.callDepth` specifying positions in the forest
   // also removes any "dummy" accountUpdates
   toFlatList(
     forest: AccountUpdate[],
