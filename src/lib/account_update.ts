--- conflicted
+++ resolved
@@ -4,10 +4,7 @@
   provable,
   provablePure,
   Struct,
-<<<<<<< HEAD
   Unconstrained,
-=======
->>>>>>> b8b5cf6c
 } from './circuit_value.js';
 import { memoizationContext, memoizeWitness, Provable } from './provable.js';
 import { Field, Bool } from './core.js';
@@ -50,29 +47,19 @@
 import { Signature, signFieldElement } from '../mina-signer/src/signature.js';
 import { MlFieldConstArray } from './ml/fields.js';
 import { transactionCommitments } from '../mina-signer/src/sign-zkapp-command.js';
-<<<<<<< HEAD
 import { currentTransaction } from './mina/transaction-context.js';
 import { isSmartContract } from './mina/smart-contract-base.js';
 import { activeInstance } from './mina/mina-instance.js';
-=======
->>>>>>> b8b5cf6c
 import {
   genericHash,
   MerkleList,
   MerkleListBase,
-<<<<<<< HEAD
   withHashes,
-=======
->>>>>>> b8b5cf6c
 } from './provable-types/merkle-list.js';
 import { Hashed } from './provable-types/packed.js';
 
 // external API
-<<<<<<< HEAD
-export { AccountUpdate, Permissions, ZkappPublicInput, CallForest };
-=======
 export { AccountUpdate, Permissions, ZkappPublicInput, AccountUpdateForest };
->>>>>>> b8b5cf6c
 // internal API
 export {
   smartContractContext,
@@ -98,13 +85,9 @@
   dummySignature,
   LazyProof,
   CallTree,
-<<<<<<< HEAD
   CallForestUnderConstruction,
   hashAccountUpdate,
   HashedAccountUpdate,
-=======
-  hashAccountUpdate,
->>>>>>> b8b5cf6c
 };
 
 const ZkappStateLength = 8;
@@ -1015,11 +998,7 @@
     // now, we check how often this account update already updated its nonce in
     // this tx, and increase nonce from `getAccount` by that amount
     CallForestHelpers.forEachPredecessor(
-<<<<<<< HEAD
       currentTransaction.get().accountUpdates,
-=======
-      Mina.currentTransaction.get().accountUpdates,
->>>>>>> b8b5cf6c
       update as AccountUpdate,
       (otherUpdate) => {
         let shouldIncreaseNonce = otherUpdate.publicKey
@@ -1568,15 +1547,15 @@
   calls: MerkleListBase<CallTree>(),
 });
 
-class CallForest extends MerkleList.create(CallTree, merkleListHash) {
-  static fromAccountUpdates(updates: AccountUpdate[]): CallForest {
+class AccountUpdateForest extends MerkleList.create(CallTree, merkleListHash) {
+  static fromArray(updates: AccountUpdate[]): AccountUpdateForest {
     let nodes = updates.map((update) => {
       let accountUpdate = HashedAccountUpdate.hash(update);
-      let calls = CallForest.fromAccountUpdates(update.children.accountUpdates);
+      let calls = AccountUpdateForest.fromArray(update.children.accountUpdates);
       return { accountUpdate, calls };
     });
 
-    return CallForest.from(nodes);
+    return AccountUpdateForest.from(nodes);
   }
 }
 
@@ -1676,22 +1655,21 @@
     forest.value.splice(index, 1);
   },
 
-  finalize(forest: CallForestUnderConstruction): CallForest {
+  finalize(forest: CallForestUnderConstruction): AccountUpdateForest {
     if (forest.useHash) {
       let data = Unconstrained.witness(() => {
         let nodes = forest.value.map(toCallTree);
         return withHashes(nodes, merkleListHash).data;
       });
-      return new CallForest({ hash: forest.hash, data });
+      return new AccountUpdateForest({ hash: forest.hash, data });
     }
 
     // not using the hash means we calculate it in-circuit
     let nodes = forest.value.map(toCallTree);
-    return CallForest.from(nodes);
+    return AccountUpdateForest.from(nodes);
   },
 };
 
-<<<<<<< HEAD
 function toCallTree(node: {
   accountUpdate: HashOrValue<AccountUpdate>;
   calls: CallForestUnderConstruction;
@@ -1707,68 +1685,6 @@
     accountUpdate,
     calls: CallForestUnderConstruction.finalize(node.calls),
   };
-=======
-// call forest stuff
-
-function hashAccountUpdate(update: AccountUpdate) {
-  return genericHash(AccountUpdate, prefixes.body, update);
-}
-
-class HashedAccountUpdate extends Hashed.create(
-  AccountUpdate,
-  hashAccountUpdate
-) {}
-
-type CallTree = {
-  accountUpdate: Hashed<AccountUpdate>;
-  calls: MerkleListBase<CallTree>;
-};
-const CallTree: ProvableHashable<CallTree> = Struct({
-  accountUpdate: HashedAccountUpdate.provable,
-  calls: MerkleListBase<CallTree>(),
-});
-
-/**
- * Class which represents a forest (list of trees) of account updates,
- * in a compressed way which allows iterating and selectively witnessing the account updates.
- *
- * The (recursive) type signature is:
- * ```
- * type AccountUpdateForest = MerkleList<{
- *   accountUpdate: Hashed<AccountUpdate>;
- *   calls: AccountUpdateForest;
- * }>;
- * ```
- */
-class AccountUpdateForest extends MerkleList.create(CallTree, merkleListHash) {
-  static fromArray(updates: AccountUpdate[]): AccountUpdateForest {
-    let nodes = updates.map((update) => {
-      let accountUpdate = HashedAccountUpdate.hash(update);
-      let calls = AccountUpdateForest.fromArray(update.children.accountUpdates);
-      return { accountUpdate, calls };
-    });
-
-    return AccountUpdateForest.from(nodes);
-  }
-}
-
-// how to hash a forest
-
-function merkleListHash(forestHash: Field, tree: CallTree) {
-  return hashCons(forestHash, hashNode(tree));
-}
-function hashNode(tree: CallTree) {
-  return Poseidon.hashWithPrefix(prefixes.accountUpdateNode, [
-    tree.accountUpdate.hash,
-    tree.calls.hash,
-  ]);
-}
-function hashCons(forestHash: Field, nodeHash: Field) {
-  return Poseidon.hashWithPrefix(prefixes.accountUpdateCons, [
-    nodeHash,
-    forestHash,
-  ]);
->>>>>>> b8b5cf6c
 }
 
 const CallForestHelpers = {
@@ -1815,12 +1731,9 @@
         CallForestHelpers.hashChildrenBase(update)
       );
     }
-<<<<<<< HEAD
     if (callsType.type === 'WitnessEquals') {
       return callsType.value;
     }
-=======
->>>>>>> b8b5cf6c
     let calls = CallForestHelpers.hashChildrenBase(update);
     if (callsType.type === 'Equals') {
       calls.assertEquals(callsType.value);
@@ -1846,73 +1759,6 @@
     return stackHash;
   },
 
-<<<<<<< HEAD
-=======
-  // Mina_base.Zkapp_command.Call_forest.add_callers
-  // TODO: currently unused, but could come back when we add caller to the
-  // public input
-  addCallers(
-    updates: AccountUpdate[],
-    context: { self: Field; caller: Field } = {
-      self: TokenId.default,
-      caller: TokenId.default,
-    }
-  ): WithCallers[] {
-    let withCallers: WithCallers[] = [];
-    for (let update of updates) {
-      let { mayUseToken } = update.body;
-      let caller = Provable.if(
-        mayUseToken.parentsOwnToken,
-        context.self,
-        Provable.if(
-          mayUseToken.inheritFromParent,
-          context.caller,
-          TokenId.default
-        )
-      );
-      let self = TokenId.derive(update.body.publicKey, update.body.tokenId);
-      let childContext = { caller, self };
-      withCallers.push({
-        accountUpdate: update,
-        caller,
-        children: CallForestHelpers.addCallers(
-          update.children.accountUpdates,
-          childContext
-        ),
-      });
-    }
-    return withCallers;
-  },
-  /**
-   * Used in the prover to witness the context from which to compute its caller
-   *
-   * TODO: currently unused, but could come back when we add caller to the
-   * public input
-   */
-  computeCallerContext(update: AccountUpdate) {
-    // compute the line of ancestors
-    let current = update;
-    let ancestors = [];
-    while (true) {
-      let parent = current.parent;
-      if (parent === undefined) break;
-      ancestors.unshift(parent);
-      current = parent;
-    }
-    let context = { self: TokenId.default, caller: TokenId.default };
-    for (let update of ancestors) {
-      if (update.body.mayUseToken.parentsOwnToken.toBoolean()) {
-        context.caller = context.self;
-      } else if (!update.body.mayUseToken.inheritFromParent.toBoolean()) {
-        context.caller = TokenId.default;
-      }
-      context.self = TokenId.derive(update.body.publicKey, update.body.tokenId);
-    }
-    return context;
-  },
-  callerContextType: provablePure({ self: Field, caller: Field }),
-
->>>>>>> b8b5cf6c
   computeCallDepth(update: AccountUpdate) {
     for (let callDepth = 0; ; callDepth++) {
       if (update.parent === undefined) return callDepth;
@@ -2055,60 +1901,6 @@
     accountUpdate.authorization = {};
     accountUpdate.lazyAuthorization = { ...signature, kind: 'lazy-signature' };
   },
-<<<<<<< HEAD
-=======
-  setProofAuthorizationKind(
-    { body, id }: AccountUpdate,
-    priorAccountUpdates?: AccountUpdate[]
-  ) {
-    body.authorizationKind.isSigned = Bool(false);
-    body.authorizationKind.isProved = Bool(true);
-    let hash = Provable.witness(Field, () => {
-      let proverData = zkAppProver.getData();
-      let isProver = proverData !== undefined;
-      assert(
-        isProver || priorAccountUpdates !== undefined,
-        'Called `setProofAuthorizationKind()` outside the prover without passing in `priorAccountUpdates`.'
-      );
-      let myAccountUpdateId = isProver ? proverData.accountUpdate.id : id;
-      priorAccountUpdates ??= proverData.transaction.accountUpdates;
-      priorAccountUpdates = priorAccountUpdates.filter(
-        (a) => a.id !== myAccountUpdateId
-      );
-      let priorAccountUpdatesFlat = CallForestHelpers.toFlatList(
-        priorAccountUpdates,
-        false
-      );
-      let accountUpdate = [...priorAccountUpdatesFlat]
-        .reverse()
-        .find((body_) =>
-          body_.update.verificationKey.isSome
-            .and(body_.tokenId.equals(body.tokenId))
-            .and(body_.publicKey.equals(body.publicKey))
-            .toBoolean()
-        );
-      if (accountUpdate !== undefined) {
-        return accountUpdate.body.update.verificationKey.value.hash;
-      }
-      try {
-        let account = Mina.getAccount(body.publicKey, body.tokenId);
-        return account.zkapp?.verificationKey?.hash ?? Field(0);
-      } catch {
-        return Field(0);
-      }
-    });
-    body.authorizationKind.verificationKeyHash = hash;
-  },
-  setLazyProof(
-    accountUpdate: AccountUpdate,
-    proof: Omit<LazyProof, 'kind'>,
-    priorAccountUpdates: AccountUpdate[]
-  ) {
-    Authorization.setProofAuthorizationKind(accountUpdate, priorAccountUpdates);
-    accountUpdate.authorization = {};
-    accountUpdate.lazyAuthorization = { ...proof, kind: 'lazy-proof' };
-  },
->>>>>>> b8b5cf6c
   setLazyNone(accountUpdate: AccountUpdate) {
     accountUpdate.body.authorizationKind.isSigned = Bool(false);
     accountUpdate.body.authorizationKind.isProved = Bool(false);
