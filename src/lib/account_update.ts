import {
  provable,
  provablePure,
  cloneCircuitValue,
  memoizationContext,
  memoizeWitness,
} from './circuit_value.js';
import { Field, Bool, Ledger, Circuit, Pickles, Provable } from '../snarky.js';
import { jsLayout, Types } from '../snarky/types.js';
import { PrivateKey, PublicKey } from './signature.js';
import { UInt64, UInt32, Int64, Sign } from './int.js';
import * as Mina from './mina.js';
import { SmartContract } from './zkapp.js';
import * as Precondition from './precondition.js';
import { inCheckedComputation, Proof, Prover } from './proof_system.js';
import {
  emptyHashWithPrefix,
  hashWithPrefix,
  packToFields,
  prefixes,
  TokenSymbol,
} from './hash.js';
import * as Encoding from './encoding.js';
import { Context } from './global-context.js';
import { toJSONEssential } from '../snarky/transaction-helpers.js';
import { customTypes } from '../snarky/gen/transaction.js';

// external API
export { Permissions, AccountUpdate, ZkappPublicInput };

// internal API
export {
  smartContractContext,
  SetOrKeep,
  Permission,
  Preconditions,
  Body,
  Authorization,
  FeePayerUnsigned,
  ZkappCommand,
  zkappCommandToJson,
  addMissingSignatures,
  addMissingProofs,
  signJsonTransaction,
  ZkappStateLength,
  Events,
  SequenceEvents,
  TokenId,
  Token,
  CallForest,
  createChildAccountUpdate,
  AccountUpdatesLayout,
  zkAppProver,
};

const ZkappStateLength = 8;

let smartContractContext = Context.create<{
  this: SmartContract;
  methodCallDepth: number;
  isCallback: boolean;
  selfUpdate: AccountUpdate;
}>();

let zkAppProver = Prover<{
  transaction: ZkappCommand;
  accountUpdate: AccountUpdate;
  index: number;
}>();

type AuthRequired = Types.Json.AuthRequired;

type AccountUpdateBody = Types.AccountUpdate['body'];
type Update = AccountUpdateBody['update'];

/**
 * Preconditions for the network and accounts
 */
type Preconditions = AccountUpdateBody['preconditions'];

/**
 * Timing info inside an account.
 */
type Timing = Update['timing']['value'];

/**
 * Either set a value or keep it the same.
 */
type SetOrKeep<T> = { isSome: Bool; value: T };

function keep<T>(dummy: T): SetOrKeep<T> {
  return { isSome: Bool(false), value: dummy };
}

const True = () => Bool(true);
const False = () => Bool(false);

/**
 * One specific permission value.
 *
 * A [[ Permission ]] tells one specific permission for our zkapp how it should behave
 * when presented with requested modifications.
 *
 * Use static factory methods on this class to use a specific behavior. See
 * documentation on those methods to learn more.
 */
type Permission = Types.AuthRequired;
let Permission = {
  /**
   * Modification is impossible.
   */
  impossible: (): Permission => ({
    constant: True(),
    signatureNecessary: True(),
    signatureSufficient: False(),
  }),

  /**
   * Modification is always permitted
   */
  none: (): Permission => ({
    constant: True(),
    signatureNecessary: False(),
    signatureSufficient: True(),
  }),

  /**
   * Modification is permitted by zkapp proofs only
   */
  proof: (): Permission => ({
    constant: False(),
    signatureNecessary: False(),
    signatureSufficient: False(),
  }),

  /**
   * Modification is permitted by signatures only, using the private key of the zkapp account
   */
  signature: (): Permission => ({
    constant: False(),
    signatureNecessary: True(),
    signatureSufficient: True(),
  }),

  /**
   * Modification is permitted by zkapp proofs or signatures
   */
  proofOrSignature: (): Permission => ({
    constant: False(),
    signatureNecessary: False(),
    signatureSufficient: True(),
  }),
};

// TODO: we could replace the interface below if we could bridge annotations from OCaml
type Permissions_ = Update['permissions']['value'];

/**
 * Permissions specify how specific aspects of the zkapp account are allowed to
 * be modified. All fields are denominated by a [[ Permission ]].
 */
interface Permissions extends Permissions_ {
  /**
   * The [[ Permission ]] corresponding to the 8 state fields associated with an
   * account.
   */
  editState: Permission;

  /**
   * The [[ Permission ]] corresponding to the ability to send transactions from this
   * account.
   */
  send: Permission;

  /**
   * The [[ Permission ]] corresponding to the ability to receive transactions to this
   * account.
   */
  receive: Permission;

  /**
   * The [[ Permission ]] corresponding to the ability to set the delegate field of
   * the account.
   */
  setDelegate: Permission;

  /**
   * The [[ Permission ]] corresponding to the ability to set the permissions field of
   * the account.
   */
  setPermissions: Permission;

  /**
   * The [[ Permission ]] corresponding to the ability to set the verification key
   * associated with the circuit tied to this account. Effectively
   * "upgradability" of the smart contract.
   */
  setVerificationKey: Permission;

  /**
   * The [[ Permission ]] corresponding to the ability to set the zkapp uri typically
   * pointing to the source code of the smart contract. Usually this should be
   * changed whenever the [[ Permissions.setVerificationKey ]] is changed.
   * Effectively "upgradability" of the smart contract.
   */
  setZkappUri: Permission;

  /**
   * The [[ Permission ]] corresponding to the ability to change the sequence state
   * associated with the account.
   *
   * TODO: Define sequence state here as well.
   */
  editSequenceState: Permission;

  /**
   * The [[ Permission ]] corresponding to the ability to set the token symbol for
   * this account.
   */
  setTokenSymbol: Permission;

  // TODO: doccomments
  incrementNonce: Permission;
  setVotingFor: Permission;
}
let Permissions = {
  ...Permission,
  /**
   * Default permissions are:
   *   [[ Permissions.editState ]]=[[ Permission.proof ]]
   *   [[ Permissions.send ]]=[[ Permission.signature ]]
   *   [[ Permissions.receive ]]=[[ Permission.none ]]
   *   [[ Permissions.setDelegate ]]=[[ Permission.signature ]]
   *   [[ Permissions.setPermissions ]]=[[ Permission.signature ]]
   *   [[ Permissions.setVerificationKey ]]=[[ Permission.signature ]]
   *   [[ Permissions.setZkappUri ]]=[[ Permission.signature ]]
   *   [[ Permissions.editSequenceState ]]=[[ Permission.proof ]]
   *   [[ Permissions.setTokenSymbol ]]=[[ Permission.signature ]]
   */
  default: (): Permissions => ({
    editState: Permission.proof(),
    send: Permission.signature(),
    receive: Permission.none(),
    setDelegate: Permission.signature(),
    setPermissions: Permission.signature(),
    setVerificationKey: Permission.signature(),
    setZkappUri: Permission.signature(),
    editSequenceState: Permission.proof(),
    setTokenSymbol: Permission.signature(),
    incrementNonce: Permissions.signature(),
    setVotingFor: Permission.signature(),
  }),

  initial: (): Permissions => ({
    editState: Permission.signature(),
    send: Permission.signature(),
    receive: Permission.none(),
    setDelegate: Permission.signature(),
    setPermissions: Permission.signature(),
    setVerificationKey: Permission.signature(),
    setZkappUri: Permission.signature(),
    editSequenceState: Permission.signature(),
    setTokenSymbol: Permission.signature(),
    incrementNonce: Permissions.signature(),
    setVotingFor: Permission.signature(),
  }),

  fromString: (permission: AuthRequired): Permission => {
    switch (permission) {
      case 'None':
        return Permission.none();
      case 'Either':
        return Permission.proofOrSignature();
      case 'Proof':
        return Permission.proof();
      case 'Signature':
        return Permission.signature();
      case 'Impossible':
        return Permission.impossible();
      default:
        throw Error(
          `Cannot parse invalid permission. ${permission} does not exist.`
        );
    }
  },

  fromJSON: (permissions: {
    editState: AuthRequired;
    send: AuthRequired;
    receive: AuthRequired;
    setDelegate: AuthRequired;
    setPermissions: AuthRequired;
    setVerificationKey: AuthRequired;
    setZkappUri: AuthRequired;
    editSequenceState: AuthRequired;
    setTokenSymbol: AuthRequired;
    incrementNonce: AuthRequired;
    setVotingFor: AuthRequired;
  }): Permissions => {
    return Object.fromEntries(
      Object.entries(permissions).map(([k, v]) => [
        k,
        Permissions.fromString(v),
      ])
    ) as unknown as Permissions;
  },
};

type Event = Field[];

type Events = {
  hash: Field;
  data: Event[];
};

const Events = {
  empty(): Events {
    let hash = emptyHashWithPrefix('MinaZkappEventsEmpty');
    return { hash, data: [] };
  },
  pushEvent(events: Events, event: Event): Events {
    let eventHash = hashWithPrefix(prefixes.event, event);
    let hash = hashWithPrefix(prefixes.events, [events.hash, eventHash]);
    return { hash, data: [event, ...events.data] };
  },
  hash(events: Event[]) {
    return [...events].reverse().reduce(Events.pushEvent, Events.empty()).hash;
  },
};

const SequenceEvents = {
  // same as events but w/ different hash prefixes
  empty(): Events {
    let hash = emptyHashWithPrefix('MinaZkappSequenceEmpty');
    return { hash, data: [] };
  },
  pushEvent(sequenceEvents: Events, event: Event): Events {
    let eventHash = hashWithPrefix(prefixes.event, event);
    let hash = hashWithPrefix(prefixes.sequenceEvents, [
      sequenceEvents.hash,
      eventHash,
    ]);
    return { hash, data: [event, ...sequenceEvents.data] };
  },
  hash(events: Event[]) {
    return [...events]
      .reverse()
      .reduce(SequenceEvents.pushEvent, SequenceEvents.empty()).hash;
  },
  // different than events
  emptySequenceState() {
    return emptyHashWithPrefix('MinaZkappSequenceStateEmptyElt');
  },
  updateSequenceState(state: Field, sequenceEventsHash: Field) {
    return hashWithPrefix(prefixes.sequenceEvents, [state, sequenceEventsHash]);
  },
};

// TODO: get docstrings from OCaml and delete this interface
/**
 * The body of describing how some [[ AccountUpdate ]] should change.
 *
 * TODO: We need to rename this still.
 */
interface Body extends AccountUpdateBody {
  /**
   * The address for this body.
   */
  publicKey: PublicKey;

  /**
   * Specify [[ Update ]]s to tweakable pieces of the account record backing
   * this address in the ledger.
   */
  update: Update;

  /**
   * The TokenId for this account.
   */
  tokenId: Field;

  /**
   * By what [[ Int64 ]] should the balance of this account change. All
   * balanceChanges must balance by the end of smart contract execution.
   */
  balanceChange: {
    magnitude: UInt64;
    sgn: Sign;
  };

  /**
   * Recent events that have been emitted from this account.
   *
   * TODO: Add a reference to general explanation of events.
   */
  events: Events;
  sequenceEvents: Events;
  caller: Field;
  callData: Field;
  callDepth: number;
  preconditions: Preconditions;
  useFullCommitment: Bool;
  incrementNonce: Bool;
  authorizationKind: AccountUpdateBody['authorizationKind'];
}
const Body = {
  noUpdate(): Update {
    return {
      appState: Array(ZkappStateLength)
        .fill(0)
        .map(() => keep(Field.zero)),
      delegate: keep(PublicKey.empty()),
      // TODO
      verificationKey: keep({ data: '', hash: Field.zero }),
      permissions: keep(Permissions.initial()),
      // TODO don't hard code
      zkappUri: keep({
        data: '',
        hash: Field(
          '22930868938364086394602058221028773520482901241511717002947639863679740444066'
        ),
      }),
      // TODO
      tokenSymbol: keep(TokenSymbol.empty),
      timing: keep<Timing>({
        cliffAmount: UInt64.zero,
        cliffTime: UInt32.zero,
        initialMinimumBalance: UInt64.zero,
        vestingIncrement: UInt64.zero,
        vestingPeriod: UInt32.zero,
      }),
      votingFor: keep(Field.zero),
    };
  },

  /**
   * A body that Don't change part of the underlying account record.
   */
  keepAll(publicKey: PublicKey): Body {
    return {
      publicKey,
      update: Body.noUpdate(),
      tokenId: TokenId.default,
      balanceChange: Int64.zero,
      events: Events.empty(),
      sequenceEvents: SequenceEvents.empty(),
      caller: TokenId.default,
      callData: Field.zero,
      callDepth: 0,
      preconditions: Preconditions.ignoreAll(),
      // the default assumption is that snarkyjs transactions don't include the fee payer
      // so useFullCommitment has to be false for signatures to be correct
      useFullCommitment: Bool(false),
      // this should be set to true if accountUpdates are signed
      incrementNonce: Bool(false),
      authorizationKind: { isSigned: Bool(false), isProved: Bool(false) },
    };
  },

  dummy(): Body {
    return Body.keepAll(PublicKey.empty());
  },
};

type FeePayer = Types.ZkappCommand['feePayer'];
type FeePayerBody = FeePayer['body'];
const FeePayerBody = {
  keepAll(publicKey: PublicKey, nonce: UInt32): FeePayerBody {
    return {
      publicKey,
      nonce,
      fee: UInt64.zero,
      validUntil: undefined,
    };
  },
};
type FeePayerUnsigned = FeePayer & {
  lazyAuthorization?: LazySignature | undefined;
};

/**
 * Either check a value or ignore it.
 *
 * Used within [[ AccountPredicate ]]s and [[ ProtocolStatePredicate ]]s.
 */
type OrIgnore<T> = { isSome: Bool; value: T };

/**
 * An interval representing all the values between `lower` and `upper` inclusive
 * of both the `lower` and `upper` values.
 *
 * @typeParam A something with an ordering where one can quantify a lower and
 *            upper bound.
 */
type ClosedInterval<T> = { lower: T; upper: T };

type NetworkPrecondition = Preconditions['network'];
let NetworkPrecondition = {
  ignoreAll(): NetworkPrecondition {
    let stakingEpochData = {
      ledger: { hash: ignore(Field.zero), totalCurrency: ignore(uint64()) },
      seed: ignore(Field.zero),
      startCheckpoint: ignore(Field.zero),
      lockCheckpoint: ignore(Field.zero),
      epochLength: ignore(uint32()),
    };
    let nextEpochData = cloneCircuitValue(stakingEpochData);
    return {
      snarkedLedgerHash: ignore(Field.zero),
      timestamp: ignore(uint64()),
      blockchainLength: ignore(uint32()),
      minWindowDensity: ignore(uint32()),
      totalCurrency: ignore(uint64()),
      globalSlotSinceHardFork: ignore(uint32()),
      globalSlotSinceGenesis: ignore(uint32()),
      stakingEpochData,
      nextEpochData,
    };
  },
};

/**
 * Ignores a `dummy`
 *
 * @param dummy The value to ignore
 * @returns Always an ignored value regardless of the input.
 */
function ignore<T>(dummy: T): OrIgnore<T> {
  return { isSome: Bool(false), value: dummy };
}

/**
 * Ranges between all uint32 values
 */
const uint32 = () => ({ lower: UInt32.fromNumber(0), upper: UInt32.MAXINT() });

/**
 * Ranges between all uint64 values
 */
const uint64 = () => ({ lower: UInt64.fromNumber(0), upper: UInt64.MAXINT() });

type AccountPrecondition = Preconditions['account'];
const AccountPrecondition = {
  ignoreAll(): AccountPrecondition {
    let appState: Array<OrIgnore<Field>> = [];
    for (let i = 0; i < ZkappStateLength; ++i) {
      appState.push(ignore(Field.zero));
    }
    return {
      balance: ignore(uint64()),
      nonce: ignore(uint32()),
      receiptChainHash: ignore(Field.zero),
      delegate: ignore(PublicKey.empty()),
      state: appState,
      sequenceState: ignore(SequenceEvents.emptySequenceState()),
      provedState: ignore(Bool(false)),
      isNew: ignore(Bool(false)),
    };
  },
  nonce(nonce: UInt32): AccountPrecondition {
    let p = AccountPrecondition.ignoreAll();
    AccountUpdate.assertEquals(p.nonce, nonce);
    return p;
  },
};

const Preconditions = {
  ignoreAll(): Preconditions {
    return {
      account: AccountPrecondition.ignoreAll(),
      network: NetworkPrecondition.ignoreAll(),
    };
  },
};

type Control = Types.AccountUpdate['authorization'];
type LazyNone = { kind: 'lazy-none' };
type LazySignature = { kind: 'lazy-signature'; privateKey?: PrivateKey };
type LazyProof = {
  kind: 'lazy-proof';
  methodName: string;
  args: any[];
  previousProofs: { publicInput: Field[]; proof: Pickles.Proof }[];
  ZkappClass: typeof SmartContract;
  memoized: { fields: Field[]; aux: any[] }[];
  blindingValue: Field;
};

const TokenId = {
  ...Types.TokenId,
  ...Encoding.TokenId,
  get default() {
    return Field.one;
  },
};

class Token {
  readonly id: Field;
  readonly parentTokenId: Field;
  readonly tokenOwner: PublicKey;

  static Id = TokenId;

  static getId(tokenOwner: PublicKey, parentTokenId = TokenId.default) {
    if (tokenOwner.isConstant() && parentTokenId.isConstant()) {
      return Ledger.customTokenId(tokenOwner, parentTokenId);
    } else {
      return Ledger.customTokenIdChecked(tokenOwner, parentTokenId);
    }
  }

  constructor({
    tokenOwner,
    parentTokenId = TokenId.default,
  }: {
    tokenOwner: PublicKey;
    parentTokenId?: Field;
  }) {
    this.parentTokenId = parentTokenId;
    this.tokenOwner = tokenOwner;
    try {
      this.id = Token.getId(tokenOwner, parentTokenId);
    } catch (e) {
      throw new Error(
        `Could not create a custom token id:\nError: ${(e as Error).message}`
      );
    }
  }
}

class AccountUpdate implements Types.AccountUpdate {
  id: number;
  /**
   * A human-readable label for the account update, indicating how that update was created.
   * Can be modified by applications to add richer information.
   */
  label: string = '';
  body: Body;
  isDelegateCall = Bool(false);
  authorization: Control;
  lazyAuthorization: LazySignature | LazyProof | LazyNone | undefined =
    undefined;
  account: Precondition.Account;
  network: Precondition.Network;
  children: {
    callsType:
      | { type: 'None' }
      | { type: 'Witness' }
      | { type: 'Equals'; value: Field };
    accountUpdates: AccountUpdate[];
  } = {
    callsType: { type: 'None' },
    accountUpdates: [],
  };
  parent: AccountUpdate | undefined = undefined;

  private isSelf: boolean;

  static SequenceEvents = SequenceEvents;

  constructor(body: Body, authorization?: Control);
  constructor(body: Body, authorization = {} as Control, isSelf = false) {
    this.id = Math.random();
    this.body = body;
    this.authorization = authorization;
    let { account, network } = Precondition.preconditions(this, isSelf);
    this.account = account;
    this.network = network;
    this.isSelf = isSelf;
  }

  static clone(accountUpdate: AccountUpdate) {
    let body = cloneCircuitValue(accountUpdate.body);
    let authorization = cloneCircuitValue(accountUpdate.authorization);
    let cloned: AccountUpdate = new (AccountUpdate as any)(
      body,
      authorization,
      accountUpdate.isSelf
    );
    cloned.lazyAuthorization = accountUpdate.lazyAuthorization;
    cloned.children.callsType = accountUpdate.children.callsType;
    cloned.children.accountUpdates = accountUpdate.children.accountUpdates.map(
      AccountUpdate.clone
    );
    cloned.id = accountUpdate.id;
    cloned.label = accountUpdate.label;
    cloned.parent = accountUpdate.parent;
    cloned.isDelegateCall = accountUpdate.isDelegateCall;
    return cloned;
  }

  token() {
    let thisAccountUpdate = this;
    let customToken = new Token({
      tokenOwner: thisAccountUpdate.body.publicKey,
      parentTokenId: thisAccountUpdate.body.tokenId,
    });

    return {
      id: customToken.id,
      parentTokenId: customToken.parentTokenId,
      tokenOwner: customToken.tokenOwner,

      mint({
        address,
        amount,
      }: {
        address: PublicKey;
        amount: number | bigint | UInt64;
      }) {
        let receiver = AccountUpdate.defaultAccountUpdate(address, this.id);
        thisAccountUpdate.authorize(receiver);
        // Add the amount to mint to the receiver's account
        receiver.body.balanceChange = Int64.fromObject(
          receiver.body.balanceChange
        ).add(amount);
        return receiver;
      },

      burn({
        address,
        amount,
      }: {
        address: PublicKey;
        amount: number | bigint | UInt64;
      }) {
        let sender = AccountUpdate.defaultAccountUpdate(address, this.id);
        thisAccountUpdate.authorize(sender);
        sender.body.useFullCommitment = Bool(true);

        // Sub the amount to burn from the sender's account
        sender.body.balanceChange = Int64.fromObject(
          sender.body.balanceChange
        ).sub(amount);

        // Require signature from the sender account being deducted
        Authorization.setLazySignature(sender);
      },

      send({
        from,
        to,
        amount,
      }: {
        from: PublicKey;
        to: PublicKey;
        amount: number | bigint | UInt64;
      }) {
        // Create a new accountUpdate for the sender to send the amount to the receiver
        let sender = AccountUpdate.defaultAccountUpdate(from, this.id);
        thisAccountUpdate.authorize(sender);
        sender.body.useFullCommitment = Bool(true);
        sender.body.balanceChange = Int64.fromObject(
          sender.body.balanceChange
        ).sub(amount);

        // Require signature from the sender accountUpdate
        Authorization.setLazySignature(sender);

        let receiverAccountUpdate = createChildAccountUpdate(
          thisAccountUpdate,
          to,
          this.id
        );

        // Add the amount to send to the receiver's account
        let i1 = receiverAccountUpdate.body.balanceChange;
        receiverAccountUpdate.body.balanceChange = new Int64(
          i1.magnitude,
          i1.sgn
        ).add(amount);
        return receiverAccountUpdate;
      },
    };
  }

  get tokenId() {
    return this.body.tokenId;
  }

  get tokenSymbol() {
    let accountUpdate = this;

    return {
      set(tokenSymbol: string) {
        AccountUpdate.setValue(
          accountUpdate.update.tokenSymbol,
          TokenSymbol.from(tokenSymbol)
        );
      },
    };
  }

  send({
    to,
    amount,
  }: {
    to: PublicKey | AccountUpdate;
    amount: number | bigint | UInt64;
  }) {
    let receiver;
    if (to instanceof AccountUpdate) {
      receiver = to;
      receiver.body.tokenId.assertEquals(this.body.tokenId);
    } else {
      receiver = AccountUpdate.defaultAccountUpdate(to, this.body.tokenId);
    }
    this.authorize(receiver);

    // Sub the amount from the sender's account
    this.body.balanceChange = Int64.fromObject(this.body.balanceChange).sub(
      amount
    );

    // Add the amount to send to the receiver's account
    receiver.body.balanceChange = Int64.fromObject(
      receiver.body.balanceChange
    ).add(amount);
  }

  authorize(
    childUpdate: AccountUpdate,
    layout: AccountUpdatesLayout = AccountUpdate.Layout.NoDelegation
  ) {
    makeChildAccountUpdate(this, childUpdate);
    this.isDelegateCall = Bool(false);
    AccountUpdate.witnessChildren(childUpdate, layout, { skipCheck: true });
  }

  get balance() {
    let accountUpdate = this;

    return {
      addInPlace(x: Int64 | UInt32 | UInt64 | string | number | bigint) {
        let { magnitude, sgn } = accountUpdate.body.balanceChange;
        accountUpdate.body.balanceChange = new Int64(magnitude, sgn).add(x);
      },
      subInPlace(x: Int64 | UInt32 | UInt64 | string | number | bigint) {
        let { magnitude, sgn } = accountUpdate.body.balanceChange;
        accountUpdate.body.balanceChange = new Int64(magnitude, sgn).sub(x);
      },
    };
  }

  get update(): Update {
    return this.body.update;
  }

  static setValue<T>(maybeValue: SetOrKeep<T>, value: T) {
    maybeValue.isSome = Bool(true);
    maybeValue.value = value;
  }

  /** Constrain a property to lie between lower and upper bounds.
   *
   * @param property The property to constrain
   * @param lower The lower bound
   * @param upper The upper bound
   *
   * Example: To constrain the account balance of a SmartContract to lie between 0 and 20 MINA, you can use
   *
   * ```ts
   * \@method onlyRunsWhenBalanceIsLow() {
   *   let lower = UInt64.zero;
   *   let upper = UInt64.fromNumber(20e9);
   *   AccountUpdate.assertBetween(this.self.body.preconditions.account.balance, lower, upper);
   *   // ...
   * }
   * ```
   */
  static assertBetween<T>(
    property: OrIgnore<ClosedInterval<T>>,
    lower: T,
    upper: T
  ) {
    property.isSome = Bool(true);
    property.value.lower = lower;
    property.value.upper = upper;
  }

  // TODO: assertGreaterThan, assertLowerThan?

  /** Fix a property to a certain value.
   *
   * @param property The property to constrain
   * @param value The value it is fixed to
   *
   * Example: To fix the account nonce of a SmartContract to 0, you can use
   *
   * ```ts
   * \@method onlyRunsWhenNonceIsZero() {
   *   AccountUpdate.assertEquals(this.self.body.preconditions.account.nonce, UInt32.zero);
   *   // ...
   * }
   * ```
   */
  static assertEquals<T>(property: OrIgnore<ClosedInterval<T> | T>, value: T) {
    property.isSome = Bool(true);
    if ('lower' in property.value && 'upper' in property.value) {
      property.value.lower = value;
      property.value.upper = value;
    } else {
      property.value = value;
    }
  }

  get publicKey(): PublicKey {
    return this.body.publicKey;
  }

  sign(privateKey?: PrivateKey) {
    let nonce = AccountUpdate.getNonce(this);
    this.account.nonce.assertEquals(nonce);
    this.body.incrementNonce = Bool(true);
    Authorization.setLazySignature(this, { privateKey });
  }

  static signFeePayerInPlace(
    feePayer: FeePayerUnsigned,
    privateKey?: PrivateKey
  ) {
    feePayer.body.nonce = this.getNonce(feePayer);
    feePayer.authorization = Ledger.dummySignature();
    feePayer.lazyAuthorization = { kind: 'lazy-signature', privateKey };
  }

  static getNonce(accountUpdate: AccountUpdate | FeePayerUnsigned) {
    return memoizeWitness(UInt32, () =>
      AccountUpdate.getNonceUnchecked(accountUpdate)
    );
  }

  private static getNonceUnchecked(update: AccountUpdate | FeePayerUnsigned) {
    let publicKey = update.body.publicKey;
    let tokenId =
      update instanceof AccountUpdate ? update.body.tokenId : TokenId.default;
    let nonce = Number(
      Precondition.getAccountPreconditions(update.body).nonce.toString()
    );
    // if the fee payer is the same account update as this one, we have to start the nonce predicate at one higher,
    // bc the fee payer already increases its nonce
    let isFeePayer = Mina.currentTransaction()?.sender?.equals(publicKey);
    if (isFeePayer?.toBoolean()) nonce++;
    // now, we check how often this accountUpdate already updated its nonce in this tx, and increase nonce from `getAccount` by that amount
    CallForest.forEachPredecessor(
      Mina.currentTransaction.get().accountUpdates,
      update as AccountUpdate,
      (otherUpdate) => {
        let shouldIncreaseNonce = otherUpdate.publicKey
          .equals(publicKey)
          .and(otherUpdate.tokenId.equals(tokenId))
          .and(otherUpdate.body.incrementNonce);
        if (shouldIncreaseNonce.toBoolean()) nonce++;
      }
    );
    return UInt32.from(nonce);
  }

  toJSON() {
    return Types.AccountUpdate.toJSON(this);
  }

  hash() {
    // these two ways of hashing are (and have to be) consistent / produce the same hash
    // TODO: there's no reason anymore to use two different hashing methods here!
    // -- the "inCheckedComputation" branch works in all circumstances now
    // we just leave this here for a couple more weeks, because it checks consistency between
    // JS & OCaml hashing on *every single accountUpdate proof* we create. It will give us 100%
    // confidence that the two implementations are equivalent, and catch regressions quickly
    if (inCheckedComputation()) {
      let input = Types.AccountUpdate.toInput(this);
      return hashWithPrefix(prefixes.body, packToFields(input));
    } else {
      let json = Types.AccountUpdate.toJSON(this);
      return Ledger.hashAccountUpdateFromJson(JSON.stringify(json));
    }
  }

  // TODO: this was only exposed to be used in a unit test
  // consider removing when we have inline unit tests
  toPublicInput(): ZkappPublicInput {
    let accountUpdate = this.hash();
    let calls = CallForest.hashChildren(this);
    return { accountUpdate, calls };
  }

  static defaultAccountUpdate(address: PublicKey, tokenId?: Field) {
    const body = Body.keepAll(address);
    if (tokenId) {
      body.tokenId = tokenId;
      body.caller = tokenId;
    }
    return new AccountUpdate(body);
  }
  static dummy() {
    return this.defaultAccountUpdate(PublicKey.empty());
  }
  isDummy() {
    return this.body.publicKey.isEmpty();
  }

  static defaultFeePayer(
    address: PublicKey,
    key: PrivateKey,
    nonce: UInt32
  ): FeePayerUnsigned {
    let body = FeePayerBody.keepAll(address, nonce);
    return {
      body,
      authorization: Ledger.dummySignature(),
      lazyAuthorization: { kind: 'lazy-signature', privateKey: key },
    };
  }

  static dummyFeePayer(): FeePayerUnsigned {
    let body = FeePayerBody.keepAll(PublicKey.empty(), UInt32.zero);
    return { body, authorization: Ledger.dummySignature() };
  }

  static create(publicKey: PublicKey, tokenId?: Field) {
    let accountUpdate = AccountUpdate.defaultAccountUpdate(publicKey, tokenId);
    if (smartContractContext.has()) {
      smartContractContext.get().this.self.authorize(accountUpdate);
    } else {
      Mina.currentTransaction()?.accountUpdates.push(accountUpdate);
    }
    return accountUpdate;
  }
  static attachToTransaction(accountUpdate: AccountUpdate) {
    if (smartContractContext.has()) {
      smartContractContext.get().this.self.authorize(accountUpdate);
    } else {
      if (!Mina.currentTransaction.has()) return;
      let updates = Mina.currentTransaction.get().accountUpdates;
      if (!updates.find((update) => update.id === accountUpdate.id)) {
        updates.push(accountUpdate);
      }
    }
  }

  static createSigned(signer: PrivateKey) {
    let publicKey = signer.toPublicKey();
    if (!Mina.currentTransaction.has()) {
      throw new Error(
        'AccountUpdate.createSigned: Cannot run outside of a transaction'
      );
    }
    let accountUpdate = AccountUpdate.defaultAccountUpdate(publicKey);
    // it's fine to compute the nonce outside the circuit, because we're constraining it with a precondition
    let nonce = Circuit.witness(UInt32, () =>
      AccountUpdate.getNonceUnchecked(accountUpdate)
    );
    accountUpdate.account.nonce.assertEquals(nonce);
    accountUpdate.body.incrementNonce = Bool(true);

    Authorization.setLazySignature(accountUpdate, { privateKey: signer });
    Mina.currentTransaction.get().accountUpdates.push(accountUpdate);
    return accountUpdate;
  }

  /**
   * Use this method to pay the account creation fee for another account.
   * Beware that you _don't_ need to pass in the new account!
   * Instead, the protocol will automatically identify accounts in your transaction that need funding.
   *
   * If you provide an optional `initialBalance`, this will be subtracted from the fee-paying account as well,
   * but you have to separately ensure that it's added to the new account's balance.
   *
   * @param feePayerKey the private key of the account that pays the fee
   * @param initialBalance the initial balance of the new account (default: 0)
   */
  static fundNewAccount(
    feePayerKey: PrivateKey,
    { initialBalance = UInt64.zero as number | string | UInt64 } = {}
  ) {
    let accountUpdate = AccountUpdate.createSigned(feePayerKey);
    let amount =
      initialBalance instanceof UInt64
        ? initialBalance
        : UInt64.fromString(`${initialBalance}`);
    accountUpdate.balance.subInPlace(amount.add(Mina.accountCreationFee()));
  }

  // static methods that implement Provable<[AccountUpdate, Bool]>, where he Bool is for `isDelegateCall`
  private static provable = provable({
    accountUpdate: Types.AccountUpdate,
    isDelegateCall: Bool,
  });
  private toProvable() {
    return { accountUpdate: this, isDelegateCall: this.isDelegateCall };
  }

  static sizeInFields = AccountUpdate.provable.sizeInFields;

  static toFields(a: AccountUpdate) {
    return AccountUpdate.provable.toFields(a.toProvable());
  }
  static toAuxiliary(a?: AccountUpdate) {
    let aux = AccountUpdate.provable.toAuxiliary(a?.toProvable());
    let children: AccountUpdate['children'] = {
      callsType: { type: 'None' },
      accountUpdates: [],
    };
    let lazyAuthorization = a && a.lazyAuthorization;
    if (a) {
      children.callsType = a.children.callsType;
      children.accountUpdates = a.children.accountUpdates.map(
        AccountUpdate.clone
      );
    }
    let parent = a?.parent;
    let id = a?.id ?? Math.random();
    let label = a?.label ?? '';
    return [{ lazyAuthorization, children, parent, id, label }, aux];
  }
  static toInput(a: AccountUpdate) {
    return AccountUpdate.provable.toInput(a.toProvable());
  }
  static toJSON(a: AccountUpdate) {
    return AccountUpdate.provable.toJSON(a.toProvable());
  }
  static check(a: AccountUpdate) {
    AccountUpdate.provable.check(a.toProvable());
  }
  static fromFields(fields: Field[], [other, aux]: any[]): AccountUpdate {
    let { accountUpdate, isDelegateCall } = AccountUpdate.provable.fromFields(
      fields,
      aux
    );
    return Object.assign(
      new AccountUpdate(accountUpdate.body, accountUpdate.authorization),
      { isDelegateCall },
      other
    );
  }

  static witness<T>(
    type: Provable<T>,
    compute: () => { accountUpdate: AccountUpdate; result: T },
    { skipCheck = false } = {}
  ) {
    // construct the circuit type for a accountUpdate + other result
    let accountUpdateType = skipCheck
      ? { ...provable(AccountUpdate), check() {} }
      : AccountUpdate;
    let combinedType = provable({
      accountUpdate: accountUpdateType,
      result: type as any,
    });
    return Circuit.witness(combinedType, compute);
  }

  static witnessChildren(
    accountUpdate: AccountUpdate,
    childLayout: AccountUpdatesLayout,
    options?: { skipCheck: boolean }
  ) {
    // just witness children's hash if childLayout === null
    if (childLayout === AccountUpdate.Layout.AnyChildren) {
      accountUpdate.children.callsType = { type: 'Witness' };
      return;
    }
    if (childLayout === AccountUpdate.Layout.NoDelegation) {
      accountUpdate.children.callsType = { type: 'Witness' };
      accountUpdate.isDelegateCall.assertFalse();
      return;
    }
    let childArray: AccountUpdatesLayout[] =
      typeof childLayout === 'number'
        ? Array(childLayout).fill(AccountUpdate.Layout.NoChildren)
        : childLayout;
    let n = childArray.length;
    for (let i = 0; i < n; i++) {
      accountUpdate.children.accountUpdates[i] = AccountUpdate.witnessTree(
        provable(null),
        childArray[i],
        () => ({
          accountUpdate:
            accountUpdate.children.accountUpdates[i] ?? AccountUpdate.dummy(),
          result: null,
        }),
        options
      ).accountUpdate;
    }
    if (n === 0) {
      accountUpdate.children.callsType = {
        type: 'Equals',
        value: CallForest.emptyHash(),
      };
    }
  }

  /**
   * Like AccountUpdate.witness, but lets you specify a layout for the accountUpdate's children,
   * which also get witnessed
   */
  static witnessTree<T>(
    resultType: Provable<T>,
    childLayout: AccountUpdatesLayout,
    compute: () => { accountUpdate: AccountUpdate; result: T },
    options?: { skipCheck: boolean }
  ) {
    // witness the root accountUpdate
    let { accountUpdate, result } = AccountUpdate.witness(
      resultType,
      compute,
      options
    );
    // witness child account updates
    AccountUpdate.witnessChildren(accountUpdate, childLayout, options);
    return { accountUpdate, result };
  }

  /**
   * Describes the children of an account update, which are laid out in a tree.
   *
   * The tree layout is described recursively by using a combination of `AccountUpdate.Layout.NoChildren`, `AccountUpdate.Layout.StaticChildren(...)` and `AccountUpdate.Layout.AnyChildren`.
   * - `NoChildren` means an account update that can't have children
   * - `AnyChildren` means an account update can have an arbitrary amount of children, which means you can't access those children in your circuit (because the circuit is static).
   * - `StaticChildren` means the account update must have a certain static amount of children and expects as arguments a description of each of those children.
   *   As a shortcut, you can also pass `StaticChildren` a number, which means it has that amount of children but no grandchildren.
   *
   * This is best understood by examples:
   *
   * ```ts
   * let { NoChildren, AnyChildren, StaticChildren } = AccounUpdate.Layout;
   *
   * NoChildren                 // an account update with no children
   * AnyChildren                // an account update with arbitrary children
   * StaticChildren(NoChildren) // an account update with 1 child, which doesn't have children itself
   * StaticChildren(1)          // shortcut for StaticChildren(NoChildren)
   * StaticChildren(2)          // shortcut for StaticChildren(NoChildren, NoChildren)
   * StaticChildren(0)          // equivalent to NoChildren
   *
   * // an update with 2 children, of which one has arbitrary children and the other has exactly 1 descendant
   * StaticChildren(AnyChildren, StaticChildren(1))
   * ```
   */
  static Layout = {
    StaticChildren: ((...args: any[]) => {
      if (args.length === 1 && typeof args[0] === 'number') return args[0];
      if (args.length === 0) return 0;
      return args;
    }) as {
      (n: number): AccountUpdatesLayout;
      (...args: AccountUpdatesLayout[]): AccountUpdatesLayout;
    },
    NoChildren: 0,
    AnyChildren: 'AnyChildren' as const,
    NoDelegation: 'NoDelegation' as const,
  };

  toPretty() {
    function short(s: string) {
      return '..' + s.slice(-4);
    }
    let jsonUpdate: Partial<Types.Json.AccountUpdate> = toJSONEssential(
      jsLayout.AccountUpdate as any,
      this,
      customTypes
    );
    let body: Partial<Types.Json.AccountUpdate['body']> =
      jsonUpdate.body as any;
    delete body.callData;
    body.publicKey = short(body.publicKey!);
    if (body.balanceChange?.magnitude === '0') delete body.balanceChange;
    if (body.tokenId === TokenId.toBase58(TokenId.default)) {
      delete body.tokenId;
    } else {
      body.tokenId = short(body.tokenId!);
    }
    if (body.caller === TokenId.toBase58(TokenId.default)) {
      delete body.caller;
    } else {
      body.caller = short(body.caller!);
    }
    if (body.incrementNonce === false) delete body.incrementNonce;
    if (body.useFullCommitment === false) delete body.useFullCommitment;
    if (body.events?.length === 0) delete body.events;
    if (body.sequenceEvents?.length === 0) delete body.sequenceEvents;
    if (body.preconditions?.account) {
      body.preconditions.account = JSON.stringify(
        body.preconditions.account
      ) as any;
    }
    if (body.preconditions?.network) {
      body.preconditions.network = JSON.stringify(
        body.preconditions.network
      ) as any;
    }
    if (jsonUpdate.authorization?.proof) {
      jsonUpdate.authorization.proof = short(jsonUpdate.authorization.proof);
    }
    if (jsonUpdate.authorization?.signature) {
      jsonUpdate.authorization.signature = short(
        jsonUpdate.authorization.signature
      );
    }
    if (body.update?.verificationKey) {
      body.update.verificationKey = JSON.stringify({
        data: short(body.update.verificationKey.data),
        hash: short(body.update.verificationKey.hash),
      }) as any;
    }
    if (body.update?.permissions) {
      body.update.permissions = JSON.stringify(body.update.permissions) as any;
    }
    if (body.update?.appState) {
      body.update.appState = JSON.stringify(body.update.appState) as any;
    }
    if (
      jsonUpdate.authorization !== undefined ||
      body.authorizationKind !== 'None_given'
    ) {
      (body as any).authorization = jsonUpdate.authorization;
    }
    if (this.isDelegateCall.toBoolean()) (body as any).isDelegateCall = true;
    let pretty: any = { ...body };
    let withId = false;
    if (withId) pretty = { id: Math.floor(this.id * 1000), ...pretty };
    if (this.label) pretty = { label: this.label, ...pretty };
    return pretty;
  }
}

type AccountUpdatesLayout =
  | number
  | 'AnyChildren'
  | 'NoDelegation'
  | AccountUpdatesLayout[];

const CallForest = {
  // similar to Mina_base.ZkappCommand.Call_forest.to_account_updates_list
  // takes a list of accountUpdates, which each can have children, so they form a "forest" (list of trees)
  // returns a flattened list, with `accountUpdate.body.callDepth` specifying positions in the forest
  // also removes any "dummy" accountUpdates
  toFlatList(forest: AccountUpdate[], depth = 0): AccountUpdate[] {
    let accountUpdates = [];
    for (let accountUpdate of forest) {
      if (accountUpdate.isDummy().toBoolean()) continue;
      accountUpdate.body.callDepth = depth;
      let children = accountUpdate.children.accountUpdates;
      accountUpdates.push(
        accountUpdate,
        ...CallForest.toFlatList(children, depth + 1)
      );
    }
    return accountUpdates;
  },

  // Mina_base.Zkapp_command.Digest.Forest.empty
  emptyHash() {
    return Field.zero;
  },

  // similar to Mina_base.Zkapp_command.Call_forest.accumulate_hashes
  // hashes a accountUpdate's children (and their children, and ...) to compute the `calls` field of ZkappPublicInput
  hashChildren(update: AccountUpdate): Field {
    let { callsType } = update.children;
    // compute hash outside the circuit if callsType is "Witness"
    // i.e., allowing accountUpdates with arbitrary children
    if (callsType.type === 'Witness') {
      return Circuit.witness(Field, () => CallForest.hashChildrenBase(update));
    }
    let calls = CallForest.hashChildrenBase(update);
    if (callsType.type === 'Equals' && inCheckedComputation()) {
      calls.assertEquals(callsType.value);
    }
    return calls;
  },

  hashChildrenBase({ children }: AccountUpdate) {
    let stackHash = CallForest.emptyHash();
    for (let accountUpdate of [...children.accountUpdates].reverse()) {
      let calls = CallForest.hashChildren(accountUpdate);
      let nodeHash = hashWithPrefix(prefixes.accountUpdateNode, [
        accountUpdate.hash(),
        calls,
      ]);
      let newHash = hashWithPrefix(prefixes.accountUpdateCons, [
        nodeHash,
        stackHash,
      ]);
      // skip accountUpdate if it's a dummy
      stackHash = Circuit.if(accountUpdate.isDummy(), stackHash, newHash);
    }
    return stackHash;
  },

  // Mina_base.Zkapp_command.Call_forest.add_callers
  addCallers(
    updates: AccountUpdate[],
    context: { self: Field; caller: Field } = {
      self: TokenId.default,
      caller: TokenId.default,
    }
  ) {
    for (let update of updates) {
      let { isDelegateCall } = update;
      let caller = Circuit.if(isDelegateCall, context.caller, context.self);
      let self = Circuit.if(
        isDelegateCall,
        context.self,
        Token.getId(update.body.publicKey, update.body.tokenId)
      );
      update.body.caller = caller;
      let childContext = { caller, self };
      CallForest.addCallers(update.children.accountUpdates, childContext);
    }
  },
  /**
   * Used in the prover to witness the context from which to compute its caller
   */
  computeCallerContext(update: AccountUpdate) {
    // compute the line of ancestors
    let current = update;
    let ancestors = [];
    while (true) {
      let parent = current.parent;
      if (parent === undefined) break;
      ancestors.unshift(parent);
      current = parent;
    }
    let context = { self: TokenId.default, caller: TokenId.default };
    for (let update of ancestors) {
      if (!update.isDelegateCall.toBoolean()) {
        context.caller = context.self;
        context.self = Token.getId(update.body.publicKey, update.body.tokenId);
      }
    }
    return context;
  },
  callerContextType: provablePure({ self: Field, caller: Field }),

  computeCallDepth(update: AccountUpdate) {
    for (let callDepth = 0; ; callDepth++) {
      if (update.parent === undefined) return callDepth;
      update = update.parent;
    }
  },

  forEach(updates: AccountUpdate[], callback: (update: AccountUpdate) => void) {
    for (let update of updates) {
      callback(update);
      CallForest.forEach(update.children.accountUpdates, callback);
    }
  },

  forEachPredecessor(
    updates: AccountUpdate[],
    update: AccountUpdate,
    callback: (update: AccountUpdate) => void
  ) {
    let isPredecessor = true;
    CallForest.forEach(updates, (otherUpdate) => {
      if (otherUpdate.id === update.id) isPredecessor = false;
      if (isPredecessor) callback(otherUpdate);
    });
  },
};

function createChildAccountUpdate(
  parent: AccountUpdate,
  childAddress: PublicKey,
  tokenId?: Field
) {
  let child = AccountUpdate.defaultAccountUpdate(childAddress, tokenId);
  makeChildAccountUpdate(parent, child);
  return child;
}
function makeChildAccountUpdate(parent: AccountUpdate, child: AccountUpdate) {
  child.body.callDepth = parent.body.callDepth + 1;
  // add to our children if not already here
  if (
    !parent.children.accountUpdates.find((update) => update.id === child.id)
  ) {
    parent.children.accountUpdates.push(child);
  }
  // remove the child from the top level list / its current parent
  if (child.parent === undefined) {
    let topLevelUpdates = Mina.currentTransaction()?.accountUpdates;
    let i = topLevelUpdates?.findIndex((update) => update.id === child.id);
    if (i !== undefined && i !== -1) {
      topLevelUpdates!.splice(i, 1);
    }
  } else {
    let siblings = child.parent.children.accountUpdates;
    let i = siblings?.findIndex((update) => update.id === child.id);
    if (i !== undefined && i !== -1) {
      siblings!.splice(i, 1);
    }
  }
  child.parent = parent;
}

// authorization

type ZkappCommand = {
  feePayer: FeePayerUnsigned;
  accountUpdates: AccountUpdate[];
  memo: string;
};
type ZkappCommandSigned = {
  feePayer: FeePayer;
  accountUpdates: (AccountUpdate & { lazyAuthorization?: LazyProof })[];
  memo: string;
};
type ZkappCommandProved = {
  feePayer: FeePayerUnsigned;
  accountUpdates: (AccountUpdate & { lazyAuthorization?: LazySignature })[];
  memo: string;
};

const ZkappCommand = {
  toPretty(transaction: ZkappCommand) {
    let feePayer = zkappCommandToJson(transaction).feePayer as any;
    feePayer.body.publicKey = '..' + feePayer.body.publicKey.slice(-4);
    feePayer.body.authorization = '..' + feePayer.authorization.slice(-4);
    if (feePayer.body.validUntil === null) delete feePayer.body.validUntil;
    return [
      feePayer.body,
      ...transaction.accountUpdates.map((a) => a.toPretty()),
    ];
  },
};

function zkappCommandToJson({ feePayer, accountUpdates, memo }: ZkappCommand) {
  memo = Ledger.memoToBase58(memo);
  return Types.ZkappCommand.toJSON({ feePayer, accountUpdates, memo });
}

const Authorization = {
  hasLazyProof(accountUpdate: AccountUpdate) {
    return accountUpdate.lazyAuthorization?.kind === 'lazy-proof';
  },
  hasAny(accountUpdate: AccountUpdate) {
    let { authorization: auth, lazyAuthorization: lazyAuth } = accountUpdate;
    return !!(lazyAuth || 'proof' in auth || 'signature' in auth);
  },
  setSignature(accountUpdate: AccountUpdate, signature: string) {
    accountUpdate.authorization = { signature };
    accountUpdate.lazyAuthorization = undefined;
  },
  setProof(accountUpdate: AccountUpdate, proof: string) {
    accountUpdate.authorization = { proof };
    accountUpdate.lazyAuthorization = undefined;
  },
  setLazySignature(
    accountUpdate: AccountUpdate,
    signature?: Omit<LazySignature, 'kind'>
  ) {
    signature ??= {};
    accountUpdate.body.authorizationKind.isSigned = Bool(true);
    accountUpdate.body.authorizationKind.isProved = Bool(false);
    accountUpdate.authorization = {};
    accountUpdate.lazyAuthorization = { ...signature, kind: 'lazy-signature' };
  },
  setLazyProof(accountUpdate: AccountUpdate, proof: Omit<LazyProof, 'kind'>) {
    accountUpdate.body.authorizationKind.isSigned = Bool(false);
    accountUpdate.body.authorizationKind.isProved = Bool(true);
    accountUpdate.authorization = {};
    accountUpdate.lazyAuthorization = { ...proof, kind: 'lazy-proof' };
  },
  setLazyNone(accountUpdate: AccountUpdate) {
    accountUpdate.body.authorizationKind.isSigned = Bool(false);
    accountUpdate.body.authorizationKind.isProved = Bool(false);
    accountUpdate.authorization = {};
    accountUpdate.lazyAuthorization = { kind: 'lazy-none' };
  },
};

function addMissingSignatures(
  zkappCommand: ZkappCommand,
  additionalKeys = [] as PrivateKey[]
): ZkappCommandSigned {
  let additionalPublicKeys = additionalKeys.map((sk) => sk.toPublicKey());
  let { commitment, fullCommitment } = Ledger.transactionCommitments(
    JSON.stringify(zkappCommandToJson(zkappCommand))
  );
  function addFeePayerSignature(accountUpdate: FeePayerUnsigned): FeePayer {
    let { body, authorization, lazyAuthorization } =
      cloneCircuitValue(accountUpdate);
    if (lazyAuthorization === undefined) return { body, authorization };
    let { privateKey } = lazyAuthorization;
    if (privateKey === undefined) {
      let i = additionalPublicKeys.findIndex((pk) =>
        pk.equals(accountUpdate.body.publicKey).toBoolean()
      );
      if (i === -1) {
        let pk = PublicKey.toBase58(accountUpdate.body.publicKey);
        throw Error(
          `addMissingSignatures: Cannot add signature for fee payer (${pk}), private key is missing.`
        );
      }
      privateKey = additionalKeys[i];
    }
    let signature = Ledger.signFieldElement(fullCommitment, privateKey);
    return { body, authorization: signature };
  }

  function addSignature(accountUpdate: AccountUpdate) {
    accountUpdate = AccountUpdate.clone(accountUpdate);
    if (accountUpdate.lazyAuthorization?.kind !== 'lazy-signature') {
      return accountUpdate as AccountUpdate & { lazyAuthorization?: LazyProof };
    }
    let { privateKey } = accountUpdate.lazyAuthorization;
    if (privateKey === undefined) {
      let i = additionalPublicKeys.findIndex((pk) =>
        pk.equals(accountUpdate.body.publicKey).toBoolean()
      );
      if (i === -1)
        throw Error(
          `addMissingSignatures: Cannot add signature for ${accountUpdate.publicKey.toBase58()}, private key is missing.`
        );
      privateKey = additionalKeys[i];
    }
    let transactionCommitment = accountUpdate.body.useFullCommitment.toBoolean()
      ? fullCommitment
      : commitment;
    let signature = Ledger.signFieldElement(transactionCommitment, privateKey);
    Authorization.setSignature(accountUpdate, signature);
    return accountUpdate as AccountUpdate & { lazyAuthorization: undefined };
  }
  let { feePayer, accountUpdates, memo } = zkappCommand;
  return {
    feePayer: addFeePayerSignature(feePayer),
    accountUpdates: accountUpdates.map(addSignature),
    memo,
  };
}

/**
 * The public input for zkApps consists of certain hashes of the proving AccountUpdate (and its child accountUpdates) which is constructed during method execution.

  For SmartContract proving, a method is run twice: First outside the proof, to obtain the public input, and once in the prover,
  which takes the public input as input. The current transaction is hashed again inside the prover, which asserts that the result equals the input public input,
  as part of the snark circuit. The block producer will also hash the transaction they receive and pass it as a public input to the verifier.
  Thus, the transaction is fully constrained by the proof - the proof couldn't be used to attest to a different transaction.
 */
type ZkappPublicInput = { accountUpdate: Field; calls: Field };
let ZkappPublicInput = provablePure(
  { accountUpdate: Field, calls: Field },
  { customObjectKeys: ['accountUpdate', 'calls'] }
);

async function addMissingProofs(
  zkappCommand: ZkappCommand,
  { proofsEnabled = true }
): Promise<{
  zkappCommand: ZkappCommandProved;
  proofs: (Proof<ZkappPublicInput> | undefined)[];
}> {
  type AccountUpdateProved = AccountUpdate & {
    lazyAuthorization?: LazySignature;
  };

  async function addProof(index: number, accountUpdate: AccountUpdate) {
    accountUpdate = AccountUpdate.clone(accountUpdate);

<<<<<<< HEAD
    if (!proofsEnabled && accountUpdate.lazyAuthorization) {
      Authorization.setProof(accountUpdate, Pickles.dummyBase64Proof());
=======
    if (accountUpdate.lazyAuthorization?.kind !== 'lazy-proof') {
>>>>>>> 0f17d725
      return {
        accountUpdateProved: accountUpdate as AccountUpdateProved,
        proof: undefined,
      };
    }
    if (!proofsEnabled) {
      Authorization.setProof(accountUpdate, Pickles.dummyBase64Proof());
      return {
        accountUpdateProved: accountUpdate as AccountUpdateProved,
        proof: undefined,
      };
    }
    let {
      methodName,
      args,
      previousProofs,
      ZkappClass,
      memoized,
      blindingValue,
    } = accountUpdate.lazyAuthorization;
    let publicInput = accountUpdate.toPublicInput();
    let publicInputFields = ZkappPublicInput.toFields(publicInput);
    if (ZkappClass._provers === undefined)
      throw Error(
        `Cannot prove execution of ${methodName}(), no prover found. ` +
          `Try calling \`await ${ZkappClass.name}.compile()\` first, this will cache provers in the background.`
      );
    let provers = ZkappClass._provers;
    let methodError =
      `Error when computing proofs: Method ${methodName} not found. ` +
      `Make sure your environment supports decorators, and annotate with \`@method ${methodName}\`.`;
    if (ZkappClass._methods === undefined) throw Error(methodError);
    let i = ZkappClass._methods.findIndex((m) => m.methodName === methodName);
    if (i === -1) throw Error(methodError);
    let [, [, proof]] = await zkAppProver.run(
      [accountUpdate.publicKey, accountUpdate.tokenId, ...args],
      { transaction: zkappCommand, accountUpdate, index },
      () =>
        memoizationContext.runWithAsync(
          { memoized, currentIndex: 0, blindingValue },
          async () => {
            try {
              return await provers[i](publicInputFields, previousProofs);
            } catch (err) {
              console.error(
                `Error when proving ${ZkappClass.name}.${methodName}()`
              );
              throw err;
            }
          }
        )
    );
    Authorization.setProof(
      accountUpdate,
      Pickles.proofToBase64Transaction(proof)
    );
    let maxProofsVerified = ZkappClass._maxProofsVerified!;
    const Proof = ZkappClass.Proof();
    return {
      accountUpdateProved: accountUpdate as AccountUpdateProved,
      proof: new Proof({ publicInput, proof, maxProofsVerified }),
    };
  }

  let { feePayer, accountUpdates, memo } = zkappCommand;
  // compute proofs serially. in parallel would clash with our global variable hacks
  let accountUpdatesProved: AccountUpdateProved[] = [];
  let proofs: (Proof<ZkappPublicInput> | undefined)[] = [];
  for (let i = 0; i < accountUpdates.length; i++) {
    let { accountUpdateProved, proof } = await addProof(i, accountUpdates[i]);
    accountUpdatesProved.push(accountUpdateProved);
    proofs.push(proof);
  }
  return {
    zkappCommand: { feePayer, accountUpdates: accountUpdatesProved, memo },
    proofs,
  };
}

/**
 * Sign all accountUpdates of a transaction which belong to the account determined by [[ `privateKey` ]].
 * @returns the modified transaction JSON
 */
function signJsonTransaction(
  transactionJson: string,
  privateKey: PrivateKey | string
) {
  if (typeof privateKey === 'string')
    privateKey = PrivateKey.fromBase58(privateKey);
  let publicKey = privateKey.toPublicKey().toBase58();
  let zkappCommand: Types.Json.ZkappCommand = JSON.parse(transactionJson);
  let feePayer = zkappCommand.feePayer;
  if (feePayer.body.publicKey === publicKey) {
    zkappCommand = JSON.parse(
      Ledger.signFeePayer(JSON.stringify(zkappCommand), privateKey)
    );
  }
  for (let i = 0; i < zkappCommand.accountUpdates.length; i++) {
    let accountUpdate = zkappCommand.accountUpdates[i];
    if (
      accountUpdate.body.publicKey === publicKey &&
      accountUpdate.authorization.proof === null
    ) {
      zkappCommand = JSON.parse(
        Ledger.signAccountUpdate(JSON.stringify(zkappCommand), privateKey, i)
      );
    }
  }
  return JSON.stringify(zkappCommand);
}<|MERGE_RESOLUTION|>--- conflicted
+++ resolved
@@ -1657,12 +1657,7 @@
   async function addProof(index: number, accountUpdate: AccountUpdate) {
     accountUpdate = AccountUpdate.clone(accountUpdate);
 
-<<<<<<< HEAD
-    if (!proofsEnabled && accountUpdate.lazyAuthorization) {
-      Authorization.setProof(accountUpdate, Pickles.dummyBase64Proof());
-=======
     if (accountUpdate.lazyAuthorization?.kind !== 'lazy-proof') {
->>>>>>> 0f17d725
       return {
         accountUpdateProved: accountUpdate as AccountUpdateProved,
         proof: undefined,
