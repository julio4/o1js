<<<<<<< HEAD
import { Field, Group, Poseidon, Gadgets, Provable, Scalar } from 'o1js';
=======
import { Field, Group, Gadgets, Provable, Scalar } from 'o1js';
>>>>>>> e927d514

function mock(obj: { [K: string]: (...args: any) => void }, name: string) {
  let methodKeys = Object.keys(obj);

  return {
    analyzeMethods() {
      let cs: Record<
        string,
        {
          rows: number;
          digest: string;
        }
      > = {};
      for (let key of methodKeys) {
        let { rows, digest } = Provable.constraintSystem(obj[key]);
        cs[key] = {
          digest,
          rows,
        };
      }

      return cs;
    },
    async compile() {
      return {
        verificationKey: { data: '', hash: '' },
      };
    },
    name,
    digest: () => name,
  };
}

const GroupMock = {
  add() {
    let g1 = Provable.witness(Group, () => Group.generator);
    let g2 = Provable.witness(Group, () => Group.generator);
    g1.add(g2);
  },
  sub() {
    let g1 = Provable.witness(Group, () => Group.generator);
    let g2 = Provable.witness(Group, () => Group.generator);
    g1.sub(g2);
  },
  scale() {
    let g1 = Provable.witness(Group, () => Group.generator);
    let s = Provable.witness(Scalar, () => Scalar.from(5n));
    g1.scale(s);
  },
  equals() {
    let g1 = Provable.witness(Group, () => Group.generator);
    let g2 = Provable.witness(Group, () => Group.generator);
    g1.equals(g2).assertTrue();
    g1.equals(g2).assertFalse();
    g1.equals(g2).assertEquals(true);
    g1.equals(g2).assertEquals(false);
  },
  assertions() {
    let g1 = Provable.witness(Group, () => Group.generator);
    let g2 = Provable.witness(Group, () => Group.generator);
    g1.assertEquals(g2);
  },
};

const BitwiseMock = {
<<<<<<< HEAD
  rot() {
    let a = Provable.witness(Field, () => new Field(12));
    Gadgets.rot(a, 2, 'left');
    Gadgets.rot(a, 2, 'right');
    Gadgets.rot(a, 4, 'left');
    Gadgets.rot(a, 4, 'right');
=======
  xor() {
    let a = Provable.witness(Field, () => new Field(5n));
    let b = Provable.witness(Field, () => new Field(5n));
    Gadgets.xor(a, b, 16);
    Gadgets.xor(a, b, 32);
    Gadgets.xor(a, b, 48);
    Gadgets.xor(a, b, 64);
>>>>>>> e927d514
  },
};

export const GroupCS = mock(GroupMock, 'Group Primitive');
export const BitwiseCS = mock(BitwiseMock, 'Bitwise Primitive');<|MERGE_RESOLUTION|>--- conflicted
+++ resolved
@@ -1,8 +1,4 @@
-<<<<<<< HEAD
-import { Field, Group, Poseidon, Gadgets, Provable, Scalar } from 'o1js';
-=======
 import { Field, Group, Gadgets, Provable, Scalar } from 'o1js';
->>>>>>> e927d514
 
 function mock(obj: { [K: string]: (...args: any) => void }, name: string) {
   let methodKeys = Object.keys(obj);
@@ -68,14 +64,13 @@
 };
 
 const BitwiseMock = {
-<<<<<<< HEAD
   rot() {
     let a = Provable.witness(Field, () => new Field(12));
-    Gadgets.rot(a, 2, 'left');
-    Gadgets.rot(a, 2, 'right');
-    Gadgets.rot(a, 4, 'left');
-    Gadgets.rot(a, 4, 'right');
-=======
+    Gadgets.rotate(a, 2, 'left');
+    Gadgets.rotate(a, 2, 'right');
+    Gadgets.rotate(a, 4, 'left');
+    Gadgets.rotate(a, 4, 'right');
+  },
   xor() {
     let a = Provable.witness(Field, () => new Field(5n));
     let b = Provable.witness(Field, () => new Field(5n));
@@ -83,7 +78,6 @@
     Gadgets.xor(a, b, 32);
     Gadgets.xor(a, b, 48);
     Gadgets.xor(a, b, 64);
->>>>>>> e927d514
   },
 };
 
