import {
  Account,
  Bool,
  Circuit,
  DeployArgs,
  Field,
  Int64,
  isReady,
  method,
  Mina,
  AccountUpdate,
  Permissions,
  PrivateKey,
  PublicKey,
  SmartContract,
  Token,
  UInt64,
  VerificationKey,
  Struct,
  State,
  state,
  UInt32,
} from 'snarkyjs';

export { createDex, TokenContract, keys, addresses, tokenIds };

class UInt64x2 extends Struct([UInt64, UInt64]) {}

function createDex({
  lockedLiquiditySlots,
}: { lockedLiquiditySlots?: number } = {}) {
  class Dex extends SmartContract {
    // addresses of token contracts are constants
    tokenX = addresses.tokenX;
    tokenY = addresses.tokenY;

    /**
     * state which keeps track of total lqXY supply -- this is needed to calculate what to return when redeeming liquidity
     *
     * total supply is zero initially; it increases when supplying liquidity and decreases when redeeming it
     */
    @state(UInt64) totalSupply = State<UInt64>();

    /**
     * Mint liquidity tokens in exchange for X and Y tokens
     * @param dx input amount of X tokens
     * @param dy input amount of Y tokens
     * @return output amount of lqXY tokens
     *
     * This function fails if the X and Y token amounts don't match the current X/Y ratio in the pool.
     * This can also be used if the pool is empty. In that case, there is no check on X/Y;
     * instead, the input X and Y amounts determine the initial ratio.
     */
    @method supplyLiquidityBase(dx: UInt64, dy: UInt64): UInt64 {
      let user = this.sender;
      let tokenX = new TokenContract(this.tokenX);
      let tokenY = new TokenContract(this.tokenY);

      // get balances of X and Y token
      // TODO: this creates extra account updates. we need to reuse these by passing them to or returning them from transfer()
      // but for that, we need the @method argument generalization
      let dexXBalance = tokenX.getBalance(this.address);
      let dexYBalance = tokenY.getBalance(this.address);

      // // assert dy == [dx * y/x], or x == 0
      let isXZero = dexXBalance.equals(UInt64.zero);
      let xSafe = Circuit.if(isXZero, UInt64.one, dexXBalance);
      let isDyCorrect = dy.equals(dx.mul(dexYBalance).div(xSafe));
      isDyCorrect.or(isXZero).assertTrue();

      tokenX.transfer(user, this.address, dx);
      tokenY.transfer(user, this.address, dy);

      // calculate liquidity token output simply as dl = dx + dx
      // => maintains ratio x/l, y/l
      let dl = dy.add(dx);
      let userUpdate = this.token.mint({ address: user, amount: dl });
      if (lockedLiquiditySlots !== undefined) {
        /**
         * exercise the "timing" (vesting) feature to lock the received liquidity tokens.
         *
         * THIS IS HERE FOR TESTING!
         *
         * In reality, the timing feature is a bit awkward to use for time-locking liquidity tokens.
         * That's because, if there is currently a vesting schedule on an account, we can't modify it.
         * Thus, a liquidity provider would need to wait for their current tokens to unlock before being able to
         * supply liquidity again (or, create another account to supply liquidity from).
         */
        let amountLocked = dl;
        userUpdate.update.timing = {
          isSome: Bool(true),
          value: {
            initialMinimumBalance: amountLocked,
            cliffAmount: amountLocked,
            cliffTime: UInt32.from(lockedLiquiditySlots),
            vestingIncrement: UInt64.zero,
            vestingPeriod: UInt32.one,
          },
        };
        userUpdate.requireSignature();
      }

      // update l supply
      let l = this.totalSupply.get();
      this.totalSupply.assertEquals(l);
      this.totalSupply.set(l.add(dl));
      return dl;
    }

    /**
     * Mint liquidity tokens in exchange for X and Y tokens
     * @param dx input amount of X tokens
     * @return output amount of lqXY tokens
     *
     * This uses supplyLiquidityBase as the circuit, but for convenience,
     * the input amount of Y tokens is calculated automatically from the X tokens.
     * Fails if the liquidity pool is empty, so can't be used for the first deposit.
     */
    supplyLiquidity(dx: UInt64): UInt64 {
      // calculate dy outside circuit
      let x = Account(this.address, Token.getId(this.tokenX)).balance.get();
      let y = Account(this.address, Token.getId(this.tokenY)).balance.get();
      if (x.value.isZero().toBoolean()) {
        throw Error(
          'Cannot call `supplyLiquidity` when reserves are zero. Use `supplyLiquidityBase`.'
        );
      }
      let dy = dx.mul(y).div(x);
      return this.supplyLiquidityBase(dx, dy);
    }

    /**
     * Burn liquidity tokens to get back X and Y tokens
     * @param dl input amount of lqXY token
     * @return output amount of X and Y tokens, as a tuple [outputX, outputY]
     *
     * The transaction needs to be signed by the user's private key.
     */
    @method redeemLiquidity(dl: UInt64) {
      // call the token X holder inside a token X-approved callback
      let tokenX = new TokenContract(this.tokenX);
      let dexX = new DexTokenHolder(this.address, tokenX.token.id);
      let dxdy = dexX.redeemLiquidity(this.sender, dl, this.tokenY);
      let dx = dxdy[0];
      tokenX.approveUpdateAndSend(dexX.self, this.sender, dx);
      return dxdy;
    }

    /**
     * Swap X tokens for Y tokens
     * @param dx input amount of X tokens
     * @return output amount Y tokens
     *
     * The transaction needs to be signed by the user's private key.
     */
    @method swapX(dx: UInt64): UInt64 {
      let tokenY = new TokenContract(this.tokenY);
      let dexY = new DexTokenHolder(this.address, tokenY.token.id);
      let dy = dexY.swap(this.sender, dx, this.tokenX);
      tokenY.approveUpdateAndSend(dexY.self, this.sender, dy);
      return dy;
    }

    /**
     * Swap Y tokens for X tokens
     * @param dy input amount of Y tokens
     * @return output amount Y tokens
     *
     * The transaction needs to be signed by the user's private key.
     */
    @method swapY(dy: UInt64): UInt64 {
      let tokenX = new TokenContract(this.tokenX);
      let dexX = new DexTokenHolder(this.address, tokenX.token.id);
      let dx = dexX.swap(this.sender, dy, this.tokenY);
      tokenX.approveUpdateAndSend(dexX.self, this.sender, dx);
      return dx;
    }

    /**
     * helper method to approve burning of user's liquidity.
     * this just burns user tokens, so there is no incentive to call this directly.
     * instead, the dex token holders call this and in turn pay back tokens.
     *
     * @param user caller address
     * @param dl input amount of lq tokens
     * @returns total supply of lq tokens _before_ burning dl, so that caller can calculate how much dx / dx to returns
     *
     * The transaction needs to be signed by the user's private key.
     */
    @method burnLiquidity(user: PublicKey, dl: UInt64): UInt64 {
      // this makes sure there is enough l to burn (user balance stays >= 0), so l stays >= 0, so l was >0 before
      this.token.burn({ address: user, amount: dl });
      let l = this.totalSupply.get();
      this.totalSupply.assertEquals(l);
      this.totalSupply.set(l.sub(dl));
      return l;
    }

    @method transfer(from: PublicKey, to: PublicKey, amount: UInt64) {
      this.token.send({ from, to, amount });
    }
  }

  class ModifiedDex extends Dex {
    @method swapX(dx: UInt64): UInt64 {
      let tokenY = new TokenContract(this.tokenY);
      let dexY = new ModifiedDexTokenHolder(this.address, tokenY.token.id);
      let dy = dexY.swap(this.sender, dx, this.tokenX);
      tokenY.approveUpdateAndSend(dexY.self, this.sender, dy);
      return dy;
    }
  }

  class DexTokenHolder extends SmartContract {
    // simpler circuit for redeeming liquidity -- direct trade between our token and lq token
    // it's incomplete, as it gives the user only the Y part for an lqXY token; but doesn't matter as there's no incentive to call it directly
    // see the more complicated method `redeemLiquidity` below which gives back both tokens, by calling this method,
    // for the other token, in a callback
    @method redeemLiquidityPartial(user: PublicKey, dl: UInt64): UInt64x2 {
      // user burns dl, approved by the Dex main contract
      let dex = new Dex(addresses.dex);
      let l = dex.burnLiquidity(user, dl);

      // in return, we give dy back
      let y = this.account.balance.get();
      this.account.balance.assertEquals(y);
      // we can safely divide by l here because the Dex contract logic wouldn't allow burnLiquidity if not l>0
      let dy = y.mul(dl).div(l);
      // just subtract the balance, user gets their part one level higher
      this.balance.subInPlace(dy);

      // be approved by the token owner parent
      this.self.body.mayUseToken = AccountUpdate.MayUseToken.ParentsOwnToken;

      // return l, dy so callers don't have to walk their child account updates to get it
      return [l, dy];
    }

    // more complicated circuit, where we trigger the Y(other)-lqXY trade in our child account updates and then add the X(our) part
    @method redeemLiquidity(
      user: PublicKey,
      dl: UInt64,
      otherTokenAddress: PublicKey
    ): UInt64x2 {
      // first call the Y token holder, approved by the Y token contract; this makes sure we get dl, the user's lqXY
      let tokenY = new TokenContract(otherTokenAddress);
      let dexY = new DexTokenHolder(this.address, tokenY.token.id);
      let result = dexY.redeemLiquidityPartial(user, dl);
      let l = result[0];
      let dy = result[1];
      tokenY.approveUpdateAndSend(dexY.self, user, dy);

      // in return for dl, we give back dx, the X token part
      let x = this.account.balance.get();
      this.account.balance.assertEquals(x);
      let dx = x.mul(dl).div(l);
      // just subtract the balance, user gets their part one level higher
      this.balance.subInPlace(dx);

      // be approved by the token owner parent
      this.self.body.mayUseToken = AccountUpdate.MayUseToken.ParentsOwnToken;

      return [dx, dy];
    }

    // this works for both directions (in our case where both tokens use the same contract)
    @method swap(
      user: PublicKey,
      otherTokenAmount: UInt64,
      otherTokenAddress: PublicKey
    ): UInt64 {
      // we're writing this as if our token == y and other token == x
      let dx = otherTokenAmount;
      let tokenX = new TokenContract(otherTokenAddress);
      // get balances
      let x = tokenX.getBalance(this.address);
      let y = this.account.balance.get();
      this.account.balance.assertEquals(y);
      // send x from user to us (i.e., to the same address as this but with the other token)
      tokenX.transfer(user, this.address, dx);
      // compute and send dy
      let dy = y.mul(dx).div(x.add(dx));
      // just subtract dy balance and let adding balance be handled one level higher
      this.balance.subInPlace(dy);
      // be approved by the token owner parent
      this.self.body.mayUseToken = AccountUpdate.MayUseToken.ParentsOwnToken;
      return dy;
    }
  }

  class ModifiedDexTokenHolder extends DexTokenHolder {
    /**
     * This swap method has a slightly changed formula
     */
    @method swap(
      user: PublicKey,
      otherTokenAmount: UInt64,
      otherTokenAddress: PublicKey
    ): UInt64 {
      let dx = otherTokenAmount;
      let tokenX = new TokenContract(otherTokenAddress);
      let x = tokenX.getBalance(this.address);
      let y = this.account.balance.get();
      this.account.balance.assertEquals(y);
      tokenX.transfer(user, this.address, dx);

      // this formula has been changed - we just give the user an additional 15 token
      let dy = y.mul(dx).div(x.add(dx)).add(15);

      this.balance.subInPlace(dy);
      // be approved by the token owner parent
      this.self.body.mayUseToken = AccountUpdate.MayUseToken.ParentsOwnToken;
      return dy;
    }
  }

  /**
   * Helper to get the various token balances for checks in tests
   */
  function getTokenBalances() {
    let balances = {
      user: { MINA: 0n, X: 0n, Y: 0n, lqXY: 0n },
      user2: { MINA: 0n, X: 0n, Y: 0n, lqXY: 0n },
      dex: { X: 0n, Y: 0n },
      tokenContract: { X: 0n, Y: 0n },
      total: { lqXY: 0n },
    };
    for (let user of ['user', 'user2'] as const) {
      try {
        balances[user].MINA =
          Mina.getBalance(addresses[user]).toBigInt() / 1_000_000_000n;
      } catch {}
      for (let token of ['X', 'Y', 'lqXY'] as const) {
        try {
          balances[user][token] = Mina.getBalance(
            addresses[user],
            tokenIds[token]
          ).toBigInt();
        } catch {}
      }
    }
    try {
      balances.dex.X = Mina.getBalance(addresses.dex, tokenIds.X).toBigInt();
    } catch {}
    try {
      balances.dex.Y = Mina.getBalance(addresses.dex, tokenIds.Y).toBigInt();
    } catch {}
    try {
      balances.tokenContract.X = Mina.getBalance(
        addresses.tokenX,
        tokenIds.X
      ).toBigInt();
    } catch {}
    try {
      balances.tokenContract.Y = Mina.getBalance(
        addresses.tokenY,
        tokenIds.Y
      ).toBigInt();
    } catch {}
    try {
      let dex = new Dex(addresses.dex);
      balances.total.lqXY = dex.totalSupply.get().toBigInt();
    } catch {}
    return balances;
  }

  return {
    Dex,
    DexTokenHolder,
    ModifiedDexTokenHolder,
    ModifiedDex,
    getTokenBalances,
  };
}

/**
 * Simple token with API flexible enough to handle all our use cases
 */
class TokenContract extends SmartContract {
<<<<<<< HEAD
  deploy(args?: DeployArgs) {
    super.deploy(args);
    this.setPermissions({
      ...Permissions.default(),
      send: Permissions.proof(),
      receive: Permissions.proof(),
      access: Permissions.proofOrSignature(),
    });
  }
=======
>>>>>>> e9779b80
  @method init() {
    super.init();
    // mint the entire supply to the token account with the same address as this contract
    /**
     * DUMB STUFF FOR TESTING (change in real app)
     *
     * we mint the max uint64 of tokens here, so that we can overflow it in tests if we just mint a bit more
     */
    let receiver = this.token.mint({
      address: this.address,
      amount: UInt64.MAXINT(),
    });
    // assert that the receiving account is new, so this can be only done once
    receiver.account.isNew.assertEquals(Bool(true));
    // pay fees for opened account
    this.balance.subInPlace(Mina.accountCreationFee());
  }

  /**
   * DUMB STUFF FOR TESTING (delete in real app)
   *
   * mint additional tokens to some user, so we can overflow token balances
   */
  @method init2() {
    let receiver = this.token.mint({
      address: addresses.user,
      amount: UInt64.from(10n ** 6n),
    });
    // assert that the receiving account is new, so this can be only done once
    receiver.account.isNew.assertEquals(Bool(true));
    // pay fees for opened account
    this.balance.subInPlace(Mina.accountCreationFee());
  }

  // this is a very standardized deploy method. instead, we could also take the account update from a callback
  // => need callbacks for signatures
  @method deployZkapp(address: PublicKey, verificationKey: VerificationKey) {
    let tokenId = this.token.id;
    let zkapp = AccountUpdate.create(address, tokenId);
    zkapp.account.permissions.set(Permissions.default());
    zkapp.account.verificationKey.set(verificationKey);
    zkapp.requireSignature();
  }

  // let a zkapp send tokens to someone, provided the token supply stays constant
  @method approveUpdateAndSend(
    zkappUpdate: AccountUpdate,
    to: PublicKey,
    amount: UInt64
  ) {
    // TODO: THIS IS INSECURE. The proper version has a prover error (compile != prove) that must be fixed
    this.approve(zkappUpdate, AccountUpdate.Layout.AnyChildren);

    // THIS IS HOW IT SHOULD BE DONE:
    // // approve a layout of two grandchildren, both of which can't inherit the token permission
    // let { StaticChildren, AnyChildren } = AccountUpdate.Layout;
    // this.approve(zkappUpdate, StaticChildren(AnyChildren, AnyChildren));
    // zkappUpdate.body.mayUseToken.parentsOwnToken.assertTrue();
    // let [grandchild1, grandchild2] = zkappUpdate.children.accountUpdates;
    // grandchild1.body.mayUseToken.inheritFromParent.assertFalse();
    // grandchild2.body.mayUseToken.inheritFromParent.assertFalse();

    // see if balance change cancels the amount sent
    let balanceChange = Int64.fromObject(zkappUpdate.body.balanceChange);
    balanceChange.assertEquals(Int64.from(amount).neg());
    // add same amount of tokens to the receiving address
    this.token.mint({ address: to, amount });
  }

  @method transfer(from: PublicKey, to: PublicKey, value: UInt64) {
    this.token.send({ from, to, amount: value });
  }

  @method getBalance(publicKey: PublicKey): UInt64 {
    let accountUpdate = AccountUpdate.create(publicKey, this.token.id);
    let balance = accountUpdate.account.balance.get();
    accountUpdate.account.balance.assertEquals(
      accountUpdate.account.balance.get()
    );
    return balance;
  }
}

await isReady;
let { keys, addresses } = randomAccounts(
  'tokenX',
  'tokenY',
  'dex',
  'user',
  'user2',
  'user3'
);
let tokenIds = {
  X: Token.getId(addresses.tokenX),
  Y: Token.getId(addresses.tokenY),
  lqXY: Token.getId(addresses.dex),
};

/**
 * Sum of balances of the account update and all its descendants
 */
function balanceSum(accountUpdate: AccountUpdate, tokenId: Field) {
  let myTokenId = accountUpdate.body.tokenId;
  let myBalance = Int64.fromObject(accountUpdate.body.balanceChange);
  let balance = Circuit.if(myTokenId.equals(tokenId), myBalance, Int64.zero);
  for (let child of accountUpdate.children.accountUpdates) {
    balance = balance.add(balanceSum(child, tokenId));
  }
  return balance;
}

/**
 * Predefined accounts keys, labeled by the input strings. Useful for testing/debugging with consistent keys.
 */
function randomAccounts<K extends string>(
  ...names: [K, ...K[]]
): { keys: Record<K, PrivateKey>; addresses: Record<K, PublicKey> } {
  let savedKeys = [
    'EKFV5T1zG13ksXKF4kDFx4bew2w4t27V3Hx1VTsbb66AKYVGL1Eu',
    'EKFE2UKugtoVMnGTxTakF2M9wwL9sp4zrxSLhuzSn32ZAYuiKh5R',
    'EKEn2s1jSNADuC8CmvCQP5CYMSSoNtx5o65H7Lahqkqp2AVdsd12',
    'EKE21kTAb37bekHbLvQpz2kvDYeKG4hB21x8VTQCbhy6m2BjFuxA',
    'EKF9JA8WiEAk7o3ENnvgMHg5XKwgQfyMowNFFrEDCevoSozSgLTn',
    'EKFZ41h3EDiTXAkwD3Mh2gVfy4CdeRGUzDPrEfXPgZR85J3KZ3WA',
  ];

  let keys = Object.fromEntries(
    names.map((name, idx) => [name, PrivateKey.fromBase58(savedKeys[idx])])
  ) as Record<K, PrivateKey>;
  let addresses = Object.fromEntries(
    names.map((name) => [name, keys[name].toPublicKey()])
  ) as Record<K, PublicKey>;
  return { keys, addresses };
}<|MERGE_RESOLUTION|>--- conflicted
+++ resolved
@@ -377,18 +377,13 @@
  * Simple token with API flexible enough to handle all our use cases
  */
 class TokenContract extends SmartContract {
-<<<<<<< HEAD
   deploy(args?: DeployArgs) {
     super.deploy(args);
-    this.setPermissions({
+    this.account.permissions.set({
       ...Permissions.default(),
-      send: Permissions.proof(),
-      receive: Permissions.proof(),
       access: Permissions.proofOrSignature(),
     });
   }
-=======
->>>>>>> e9779b80
   @method init() {
     super.init();
     // mint the entire supply to the token account with the same address as this contract
