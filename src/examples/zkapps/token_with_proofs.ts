import {
  Ledger,
  isReady,
  method,
  Mina,
  AccountUpdate,
  PrivateKey,
  SmartContract,
  PublicKey,
  UInt64,
  shutdown,
  Int64,
  Experimental,
  Permissions,
  DeployArgs,
} from 'snarkyjs';

await isReady;

class TokenContract extends SmartContract {
  deploy(args: DeployArgs) {
    super.deploy(args);
    this.setPermissions({
      ...Permissions.default(),
      send: Permissions.proof(),
    });
    this.balance.addInPlace(UInt64.fromNumber(initialBalance));
  }

  @method tokenDeploy(deployer: PrivateKey) {
    let address = deployer.toPublicKey();
<<<<<<< HEAD
    let deployAccountUpdate = Experimental.createChildAccountUpdate(this.self, address);
    deployAccountUpdate.body.tokenId = this.experimental.token.id;
    deployAccountUpdate.body.caller = this.experimental.token.id;
    AccountUpdate.setValue(deployAccountUpdate.update.permissions, {
=======
    let tokenId = this.experimental.token.id;
    let deployParty = Experimental.createChildParty(
      this.self,
      address,
      tokenId
    );
    AccountUpdate.setValue(deployParty.update.permissions, {
>>>>>>> d8d7fd34
      ...Permissions.default(),
      send: Permissions.proof(),
    });
    // TODO pass in verification key --> make it a circuit value --> make circuit values able to hold auxiliary data
<<<<<<< HEAD
    // AccountUpdate.setValue(deployAccountUpdate.update.verificationKey, verificationKey);
    // deployAccountUpdate.balance.addInPlace(initialBalance);
    deployAccountUpdate.signInPlace(deployer, true);
=======
    // AccountUpdate.setValue(deployParty.update.verificationKey, verificationKey);
    // deployParty.balance.addInPlace(initialBalance);
    deployParty.sign(deployer);
>>>>>>> d8d7fd34
  }

  @method mint(receiverAddress: PublicKey) {
    let amount = UInt64.from(1_000_000);
    this.experimental.token.mint({ address: receiverAddress, amount });
  }

  @method burn(receiverAddress: PublicKey) {
    let amount = UInt64.from(1_000);
    this.experimental.token.burn({ address: receiverAddress, amount });
  }

  @method sendTokens(
    senderAddress: PublicKey,
    receiverAddress: PublicKey,
    callback: Experimental.Callback<any>
  ) {
<<<<<<< HEAD
    let senderAccountUpdate = Experimental.accountUpdateFromCallback(this, callback, true);
=======
    let senderParty = Experimental.partyFromCallback(
      this,
      [undefined],
      callback
    );
>>>>>>> d8d7fd34
    let amount = UInt64.from(1_000);
    let negativeAmount = Int64.fromObject(senderAccountUpdate.body.balanceChange);
    negativeAmount.assertEquals(Int64.from(amount).neg());
    let tokenId = this.experimental.token.id;
    senderAccountUpdate.body.tokenId.assertEquals(tokenId);
    senderAccountUpdate.body.publicKey.assertEquals(senderAddress);
    let receiverAccountUpdate = Experimental.createChildAccountUpdate(
      this.self,
      receiverAddress,
      tokenId
    );
    receiverAccountUpdate.balance.addInPlace(amount);
  }
}

class ZkAppB extends SmartContract {
  @method authorizeSend() {
    let amount = UInt64.from(1_000);
    this.balance.subInPlace(amount);
  }
}

class ZkAppC extends SmartContract {
  @method authorizeSend() {
    let amount = UInt64.from(1_000);
    this.balance.subInPlace(amount);
  }
}

let Local = Mina.LocalBlockchain();
Mina.setActiveInstance(Local);

let feePayer = Local.testAccounts[0].privateKey;
let initialBalance = 10_000_000;

let tokenZkAppKey = PrivateKey.random();
let tokenZkAppAddress = tokenZkAppKey.toPublicKey();

let zkAppCKey = PrivateKey.random();
let zkAppCAddress = zkAppCKey.toPublicKey();

let zkAppBKey = PrivateKey.random();
let zkAppBAddress = zkAppBKey.toPublicKey();

let tokenAccount1Key = Local.testAccounts[1].privateKey;
let tokenAccount1 = tokenAccount1Key.toPublicKey();

let tokenZkApp = new TokenContract(tokenZkAppAddress);
let tokenId = tokenZkApp.experimental.token.id;

let zkAppB = new ZkAppB(zkAppBAddress, tokenId);
let zkAppC = new ZkAppC(zkAppCAddress, tokenId);
let tx;

console.log('tokenZkAppAddress', tokenZkAppAddress.toBase58());
console.log('zkAppB', zkAppBAddress.toBase58());
console.log('zkAppC', zkAppCAddress.toBase58());
console.log('receiverAddress', tokenAccount1.toBase58());
console.log('feePayer', feePayer.toPublicKey().toBase58());
console.log('-------------------------------------------');

console.log('compile (TokenContract)');
await TokenContract.compile(tokenZkAppAddress);
console.log('compile (ZkAppB)');
await ZkAppB.compile(zkAppBAddress, tokenId);
console.log('compile (ZkAppC)');
await ZkAppC.compile(zkAppCAddress, tokenId);

console.log('deploy tokenZkApp');
tx = await Local.transaction(feePayer, () => {
  AccountUpdate.fundNewAccount(feePayer, { initialBalance });
  tokenZkApp.deploy({ zkappKey: tokenZkAppKey });
});
tx.send();

console.log('deploy zkAppB');
tx = await Local.transaction(feePayer, () => {
  AccountUpdate.fundNewAccount(feePayer);
  tokenZkApp.tokenDeploy(zkAppBKey);
});
console.log('deploy zkAppB (proof)');
await tx.prove();
tx.send();

console.log('deploy zkAppC');
tx = await Local.transaction(feePayer, () => {
  AccountUpdate.fundNewAccount(feePayer);
  tokenZkApp.tokenDeploy(zkAppCKey);
});
console.log('deploy zkAppC (proof)');
await tx.prove();
tx.send();

console.log('mint token to zkAppB');
tx = await Local.transaction(feePayer, () => {
  tokenZkApp.mint(zkAppBAddress);
});
await tx.prove();
tx.send();

console.log('authorize send from zkAppB');
tx = await Local.transaction(feePayer, () => {
  let authorizeSendingCallback = Experimental.Callback.create(
    zkAppB,
    'authorizeSend',
    []
  );
  // we call the token contract with the callback
  tokenZkApp.sendTokens(zkAppBAddress, zkAppCAddress, authorizeSendingCallback);
});
console.log('authorize send (proof)');
await tx.prove();
console.log('send (proof)');
tx.send();

console.log(
  `zkAppC's balance for tokenId: ${Ledger.fieldToBase58(tokenId)}`,
  Mina.getBalance(zkAppCAddress, tokenId).value.toBigInt()
);

console.log('authorize send from zkAppC');
tx = await Local.transaction(feePayer, () => {
  // Pay for tokenAccount1's account creation
  AccountUpdate.fundNewAccount(feePayer);
<<<<<<< HEAD
  let authorizeSendingCallback = new Experimental.Callback(
=======
  let authorizeSendingCallback = Experimental.Callback.create(
>>>>>>> d8d7fd34
    zkAppC,
    'authorizeSend',
    []
  );
  // we call the token contract with the callback
  tokenZkApp.sendTokens(zkAppCAddress, tokenAccount1, authorizeSendingCallback);
});
console.log('authorize send (proof)');
await tx.prove();
console.log('send (proof)');
tx.send();
// console.log(tx.toJSON());

console.log(
  `tokenAccount1's balance for tokenId: ${Ledger.fieldToBase58(tokenId)}`,
  Mina.getBalance(tokenAccount1, tokenId).value.toBigInt()
);

shutdown();<|MERGE_RESOLUTION|>--- conflicted
+++ resolved
@@ -29,33 +29,20 @@
 
   @method tokenDeploy(deployer: PrivateKey) {
     let address = deployer.toPublicKey();
-<<<<<<< HEAD
-    let deployAccountUpdate = Experimental.createChildAccountUpdate(this.self, address);
-    deployAccountUpdate.body.tokenId = this.experimental.token.id;
-    deployAccountUpdate.body.caller = this.experimental.token.id;
-    AccountUpdate.setValue(deployAccountUpdate.update.permissions, {
-=======
     let tokenId = this.experimental.token.id;
-    let deployParty = Experimental.createChildParty(
+    let deployAccountUpdate = Experimental.createChildAccountUpdate(
       this.self,
       address,
       tokenId
     );
-    AccountUpdate.setValue(deployParty.update.permissions, {
->>>>>>> d8d7fd34
+    AccountUpdate.setValue(deployAccountUpdate.update.permissions, {
       ...Permissions.default(),
       send: Permissions.proof(),
     });
     // TODO pass in verification key --> make it a circuit value --> make circuit values able to hold auxiliary data
-<<<<<<< HEAD
     // AccountUpdate.setValue(deployAccountUpdate.update.verificationKey, verificationKey);
     // deployAccountUpdate.balance.addInPlace(initialBalance);
-    deployAccountUpdate.signInPlace(deployer, true);
-=======
-    // AccountUpdate.setValue(deployParty.update.verificationKey, verificationKey);
-    // deployParty.balance.addInPlace(initialBalance);
-    deployParty.sign(deployer);
->>>>>>> d8d7fd34
+    deployAccountUpdate.sign(deployer);
   }
 
   @method mint(receiverAddress: PublicKey) {
@@ -73,17 +60,15 @@
     receiverAddress: PublicKey,
     callback: Experimental.Callback<any>
   ) {
-<<<<<<< HEAD
-    let senderAccountUpdate = Experimental.accountUpdateFromCallback(this, callback, true);
-=======
-    let senderParty = Experimental.partyFromCallback(
+    let senderAccountUpdate = Experimental.accountUpdateFromCallback(
       this,
       [undefined],
       callback
     );
->>>>>>> d8d7fd34
-    let amount = UInt64.from(1_000);
-    let negativeAmount = Int64.fromObject(senderAccountUpdate.body.balanceChange);
+    let amount = UInt64.from(1_000);
+    let negativeAmount = Int64.fromObject(
+      senderAccountUpdate.body.balanceChange
+    );
     negativeAmount.assertEquals(Int64.from(amount).neg());
     let tokenId = this.experimental.token.id;
     senderAccountUpdate.body.tokenId.assertEquals(tokenId);
@@ -206,11 +191,7 @@
 tx = await Local.transaction(feePayer, () => {
   // Pay for tokenAccount1's account creation
   AccountUpdate.fundNewAccount(feePayer);
-<<<<<<< HEAD
-  let authorizeSendingCallback = new Experimental.Callback(
-=======
   let authorizeSendingCallback = Experimental.Callback.create(
->>>>>>> d8d7fd34
     zkAppC,
     'authorizeSend',
     []
