--- conflicted
+++ resolved
@@ -2,10 +2,7 @@
 import {
   assertNonNegativeInteger,
   NonNegativeInteger,
-<<<<<<< HEAD
-=======
   PositiveInteger,
->>>>>>> 7afd571a
 } from '../js_crypto/non-negative.js';
 import { bytesToBigInt, bigIntToBytes } from '../js_crypto/bigint-helpers.js';
 import { GenericField } from './generic.js';
@@ -76,28 +73,7 @@
   };
   return {
     toBytes,
-<<<<<<< HEAD
     readBytes: readBytes_,
-=======
-    // spec: input offset has to be a non-negative integer;
-    // output offset has to be greater or equal input, and not exceed the bytes length
-    readBytes(bytes, offset) {
-      assertNonNegativeInteger(
-        offset,
-        'readBytes: offset must be integer >= 0'
-      );
-      let [value, end] = readBytes(bytes, offset);
-      if (end < offset)
-        throw Error(
-          'offset returned by readBytes must be greater than initial offset'
-        );
-      if (end > bytes.length)
-        throw Error(
-          'offset returned by readBytes must not exceed bytes length'
-        );
-      return [value, end];
-    },
->>>>>>> 7afd571a
     // spec: fromBytes throws if the input bytes are not all used
     fromBytes(bytes) {
       let [value, offset] = readBytes_(bytes, 0);
