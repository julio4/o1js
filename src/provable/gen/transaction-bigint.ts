--- conflicted
+++ resolved
@@ -271,14 +271,10 @@
         };
       };
       useFullCommitment: Bool;
-<<<<<<< HEAD
+      implicitAccountCreationFee: Bool;
       callType: {
         isDelegateCall: Bool;
       };
-=======
-      implicitAccountCreationFee: Bool;
-      caller: TokenId;
->>>>>>> 1dcb8673
       authorizationKind: AuthorizationKind;
     };
     authorization: {
@@ -459,14 +455,10 @@
       };
     };
     useFullCommitment: Bool;
-<<<<<<< HEAD
+    implicitAccountCreationFee: Bool;
     callType: {
       isDelegateCall: Bool;
     };
-=======
-    implicitAccountCreationFee: Bool;
-    caller: TokenId;
->>>>>>> 1dcb8673
     authorizationKind: AuthorizationKind;
   };
   authorization: {
